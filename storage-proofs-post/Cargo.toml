--- conflicted
+++ resolved
@@ -22,22 +22,13 @@
 serde = { version = "1.0", features = ["derive"] }
 blake2b_simd = "0.5"
 blake2s_simd = "0.5"
-<<<<<<< HEAD
 bellperson = { git = "ssh://git@github.com/nilfoundation/fil-zk.git", branch = "develop", default-features = false }
-ff = { version = "0.2.3", package = "fff" }
-=======
 ff = { version = "0.3.1", package = "fff" }
-bellperson = { version = "0.14", default-features = false }
->>>>>>> d279e2bc
 log = "0.4.7"
 hex = "0.4.0"
 generic-array = "0.14.4"
 anyhow = "1.0.23"
-<<<<<<< HEAD
 neptune = { git = "ssh://git@github.com/nilfoundation/crusty3-neptune", branch = "develop", default-features = false, features = ["opencl"] }
-=======
-neptune = { version = "^3.0", default-features = false }
->>>>>>> d279e2bc
 num_cpus = "1.10.1"
 fr32 = { path = "../fr32", version = "^1.0.0", default-features = false }
 
@@ -48,12 +39,7 @@
 filecoin-hashers = { path = "../filecoin-hashers", version = "^3.0.0", default-features = false, features = ["poseidon", "sha256", "blake2s"]}
 
 [features]
-<<<<<<< HEAD
 default = ["blst", "gpu"]
 gpu = ["storage-proofs-core/gpu", "filecoin-hashers/gpu", "neptune/opencl", "fr32/gpu"]
-=======
-default = ["pairing", "gpu"]
-gpu = ["storage-proofs-core/gpu", "filecoin-hashers/gpu", "fr32/gpu", "neptune/opencl"]
->>>>>>> d279e2bc
 pairing = ["storage-proofs-core/pairing", "bellperson/pairing", "neptune/pairing", "filecoin-hashers/pairing", "fr32/pairing"]
 blst = ["storage-proofs-core/blst", "bellperson/blst", "neptune/blst", "filecoin-hashers/blst", "fr32/blst"]
