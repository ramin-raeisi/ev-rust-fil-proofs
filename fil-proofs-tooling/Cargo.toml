--- conflicted
+++ resolved
@@ -25,11 +25,7 @@
 commandspec = "0.12.2"
 chrono = { version = "0.4.7", features = ["serde"] }
 memmap = "0.7.0"
-<<<<<<< HEAD
 bellperson = { git = "ssh://git@github.com/nilfoundation/fil-zk.git", branch = "develop", default-features = false }
-=======
-bellperson = { version = "0.14", default-features = false }
->>>>>>> d279e2bc
 rand = "0.7"
 tempfile = "3.0.8"
 cpu-time = "1.0.0"
@@ -43,11 +39,7 @@
 merkletree = { git = "ssh://git@github.com/NilFoundation/merkletree", branch = "master"}
 bincode = "1.1.2"
 anyhow = "1.0.23"
-<<<<<<< HEAD
-ff = { version = "0.2.0", package = "fff" }
-=======
 ff = { version = "0.3.1", package = "fff" }
->>>>>>> d279e2bc
 rand_xorshift = "0.2.0"
 bytefmt = "0.1.7"
 rayon = "1.2.1"
