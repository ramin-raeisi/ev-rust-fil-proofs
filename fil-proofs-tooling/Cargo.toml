[package]
name = "fil-proofs-tooling"
description = "Tooling for rust-fil-proofs"
version = "5.4.0"
authors = ["dignifiedquire <dignifiedquire@gmail.com>"]
license = "MIT OR Apache-2.0"
publish = false
edition = "2018"
repository = "https://github.com/filecoin-project/rust-fil-proofs"
readme = "README.md"

[dependencies]
storage-proofs-core = { path = "../storage-proofs-core", version = "^6.0.0", default-features = false}
storage-proofs-porep = { path = "../storage-proofs-porep", version = "^6.0.0", default-features = false }
storage-proofs-post = { path = "../storage-proofs-post", version = "^6.0.0", default-features = false }
filecoin-proofs = { path = "../filecoin-proofs", default-features = false }
filecoin-hashers = { path = "../filecoin-hashers", default-features = false, features = ["poseidon", "blake2s", "sha256"] }
clap = "2"
serde = { version = "1.0", features = ["derive"] }
serde_json = "1.0"
toml = "0.5"
lazy_static = "1.2"
glob = "0.3"
regex = "1.3.7"
commandspec = "0.12.2"
chrono = { version = "0.4.7", features = ["serde"] }
memmap = "0.7.0"
bellperson = { git = "ssh://git@github.com/nilfoundation/eliovp-fil-zk.git", branch = "master", default-features = false }
rand = "0.7"
tempfile = "3.0.8"
cpu-time = "1.0.0"
git2 = "0.13.6"
heim = { git = "https://github.com/heim-rs/heim", rev = "e22e235", features = ["host", "memory", "cpu"] }
async-std = "1.6"
blake2s_simd = "0.5.6"
fil_logger = "0.1"
log = "0.4.8"
uom = "0.30"
<<<<<<< HEAD
merkletree = { git = "ssh://git@github.com/NilFoundation/merkletree", branch = "master"}
=======
merkletree = { git = "ssh://git@github.com/nilfoundation/eliovp-merkletree.git", branch = "master" }
>>>>>>> 61f7de81
bincode = "1.1.2"
anyhow = "1.0.23"
ff = { version = "0.2.0", package = "fff" }
rand_xorshift = "0.2.0"
bytefmt = "0.1.7"
rayon = "1.2.1"
rayon-core = "1.6.1"
rayon-futures = "0.1.1"
flexi_logger = "0.14.7"
typenum = "1.11.2"
generic-array = "0.14.4"
byte-unit = "4.0.9"
fdlimit = "0.2.0"
dialoguer = "0.7.1"
structopt = "0.3.12"
humansize = "1.1.0"

[features]
default = ["gpu", "measurements", "blst"]
gpu = [
    "storage-proofs-core/gpu",
    "storage-proofs-porep/gpu",
    "storage-proofs-post/gpu",
    "filecoin-proofs/gpu",
    "bellperson/gpu",
    "filecoin-hashers/gpu",
]
measurements = ["storage-proofs-core/measurements"]
profile = ["storage-proofs-core/profile", "measurements"]
pairing = [
    "storage-proofs-core/pairing",
    "storage-proofs-porep/pairing",
    "storage-proofs-post/pairing",
    "filecoin-proofs/pairing",
    "bellperson/pairing",
    "filecoin-hashers/pairing",
]
blst = [
    "storage-proofs-core/blst",
    "storage-proofs-porep/blst",
    "storage-proofs-post/blst",
    "filecoin-proofs/blst",
    "bellperson/blst",
    "filecoin-hashers/blst",
]

[target.'cfg(target_arch = "x86_64")'.dependencies]
raw-cpuid = "8.1.2"<|MERGE_RESOLUTION|>--- conflicted
+++ resolved
@@ -36,11 +36,7 @@
 fil_logger = "0.1"
 log = "0.4.8"
 uom = "0.30"
-<<<<<<< HEAD
-merkletree = { git = "ssh://git@github.com/NilFoundation/merkletree", branch = "master"}
-=======
 merkletree = { git = "ssh://git@github.com/nilfoundation/eliovp-merkletree.git", branch = "master" }
->>>>>>> 61f7de81
 bincode = "1.1.2"
 anyhow = "1.0.23"
 ff = { version = "0.2.0", package = "fff" }
