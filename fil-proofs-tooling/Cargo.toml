--- conflicted
+++ resolved
@@ -23,17 +23,8 @@
 commandspec = "0.12.2"
 chrono = { version = "0.4.7", features = ["serde"] }
 memmap = "0.7.0"
-<<<<<<< HEAD
-bellperson = { git = "ssh://git@github.com/nilfoundation/crusty3-zk.git", branch = "master", features = ["gpu", "multicore"] }
-paired = { git = "https://github.com/nilfoundation/crusty3-pairing", branch = "master" }
-fil-sapling-crypto = { git = "https://github.com/nilfoundation/crusty3-sapling", branch = "master" }
+bellperson = { git = "ssh://git@github.com/nilfoundation/fil-zk.git", branch = "master", default-features = false }
 rand = "0.7"
-storage-proofs = { path = "../storage-proofs" }
-filecoin-proofs = { path = "../filecoin-proofs" }
-=======
-bellperson = { version = "0.12.2", default-features = false }
-rand = "0.7"
->>>>>>> 1fdf11e0
 tempfile = "3.0.8"
 cpu-time = "1.0.0"
 git2 = "0.13.6"
@@ -46,18 +37,13 @@
 merkletree = "0.21.0"
 bincode = "1.1.2"
 anyhow = "1.0.23"
-ff = { git = "https://github.com/nilfoundation/crusty3-ff", rev = "6c3e204", package = "fff", features = ["derive"] }
+ff = { version = "0.2.0", package = "fff" }
 rand_xorshift = "0.2.0"
 bytefmt = "0.1.7"
-<<<<<<< HEAD
 rayon = "1.2.1"
 rayon-core = "1.6.1"
 rayon-futures = "0.1.1"
 flexi_logger = "0.14.7"
-=======
-rayon = "1.3.0"
-flexi_logger = "0.16.1"
->>>>>>> 1fdf11e0
 typenum = "1.11.2"
 generic-array = "0.14.4"
 byte-unit = "4.0.9"
@@ -68,13 +54,8 @@
 gpu = ["storage-proofs/gpu", "filecoin-proofs/gpu", "bellperson/gpu", "filecoin-hashers/gpu"]
 measurements = ["storage-proofs/measurements"]
 profile = ["storage-proofs/profile", "measurements"]
-<<<<<<< HEAD
-derive = ["ff/fff_derive"]
-
-=======
 pairing = ["storage-proofs/pairing", "filecoin-proofs/pairing", "bellperson/pairing", "filecoin-hashers/pairing"]
 blst = ["storage-proofs/blst", "filecoin-proofs/blst", "bellperson/blst", "filecoin-hashers/blst"]
->>>>>>> 1fdf11e0
 
 [target.'cfg(target_arch = "x86_64")'.dependencies]
 raw-cpuid = "8.1.2"