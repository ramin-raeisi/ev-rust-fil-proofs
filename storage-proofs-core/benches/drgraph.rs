use criterion::{black_box, criterion_group, criterion_main, Criterion};
use filecoin_hashers::poseidon::PoseidonHasher;
use storage_proofs_core::{
    api_version::ApiVersion,
    drgraph::{BucketGraph, Graph, BASE_DEGREE},
};

#[allow(clippy::unit_arg)]
fn drgraph(c: &mut Criterion) {
    let params = vec![12, 24, 128, 1024];

<<<<<<< HEAD
    c.bench(
        "sample",
        ParameterizedBenchmark::new(
            "bucket/m=6",
            |b, n| {
                let graph = BucketGraph::<PoseidonHasher>::new(
                    *n,
                    BASE_DEGREE,
                    0,
                    [32; 32],
                    ApiVersion::V1_1_0,
                )
=======
    let mut group = c.benchmark_group("sample");
    for n in params {
        group.bench_function(format!("bucket/m=6-{}", n), |b| {
            let graph =
                BucketGraph::<PoseidonHasher>::new(n, BASE_DEGREE, 0, [32; 32], ApiVersion::V1_1_0)
>>>>>>> d279e2bc
                    .unwrap();

            b.iter(|| {
                let mut parents = vec![0; 6];
                black_box(graph.parents(2, &mut parents).unwrap());
            })
        });
    }

    group.finish();
}

criterion_group!(benches, drgraph);
criterion_main!(benches);<|MERGE_RESOLUTION|>--- conflicted
+++ resolved
@@ -9,26 +9,11 @@
 fn drgraph(c: &mut Criterion) {
     let params = vec![12, 24, 128, 1024];
 
-<<<<<<< HEAD
-    c.bench(
-        "sample",
-        ParameterizedBenchmark::new(
-            "bucket/m=6",
-            |b, n| {
-                let graph = BucketGraph::<PoseidonHasher>::new(
-                    *n,
-                    BASE_DEGREE,
-                    0,
-                    [32; 32],
-                    ApiVersion::V1_1_0,
-                )
-=======
     let mut group = c.benchmark_group("sample");
     for n in params {
         group.bench_function(format!("bucket/m=6-{}", n), |b| {
             let graph =
                 BucketGraph::<PoseidonHasher>::new(n, BASE_DEGREE, 0, [32; 32], ApiVersion::V1_1_0)
->>>>>>> d279e2bc
                     .unwrap();
 
             b.iter(|| {
