--- conflicted
+++ resolved
@@ -76,37 +76,6 @@
 
     let params = vec![32];
 
-<<<<<<< HEAD
-    c.bench(
-        "xor-circuit",
-        ParameterizedBenchmark::new(
-            "create-proof",
-            move |b, bytes| {
-                let mut rng = thread_rng();
-                let key: Vec<Option<bool>> = (0..32 * 8).map(|_| Some(rng.gen())).collect();
-                let data: Vec<Option<bool>> = (0..bytes * 8).map(|_| Some(rng.gen())).collect();
-
-                b.iter(|| {
-                    let proof = create_random_proof(
-                        XorExample {
-                            key: key.as_slice(),
-                            data: data.as_slice(),
-                        },
-                        &groth_params,
-                        &mut rng,
-                    )
-                        .unwrap();
-
-                    black_box(proof)
-                });
-            },
-            params,
-        )
-            .with_function("synthesize", move |b, bytes| {
-                let mut rng = thread_rng();
-                let key: Vec<Option<bool>> = (0..32 * 8).map(|_| Some(rng.gen())).collect();
-                let data: Vec<Option<bool>> = (0..bytes * 8).map(|_| Some(rng.gen())).collect();
-=======
     let mut group = c.benchmark_group("xor-circuit");
     for bytes in params {
         group.bench_function(format!("create-proof-{}", bytes), |b| {
@@ -132,7 +101,6 @@
             let mut rng = thread_rng();
             let key: Vec<Option<bool>> = (0..32 * 8).map(|_| Some(rng.gen())).collect();
             let data: Vec<Option<bool>> = (0..bytes * 8).map(|_| Some(rng.gen())).collect();
->>>>>>> d279e2bc
 
                 b.iter(|| {
                     let mut cs = BenchCS::<Bls12>::new();
@@ -143,13 +111,6 @@
                         .synthesize(&mut cs)
                         .unwrap();
 
-<<<<<<< HEAD
-                    black_box(cs)
-                });
-            })
-            .sample_size(20),
-    );
-=======
                 black_box(cs)
             });
         });
@@ -157,7 +118,6 @@
 
     group.sample_size(20);
     group.finish();
->>>>>>> d279e2bc
 }
 
 criterion_group!(benches, xor_benchmark, xor_circuit_benchmark);
