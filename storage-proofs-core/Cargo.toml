--- conflicted
+++ resolved
@@ -32,11 +32,7 @@
 blake2b_simd = "0.5"
 blake2s_simd = "0.5"
 toml = "0.5"
-<<<<<<< HEAD
 bellperson = { package = "bellperson", path = "../../fil-zk", default-features = false }
-=======
-bellperson = { git = "ssh://git@github.com/nilfoundation/fil-zk.git", branch = "master", default-features = false }
->>>>>>> 33932451
 ff = { version = "0.2.3", package = "fff" }
 serde_json = "1.0"
 log = "0.4.7"
@@ -45,11 +41,7 @@
 generic-array = "0.14.4"
 anyhow = "1.0.23"
 thiserror = "1.0.6"
-<<<<<<< HEAD
 neptune = { package = "neptune", path = "../../crusty3-neptune", default-features = false, features = ["opencl"] }
-=======
-neptune = { git = "ssh://git@github.com/nilfoundation/crusty3-neptune.git", branch = "master", default-features = false, features = ["opencl"] }
->>>>>>> 33932451
 cpu-time = { version = "1.0", optional = true }
 gperftools = { version = "0.2", optional = true }
 num_cpus = "1.10.1"
