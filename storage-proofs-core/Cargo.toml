[package]
name = "storage-proofs-core"
version = "8.0.1"
authors = ["dignifiedquire <me@dignifiedquire.com>"]
description = "Core parts for proofs of storage"
license = "MIT OR Apache-2.0"
edition = "2018"
repository = "https://github.com/filecoin-project/rust-fil-proofs"
readme = "README.md"

[lib]
bench = false

[dependencies]
filecoin-hashers = { path = "../filecoin-hashers", version = "^3.0.0", default-features = false, features = ["sha256", "poseidon"] }
rand = "0.7"
merkletree = { git = "ssh://git@github.com/NilFoundation/merkletree", branch = "master"}
byteorder = "1"
config = { version = "0.10.1", default-features = false, features = ["toml"] }
itertools = "0.9"
lazy_static = "1.2"
memmap = "0.7"
aes = "0.6"
block-modes = "0.7"
sha2 = "0.9.1"
tempfile = "3"
fs2 = "0.4"
rayon = "1.2.1"
rayon-core = "1.6.1"
rayon-futures = "0.1.1"
serde = { version = "1.0", features = ["derive"] }
blake2b_simd = "0.5"
blake2s_simd = "0.5"
toml = "0.5"
<<<<<<< HEAD
bellperson = { package = "bellperson", path = "../../fil-zk", default-features = false }
ff = { version = "0.2.3", package = "fff" }
=======
bellperson = { git = "ssh://git@github.com/nilfoundation/fil-zk.git", branch = "master", default-features = false }
ff = { version = "0.3.1", package = "fff" }
>>>>>>> 2f9a1791
serde_json = "1.0"
log = "0.4.7"
rand_chacha = "0.2.1"
hex = "0.4.0"
generic-array = "0.14.4"
anyhow = "1.0.23"
thiserror = "1.0.6"
neptune = { package = "neptune", path = "../../crusty3-neptune", default-features = false, features = ["opencl"] }
cpu-time = { version = "1.0", optional = true }
gperftools = { version = "0.2", optional = true }
num_cpus = "1.10.1"
semver = "0.11.0"
fr32 = { path = "../fr32", version = "^1.0.0", default-features = false }

[dev-dependencies]
proptest = "0.10"
criterion = "0.3"
bitvec = "0.17"
rand_xorshift = "0.2.0"
pretty_assertions = "0.6.1"
sha2raw = { path = "../sha2raw", version = "^3.0.0"}
filecoin-hashers = { path = "../filecoin-hashers", version = "^3.0.0", default-features = false, features = ["blake2s", "sha256", "poseidon"] }

[features]
default = ["gpu", "blst"]
simd = []
asm = ["sha2/sha2-asm"]
big-sector-sizes-bench = []
measurements = ["cpu-time", "gperftools"]
profile = ["measurements"]
derive = ["ff/fff_derive"]

gpu = ["bellperson/gpu", "neptune/opencl", "filecoin-hashers/gpu", "fr32/gpu"]
pairing = ["bellperson/pairing", "neptune/pairing", "filecoin-hashers/pairing", "fr32/pairing"]
blst = ["bellperson/blst", "neptune/blst", "filecoin-hashers/blst", "fr32/blst"]

[[bench]]
name = "sha256"
harness = false

[[bench]]
name = "blake2s"
harness = false

[[bench]]
name = "drgraph"
harness = false

[[bench]]
name = "xor"
harness = false

[[bench]]
name = "merkle"
harness = false

[[bench]]
name = "misc"
harness = false<|MERGE_RESOLUTION|>--- conflicted
+++ resolved
@@ -32,13 +32,8 @@
 blake2b_simd = "0.5"
 blake2s_simd = "0.5"
 toml = "0.5"
-<<<<<<< HEAD
 bellperson = { package = "bellperson", path = "../../fil-zk", default-features = false }
-ff = { version = "0.2.3", package = "fff" }
-=======
-bellperson = { git = "ssh://git@github.com/nilfoundation/fil-zk.git", branch = "master", default-features = false }
 ff = { version = "0.3.1", package = "fff" }
->>>>>>> 2f9a1791
 serde_json = "1.0"
 log = "0.4.7"
 rand_chacha = "0.2.1"
