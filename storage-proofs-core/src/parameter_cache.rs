use std::collections::{BTreeMap, HashSet};
use std::fs::{create_dir_all, File, OpenOptions};
use std::io::{self, Read, Seek, SeekFrom, Write};
use std::path::{Path, PathBuf};
use std::sync::Mutex;
use std::time::Instant;

use anyhow::bail;
use bellperson::{bls::Bls12, groth16, Circuit};
use blake2b_simd::Params as Blake2bParams;
use fs2::FileExt;
use itertools::Itertools;
use lazy_static::lazy_static;
use log::{info, trace};
use memmap::MmapOptions;
use rand::RngCore;
use serde::{Deserialize, Serialize};
use sha2::{Digest, Sha256};

use crate::{
    error::{Error, Result},
    settings::SETTINGS,
};

/// Bump this when circuits change to invalidate the cache.
pub const VERSION: usize = 28;
pub const SRS_MAX_PROOFS_TO_AGGREGATE: usize = 65536; // FIXME: placeholder value

pub const GROTH_PARAMETER_EXT: &str = "params";
pub const PARAMETER_METADATA_EXT: &str = "meta";
pub const VERIFYING_KEY_EXT: &str = "vk";
pub const SRS_KEY_EXT: &str = "srs";
pub const SRS_SHARED_KEY_NAME: &str = "fil-inner-product-v1";

#[derive(Debug)]
pub struct LockedFile(File);

pub type ParameterMap = BTreeMap<String, ParameterData>;

#[derive(Debug, Deserialize, Serialize)]
pub struct ParameterData {
    pub cid: String,
    pub digest: String,
    pub sector_size: u64,
}

pub const PARAMETERS_DATA: &str = include_str!("../parameters.json");
pub const SRS_PARAMETERS_DATA: &str = include_str!("../srs-inner-product.json");

lazy_static! {
    pub static ref PARAMETERS: ParameterMap =
        serde_json::from_str(PARAMETERS_DATA).expect("Invalid parameters.json");
    pub static ref SRS_PARAMETERS: ParameterMap =
        serde_json::from_str(SRS_PARAMETERS_DATA).expect("Invalid srs-inner-product.json");
    /// Contains the parameters that were previously verified. This way the parameter files are
    /// only hashed once and not on every usage.
    static ref VERIFIED_PARAMETERS: Mutex<HashSet<String>> = Mutex::new(HashSet::new());
}

pub fn parameter_id(cache_id: &str) -> String {
    format!("v{}-{}.params", VERSION, cache_id)
}

pub fn verifying_key_id(cache_id: &str) -> String {
    format!("v{}-{}.vk", VERSION, cache_id)
}

pub fn metadata_id(cache_id: &str) -> String {
    format!("v{}-{}.meta", VERSION, cache_id)
}

/// Get the correct parameter data for a given cache id.
pub fn get_parameter_data_from_id(parameter_id: &str) -> Option<&ParameterData> {
    PARAMETERS.get(parameter_id)
}

/// Get the correct srs parameter data for a given cache id.
pub fn get_srs_parameter_data_from_id(parameter_id: &str) -> Option<&ParameterData> {
    SRS_PARAMETERS.get(parameter_id)
}

/// Get the correct parameter data for a given cache id.
pub fn get_parameter_data(cache_id: &str) -> Option<&ParameterData> {
    PARAMETERS.get(&parameter_id(cache_id))
}

/// Get the correct verifying key data for a given cache id.
pub fn get_verifying_key_data(cache_id: &str) -> Option<&ParameterData> {
    PARAMETERS.get(&verifying_key_id(cache_id))
}

// TODO: use in memory lock as well, as file locks do not guarantee exclusive access across OSes.

impl LockedFile {
    pub fn open_exclusive_read<P: AsRef<Path>>(p: P) -> io::Result<Self> {
        let f = OpenOptions::new().read(true).create(false).open(p)?;
        f.lock_exclusive()?;

        Ok(LockedFile(f))
    }

    pub fn open_exclusive<P: AsRef<Path>>(p: P) -> io::Result<Self> {
        let f = OpenOptions::new()
            .read(true)
            .write(true)
            .create_new(true)
            .open(p)?;
        f.lock_exclusive()?;

        Ok(LockedFile(f))
    }

    pub fn open_shared_read<P: AsRef<Path>>(p: P) -> io::Result<Self> {
        let f = OpenOptions::new().read(true).create(false).open(p)?;
        f.lock_shared()?;

        Ok(LockedFile(f))
    }
}

impl AsRef<File> for LockedFile {
    fn as_ref(&self) -> &File {
        &self.0
    }
}

impl Write for LockedFile {
    fn write(&mut self, buf: &[u8]) -> io::Result<usize> {
        self.0.write(buf)
    }

    fn flush(&mut self) -> io::Result<()> {
        self.0.flush()
    }
}

impl Read for LockedFile {
    fn read(&mut self, buf: &mut [u8]) -> io::Result<usize> {
        self.0.read(buf)
    }
}

impl Seek for LockedFile {
    fn seek(&mut self, pos: SeekFrom) -> io::Result<u64> {
        self.0.seek(pos)
    }
}

impl Drop for LockedFile {
    fn drop(&mut self) {
        self.0
            .unlock()
            .unwrap_or_else(|e| panic!("{}: failed to {:?} unlock file safely", e, &self.0));
    }
}

pub fn parameter_cache_dir_name() -> String {
    SETTINGS.parameter_cache.clone()
}

pub fn parameter_cache_dir() -> PathBuf {
    Path::new(&parameter_cache_dir_name()).to_path_buf()
}

pub fn parameter_cache_params_path(parameter_set_identifier: &str) -> PathBuf {
    let dir = Path::new(&parameter_cache_dir_name()).to_path_buf();
    dir.join(format!(
        "v{}-{}.{}",
        VERSION, parameter_set_identifier, GROTH_PARAMETER_EXT
    ))
}

pub fn parameter_cache_metadata_path(parameter_set_identifier: &str) -> PathBuf {
    let dir = Path::new(&parameter_cache_dir_name()).to_path_buf();
    dir.join(format!(
        "v{}-{}.{}",
        VERSION, parameter_set_identifier, PARAMETER_METADATA_EXT
    ))
}

pub fn parameter_cache_verifying_key_path(parameter_set_identifier: &str) -> PathBuf {
    let dir = Path::new(&parameter_cache_dir_name()).to_path_buf();
    dir.join(format!(
        "v{}-{}.{}",
        VERSION, parameter_set_identifier, VERIFYING_KEY_EXT
    ))
}

pub fn parameter_cache_srs_key_path(
    _parameter_set_identifier: &str,
    _num_proofs_to_aggregate: usize,
) -> PathBuf {
    let dir = Path::new(&parameter_cache_dir_name()).to_path_buf();
    dir.join(format!(
        "v{}-{}.{}",
        VERSION, SRS_SHARED_KEY_NAME, SRS_KEY_EXT
    ))
}

fn ensure_ancestor_dirs_exist(cache_entry_path: PathBuf) -> Result<PathBuf> {
    info!(
        "ensuring that all ancestor directories for: {:?} exist",
        cache_entry_path
    );

    if let Some(parent_dir) = cache_entry_path.parent() {
        if let Err(err) = create_dir_all(&parent_dir) {
            match err.kind() {
                io::ErrorKind::AlreadyExists => {}
                _ => return Err(From::from(err)),
            }
        }
    } else {
        bail!("{:?} has no parent directory", cache_entry_path);
    }

    Ok(cache_entry_path)
}

pub trait ParameterSetMetadata {
    fn identifier(&self) -> String;
    fn sector_size(&self) -> u64;
}

#[derive(Clone, Debug, Serialize, Deserialize)]
pub struct CacheEntryMetadata {
    pub sector_size: u64,
}

pub trait CacheableParameters<C, P>
    where
        C: Circuit<Bls12>,
        P: ParameterSetMetadata,
{
    fn cache_prefix() -> String;

    fn cache_meta(pub_params: &P) -> CacheEntryMetadata {
        CacheEntryMetadata {
            sector_size: pub_params.sector_size(),
        }
    }

    fn cache_identifier(pub_params: &P) -> String {
        let param_identifier = pub_params.identifier();
        info!("parameter set identifier for cache: {}", param_identifier);
        let mut hasher = Sha256::default();
        hasher.update(&param_identifier.into_bytes());
        let circuit_hash = hasher.finalize();
        format!(
            "{}-{:02x}",
            Self::cache_prefix(),
            circuit_hash.iter().format("")
        )
    }

    fn get_param_metadata(_circuit: C, pub_params: &P) -> Result<CacheEntryMetadata> {
        let id = Self::cache_identifier(pub_params);

        // generate (or load) metadata
        let meta_path = ensure_ancestor_dirs_exist(parameter_cache_metadata_path(&id))?;
        read_cached_metadata(&meta_path)
            .or_else(|_| write_cached_metadata(&meta_path, Self::cache_meta(pub_params)))
            .map_err(Into::into)
    }

    /// If the rng option argument is set, parameters will be
    /// generated using it.  This is used for testing only, or where
    /// parameters are otherwise unavailable (e.g. benches).  If rng
    /// is not set, an error will result if parameters are not
    /// present.
    fn get_groth_params<R: RngCore>(
        rng: Option<&mut R>,
        circuit: C,
        pub_params: &P,
    ) -> Result<groth16::MappedParameters<Bls12>> {
        let id = Self::cache_identifier(pub_params);
        let cache_path = ensure_ancestor_dirs_exist(parameter_cache_params_path(&id))?;

        let generate = || -> Result<_> {
            if let Some(rng) = rng {
                info!("Actually generating groth params. (id: {})", &id);
                let start = Instant::now();
                let parameters = groth16::generate_random_parameters::<Bls12, _, _>(circuit, rng)?;
                let generation_time = start.elapsed();
                info!(
                    "groth_parameter_generation_time: {:?} (id: {})",
                    generation_time, &id
                );
                Ok(parameters)
            } else {
                bail!(
                    "No cached parameters found for {} [failure finding {}]",
                    id,
                    cache_path.display()
                );
            }
        };

        // load or generate Groth parameter mappings
        read_cached_params(&cache_path).or_else(|err| match err.downcast::<Error>() {
            Ok(error @ Error::InvalidParameters(_)) => Err(error.into()),
            _ => {
                // if the file already exists, another process is already trying to generate these.
                if !cache_path.exists() {
                    match write_cached_params(&cache_path, generate()?) {
                        Ok(_) => {}
                        Err(e) if e.kind() == io::ErrorKind::AlreadyExists => {
                            // other thread just wrote it, do nothing
                        }
                        Err(e) => panic!("{}: failed to write generated parameters to cache", e),
                    }
                }
                Ok(read_cached_params(&cache_path)?)
            }
        })
    }

    /// If the rng option argument is set, parameters will be
    /// generated using it.  This is used for testing only, or where
    /// parameters are otherwise unavailable (e.g. benches).  If rng
    /// is not set, an error will result if parameters are not
    /// present.
    fn get_inner_product<R: RngCore>(
        rng: Option<&mut R>,
        _circuit: C,
        pub_params: &P,
        num_proofs_to_aggregate: usize,
    ) -> Result<groth16::aggregate::GenericSRS<Bls12>> {
        let id = Self::cache_identifier(pub_params);
        let cache_path =
            ensure_ancestor_dirs_exist(parameter_cache_srs_key_path(&id, num_proofs_to_aggregate))?;

        let generate = || -> Result<groth16::aggregate::GenericSRS<Bls12>> {
            if let Some(rng) = rng {
                info!(
                    "get_inner_product called with {} [max {}] proofs to aggregate",
                    num_proofs_to_aggregate, SRS_MAX_PROOFS_TO_AGGREGATE
                );
                Ok(groth16::aggregate::setup_fake_srs(
                    rng,
                    num_proofs_to_aggregate,
                ))
            } else {
                bail!(
                    "No cached srs key found for {} [failure finding {}]",
                    id,
                    cache_path.display()
                );
            }
        };

        // generate (or load) srs key
        match read_cached_srs_key(&cache_path) {
            Ok(key) => Ok(key),
            Err(_) => write_cached_srs_key(&cache_path, generate()?).map_err(Into::into),
        }
    }

    /// If the rng option argument is set, parameters will be
    /// generated using it.  This is used for testing only, or where
    /// parameters are otherwise unavailable (e.g. benches).  If rng
    /// is not set, an error will result if parameters are not
    /// present.
    fn get_verifying_key<R: RngCore>(
        rng: Option<&mut R>,
        circuit: C,
        pub_params: &P,
    ) -> Result<groth16::VerifyingKey<Bls12>> {
        let id = Self::cache_identifier(pub_params);

        let generate = || -> Result<groth16::VerifyingKey<Bls12>> {
            let groth_params = Self::get_groth_params(rng, circuit, pub_params)?;
            info!("Getting verifying key. (id: {})", &id);
            Ok(groth_params.vk)
        };

        // generate (or load) verifying key
        let cache_path = ensure_ancestor_dirs_exist(parameter_cache_verifying_key_path(&id))?;
        match read_cached_verifying_key(&cache_path) {
            Ok(key) => Ok(key),
            Err(_) => write_cached_verifying_key(&cache_path, generate()?).map_err(Into::into),
        }
    }
}

fn ensure_parent(path: &Path) -> io::Result<()> {
    match path.parent() {
        Some(dir) => {
            create_dir_all(dir)?;
            Ok(())
        }
        None => Ok(()),
    }
}

// Reads parameter mappings using mmap so that they can be lazily
// loaded later.
pub fn read_cached_params(cache_entry_path: &Path) -> Result<groth16::MappedParameters<Bls12>> {
    info!("checking cache_path: {:?} for parameters", cache_entry_path);

    let verify_production_params = SETTINGS.verify_production_params;

    // If the verify production params is set, we make sure that the path being accessed matches a
    // production cache key, found in the 'srs-inner-product.json' file. The parameter data file is
    // also hashed and matched against the hash in the 'srs-inner-product.json' file.
    if verify_production_params {
        let cache_key = cache_entry_path
            .file_name()
            .expect("failed to get cached srs filename")
            .to_str()
            .expect("failed to convert to str")
            .to_string();

        match get_parameter_data_from_id(&cache_key) {
            Some(data) => {
                // Verify the actual hash only once per parameters file
                let not_yet_verified = VERIFIED_PARAMETERS
                    .lock()
                    .expect("verified parameters lock failed")
                    .get(&cache_key)
                    .is_none();
                if not_yet_verified {
                    info!("generating consistency digest for parameters");
                    let hash = with_exclusive_read_lock::<_, io::Error, _>(
                        cache_entry_path,
                        |mut file| {
                            let mut hasher = Blake2bParams::new().to_state();
                            io::copy(&mut file, &mut hasher)
                                .expect("copying file into hasher failed");
                            Ok(hasher.finalize())
                        },
                    )?;
                    info!("generated consistency digest for parameters");

                    // The hash in the parameters file is truncated to 256 bits.
                    let digest_hex = &hash.to_hex()[..32];

                    if digest_hex != data.digest {
                        return Err(Error::InvalidParameters(
                            cache_entry_path.display().to_string(),
                        )
                            .into());
                    }

                    trace!("parameter data is valid [{}]", digest_hex);
                    VERIFIED_PARAMETERS
                        .lock()
                        .expect("verified parameters lock failed")
                        .insert(cache_key);
                }
            }
            None => {
                return Err(Error::InvalidParameters(cache_entry_path.display().to_string()).into());
            }
        }
    }

    with_exclusive_read_lock::<_, io::Error, _>(cache_entry_path, |_file| {
        let mapped_params =
            groth16::Parameters::build_mapped_parameters(cache_entry_path.to_path_buf(), false)?;
        info!("read parameters from cache {:?} ", cache_entry_path);

        Ok(mapped_params)
    })
        .map_err(Into::into)
}

fn read_cached_verifying_key(cache_entry_path: &Path) -> io::Result<groth16::VerifyingKey<Bls12>> {
    info!(
        "checking cache_path: {:?} for verifying key",
        cache_entry_path
    );
    with_exclusive_read_lock(cache_entry_path, |mut file| {
        let key = groth16::VerifyingKey::read(&mut file)?;
        info!("read verifying key from cache {:?} ", cache_entry_path);

        Ok(key)
    })
}

fn read_cached_srs_key(cache_entry_path: &Path) -> Result<groth16::aggregate::GenericSRS<Bls12>> {
    info!("checking cache_path: {:?} for srs", cache_entry_path);

    let verify_production_params = SETTINGS.verify_production_params;

    // If the verify production params is set, we make sure that the path being accessed matches a
    // production cache key, found in the 'parameters.json' file. The parameter data file is also
    // hashed and matched against the hash in the `parameters.json` file.
    if verify_production_params {
        let cache_key = cache_entry_path
            .file_name()
            .expect("failed to get cached srs filename")
            .to_str()
            .expect("failed to convert to str")
            .to_string();

        match get_srs_parameter_data_from_id(&cache_key) {
            Some(data) => {
                // Verify the actual hash only once per parameters file
                let not_yet_verified = VERIFIED_PARAMETERS
                    .lock()
                    .expect("verified parameters lock failed")
                    .get(&cache_key)
                    .is_none();
                if not_yet_verified {
                    info!("generating consistency digest for srs");
                    let hash = with_exclusive_read_lock::<_, io::Error, _>(
                        cache_entry_path,
                        |mut file| {
                            let mut hasher = Blake2bParams::new().to_state();
                            io::copy(&mut file, &mut hasher)
                                .expect("copying file into hasher failed");
                            Ok(hasher.finalize())
                        },
                    )?;
                    info!("generated consistency digest for srs");

                    // The hash in the parameters file is truncated to 256 bits.
                    let digest_hex = &hash.to_hex()[..32];

                    if digest_hex != data.digest {
                        return Err(Error::InvalidParameters(
                            cache_entry_path.display().to_string(),
                        )
                        .into());
                    }

                    trace!("srs data is valid [{}]", digest_hex);
                    VERIFIED_PARAMETERS
                        .lock()
                        .expect("verified parameters lock failed")
                        .insert(cache_key);
                }
            }
            None => {
                return Err(Error::InvalidParameters(cache_entry_path.display().to_string()).into())
            }
        }
    }

    with_exclusive_read_lock(cache_entry_path, |file| {
        let srs_map = unsafe { MmapOptions::new().map(file.as_ref())? };
        // NOTE: We do not currently support lengths higher than this,
        // even though the SRS file can handle up to (2 << 19) + 1
        // elements.  Specifying under that limit speeds up
        // performance quite a bit.
        let max_len = (2 << 14) + 1;
        let key = groth16::aggregate::GenericSRS::read_mmap(&srs_map, max_len)?;
        info!("read srs key from cache {:?} ", cache_entry_path);

        Ok(key)
    })
}

fn read_cached_metadata(cache_entry_path: &Path) -> io::Result<CacheEntryMetadata> {
    info!("checking cache_path: {:?} for metadata", cache_entry_path);
    with_exclusive_read_lock(cache_entry_path, |file| {
        let value = serde_json::from_reader(file)?;
        info!("read metadata from cache {:?} ", cache_entry_path);

        Ok(value)
    })
}

fn write_cached_metadata(
    cache_entry_path: &Path,
    value: CacheEntryMetadata,
) -> io::Result<CacheEntryMetadata> {
    with_exclusive_lock(cache_entry_path, |file| {
        serde_json::to_writer(file, &value)?;
        info!("wrote metadata to cache {:?} ", cache_entry_path);

        Ok(value)
    })
}

fn write_cached_verifying_key(
    cache_entry_path: &Path,
    value: groth16::VerifyingKey<Bls12>,
) -> io::Result<groth16::VerifyingKey<Bls12>> {
    with_exclusive_lock(cache_entry_path, |mut file| {
        value.write(&mut file)?;
        file.flush()?;
        info!("wrote verifying key to cache {:?} ", cache_entry_path);

        Ok(value)
    })
}

fn write_cached_srs_key(
    cache_entry_path: &Path,
    value: groth16::aggregate::GenericSRS<Bls12>,
) -> io::Result<groth16::aggregate::GenericSRS<Bls12>> {
    with_exclusive_lock(cache_entry_path, |mut file| {
        value.write(&mut file)?;
        file.flush()?;
        info!("wrote srs key to cache {:?} ", cache_entry_path);

        Ok(value)
    })
}

fn write_cached_params(
    cache_entry_path: &Path,
    value: groth16::Parameters<Bls12>,
) -> io::Result<groth16::Parameters<Bls12>> {
    with_exclusive_lock(cache_entry_path, |mut file| {
        value.write(&mut file)?;
        file.flush()?;
        info!("wrote groth parameters to cache {:?} ", cache_entry_path);

        Ok(value)
    })
}

<<<<<<< HEAD
pub fn with_exclusive_lock<T, E, F>(file_path: &PathBuf, f: F) -> std::result::Result<T, E>
    where
        F: FnOnce(&mut LockedFile) -> std::result::Result<T, E>,
        E: From<io::Error>,
=======
pub fn with_exclusive_lock<T, E, F>(file_path: &Path, f: F) -> std::result::Result<T, E>
where
    F: FnOnce(&mut LockedFile) -> std::result::Result<T, E>,
    E: From<io::Error>,
>>>>>>> d279e2bc
{
    with_open_file(file_path, LockedFile::open_exclusive, f)
}

<<<<<<< HEAD
pub fn with_exclusive_read_lock<T, E, F>(file_path: &PathBuf, f: F) -> std::result::Result<T, E>
    where
        F: FnOnce(&mut LockedFile) -> std::result::Result<T, E>,
        E: From<io::Error>,
=======
pub fn with_exclusive_read_lock<T, E, F>(file_path: &Path, f: F) -> std::result::Result<T, E>
where
    F: FnOnce(&mut LockedFile) -> std::result::Result<T, E>,
    E: From<io::Error>,
>>>>>>> d279e2bc
{
    with_open_file(file_path, LockedFile::open_exclusive_read, f)
}

pub fn with_open_file<'a, T, E, F, G>(
    file_path: &'a Path,
    open_file: G,
    f: F,
) -> std::result::Result<T, E>
<<<<<<< HEAD
    where
        F: FnOnce(&mut LockedFile) -> std::result::Result<T, E>,
        G: FnOnce(&'a PathBuf) -> io::Result<LockedFile>,
        E: From<io::Error>,
=======
where
    F: FnOnce(&mut LockedFile) -> std::result::Result<T, E>,
    G: FnOnce(&'a Path) -> io::Result<LockedFile>,
    E: From<io::Error>,
>>>>>>> d279e2bc
{
    ensure_parent(&file_path)?;
    f(&mut open_file(file_path)?)
}<|MERGE_RESOLUTION|>--- conflicted
+++ resolved
@@ -613,32 +613,18 @@
     })
 }
 
-<<<<<<< HEAD
-pub fn with_exclusive_lock<T, E, F>(file_path: &PathBuf, f: F) -> std::result::Result<T, E>
-    where
-        F: FnOnce(&mut LockedFile) -> std::result::Result<T, E>,
-        E: From<io::Error>,
-=======
 pub fn with_exclusive_lock<T, E, F>(file_path: &Path, f: F) -> std::result::Result<T, E>
 where
     F: FnOnce(&mut LockedFile) -> std::result::Result<T, E>,
     E: From<io::Error>,
->>>>>>> d279e2bc
 {
     with_open_file(file_path, LockedFile::open_exclusive, f)
 }
 
-<<<<<<< HEAD
-pub fn with_exclusive_read_lock<T, E, F>(file_path: &PathBuf, f: F) -> std::result::Result<T, E>
-    where
-        F: FnOnce(&mut LockedFile) -> std::result::Result<T, E>,
-        E: From<io::Error>,
-=======
 pub fn with_exclusive_read_lock<T, E, F>(file_path: &Path, f: F) -> std::result::Result<T, E>
 where
     F: FnOnce(&mut LockedFile) -> std::result::Result<T, E>,
     E: From<io::Error>,
->>>>>>> d279e2bc
 {
     with_open_file(file_path, LockedFile::open_exclusive_read, f)
 }
@@ -648,17 +634,10 @@
     open_file: G,
     f: F,
 ) -> std::result::Result<T, E>
-<<<<<<< HEAD
-    where
-        F: FnOnce(&mut LockedFile) -> std::result::Result<T, E>,
-        G: FnOnce(&'a PathBuf) -> io::Result<LockedFile>,
-        E: From<io::Error>,
-=======
 where
     F: FnOnce(&mut LockedFile) -> std::result::Result<T, E>,
     G: FnOnce(&'a Path) -> io::Result<LockedFile>,
     E: From<io::Error>,
->>>>>>> d279e2bc
 {
     ensure_parent(&file_path)?;
     f(&mut open_file(file_path)?)
