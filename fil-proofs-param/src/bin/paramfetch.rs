--- conflicted
+++ resolved
@@ -70,162 +70,6 @@
     }
 }
 
-<<<<<<< HEAD
-fn fetch(matches: &ArgMatches) -> Result<()> {
-    let manifest = if matches.is_present("json") {
-        let json_path = PathBuf::from(
-            matches
-                .value_of("json")
-                .expect("failed to convert to path buf"),
-        );
-        println!("using JSON file: {:?}", json_path);
-
-        if !json_path.exists() {
-            bail!(
-                "JSON file '{}' does not exist",
-                &json_path.to_str().unwrap_or("")
-            );
-        }
-
-        let file = File::open(&json_path)?;
-        let reader = BufReader::new(file);
-
-        serde_json::from_reader(reader).with_context(|| {
-            format!(
-                "JSON file '{}' did not parse correctly",
-                &json_path.to_str().unwrap_or(""),
-            )
-        })?
-    } else {
-        println!("using built-in manifest");
-        serde_json::from_str(&DEFAULT_PARAMETERS)?
-    };
-
-    let retry = matches.is_present("retry");
-
-    let mut filenames = get_filenames_from_parameter_map(&manifest)?;
-
-    println!("{} files in manifest...", filenames.len());
-    println!();
-
-    // if user has specified sector sizes for which they wish to download Groth
-    // parameters, trim non-matching Groth parameter filenames from the list
-    if matches.is_present("params-for-sector-sizes") {
-        let whitelisted_sector_sizes: HashSet<u64> =
-            values_t!(matches.values_of("params-for-sector-sizes"), u64)?
-                .into_iter()
-                .collect();
-
-        // always download all verifying keys - but conditionally skip Groth
-        // parameters for sector sizes the user doesn't care about
-        filenames = filenames
-            .into_iter()
-            .filter(|id| {
-                !has_extension(id, GROTH_PARAMETER_EXT) || {
-                    manifest
-                        .get(id)
-                        .map(|p| p.sector_size)
-                        .map(|n| whitelisted_sector_sizes.contains(&n))
-                        .unwrap_or(false)
-                }
-            })
-            .collect_vec();
-    }
-
-    println!("{} files to check for (re)download...", filenames.len());
-    println!();
-
-    // ensure filename corresponds to asset on disk and that its checksum
-    // matches that which is specified in the manifest
-    filenames = get_filenames_requiring_download(&manifest, filenames)?;
-
-    // don't prompt the user to download files if they've used certain flags
-    if !matches.is_present("params-for-sector-sizes")
-        && !matches.is_present("all")
-        && !filenames.is_empty()
-    {
-        filenames = choose_from(&filenames, |filename| {
-            manifest.get(filename).map(|x| x.sector_size)
-        })?;
-        println!();
-    }
-
-    let is_verbose = matches.is_present("verbose");
-    let ipget_bin_path = matches.value_of("ipget-bin");
-    let ipget_version = matches.value_of("ipget-version").unwrap_or(IPGET_VERSION);
-    let ipget_args = matches.value_of("ipget-args");
-
-    // Make sure we have ipget available
-    if ipget_bin_path.is_none() {
-        ensure_ipget(is_verbose, ipget_version)?;
-    }
-
-    let ipget_path = if let Some(p) = ipget_bin_path {
-        PathBuf::from(p)
-    } else {
-        PathBuf::from(&get_ipget_bin(ipget_version))
-    };
-
-    loop {
-        println!("{} files to fetch...", filenames.len());
-        println!();
-
-        for filename in &filenames {
-            println!("fetching: {}", filename);
-            print!("downloading file... ");
-            io::stdout().flush().expect("failed to flush stdout");
-
-            match fetch_parameter_file(is_verbose, &manifest, &filename, &ipget_path, ipget_args) {
-                Ok(_) => println!("ok\n"),
-                Err(err) => println!("error: {}\n", err),
-            }
-        }
-
-        // if we haven't downloaded a valid copy of each asset specified in the
-        // manifest, ask the user if they wish to try again
-        filenames = get_filenames_requiring_download(&manifest, filenames)?;
-
-        if filenames.is_empty() {
-            break;
-        } else {
-            println!("{} files failed to be fetched:", filenames.len());
-
-            for parameter_id in &filenames {
-                println!("{}", parameter_id);
-            }
-
-            println!();
-
-            if !retry || !choose("try again?") {
-                bail!("some files failed to be fetched. try again, or run paramcache to generate locally");
-            }
-        }
-    }
-
-    Ok(())
-}
-
-fn get_ipget_bin(version: &str) -> String {
-    format!("{}-{}/ipget/ipget", IPGET_PATH, version)
-}
-
-/// Check if ipget is available, dowwnload it otherwise.
-fn ensure_ipget(is_verbose: bool, version: &str) -> Result<()> {
-    let ipget_bin = get_ipget_bin(version);
-    if Path::new(&ipget_bin).exists() {
-        Ok(())
-    } else {
-        download_ipget(is_verbose, version)
-    }
-        .map(|_| {
-            if is_verbose {
-                println!("ipget installed: {}", ipget_bin);
-            }
-        })
-}
-
-=======
->>>>>>> 35ca38a4
 /// Download a version of ipget.
 fn download_ipget(version: &str, verbose: bool) -> Result<()> {
     info!("downloading ipget");
