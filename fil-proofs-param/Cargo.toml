[package]
name = "fil-proofs-param"
description = "Filecoin parameter cli tools."
version = "1.0.0"
authors = ["dignifiedquire <dignifiedquire@gmail.com>", "laser <l@s3r.com>", "porcuquine <porcuquine@users.noreply.github.com>"]
license = "MIT OR Apache-2.0"
edition = "2018"
repository = "https://github.com/filecoin-project/rust-fil-proofs"
readme = "README.md"

[dependencies]
storage-proofs-core = { path = "../storage-proofs-core", version = "^6.0.0", default-features = false}
storage-proofs-porep = { path = "../storage-proofs-porep", version = "^6.0.0", default-features = false }
storage-proofs-post = { path = "../storage-proofs-post", version = "^6.0.0", default-features = false }
filecoin-hashers = { version = "1.0.0", path = "../filecoin-hashers", default-features = false, features = ["poseidon", "sha256"] }
filecoin-proofs = { version = "^6.0.0", path = "../filecoin-proofs", default-features = false }
bitvec = "0.17"
rand = "0.7"
lazy_static = "1.2"
memmap = "0.7"
pbr = "1.0"
byteorder = "1"
itertools = "0.9"
serde = { version = "1.0", features = ["rc", "derive"] }
serde_json = "1.0"
ff = { version = "0.2.3", package = "fff" }
blake2b_simd = "0.5"
bellperson = { git = "ssh://git@github.com/nilfoundation/eliovp-fil-zk.git", branch = "master", default-features = false }
log = "0.4.7"
fil_logger = "0.1"
env_proxy = "0.4"
flate2 = { version = "1.0.9", features = ["rust_backend"] }
tar = "0.4.26"
rayon = "1.2.1"
rayon-core = "1.6.1"
rayon-futures = "0.1.1"
blake2s_simd = "0.5.8"
hex = "0.4.0"
<<<<<<< HEAD
merkletree = { git = "ssh://git@github.com/NilFoundation/merkletree", branch = "master"}
=======
merkletree = { git = "ssh://git@github.com/nilfoundation/eliovp-merkletree.git", branch = "master" }
>>>>>>> 61f7de81
bincode = "1.1.2"
anyhow = "1.0.23"
rand_xorshift = "0.2.0"
sha2 = "0.9.1"
typenum = "1.11.2"
gperftools = { version = "0.2", optional = true }
generic-array = "0.14.4"
structopt = "0.3.12"
humansize = "1.1.0"
indicatif = "0.15.0"
groupy = "0.3.0"
dialoguer = "0.7.1"
clap = "2.33.3"

[dependencies.reqwest]
version = "0.10"
default-features = false
features = ["blocking", "native-tls-vendored"]

[dev-dependencies]
criterion = "0.3"
rexpect = "0.4.0"
pretty_assertions = "0.6.1"
failure = "0.1.7"
tempfile = "3"

[features]
default = ["gpu", "blst"]
cpu-profile = ["gperftools"]
heap-profile = ["gperftools/heap"]
simd = ["storage-proofs-core/simd"]
asm = ["storage-proofs-core/asm"]
gpu = ["storage-proofs-core/gpu", "storage-proofs-porep/gpu", "storage-proofs-post/gpu", "bellperson/gpu"]
pairing = ["storage-proofs-core/pairing", "storage-proofs-porep/pairing", "storage-proofs-post/pairing", "bellperson/pairing"]
blst = ["storage-proofs-core/blst", "storage-proofs-porep/blst", "storage-proofs-post/blst", "bellperson/blst"]<|MERGE_RESOLUTION|>--- conflicted
+++ resolved
@@ -36,11 +36,7 @@
 rayon-futures = "0.1.1"
 blake2s_simd = "0.5.8"
 hex = "0.4.0"
-<<<<<<< HEAD
-merkletree = { git = "ssh://git@github.com/NilFoundation/merkletree", branch = "master"}
-=======
 merkletree = { git = "ssh://git@github.com/nilfoundation/eliovp-merkletree.git", branch = "master" }
->>>>>>> 61f7de81
 bincode = "1.1.2"
 anyhow = "1.0.23"
 rand_xorshift = "0.2.0"
