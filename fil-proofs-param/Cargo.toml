[package]
name = "fil-proofs-param"
description = "Filecoin parameter cli tools."
version = "3.0.1"
authors = ["dignifiedquire <dignifiedquire@gmail.com>", "laser <l@s3r.com>", "porcuquine <porcuquine@users.noreply.github.com>"]
license = "MIT OR Apache-2.0"
edition = "2018"
repository = "https://github.com/filecoin-project/rust-fil-proofs"
readme = "README.md"

[dependencies]
storage-proofs-core = { path = "../storage-proofs-core", version = "^8.0.0", default-features = false}
storage-proofs-porep = { path = "../storage-proofs-porep", version = "^8.0.0", default-features = false }
storage-proofs-post = { path = "../storage-proofs-post", version = "^8.0.0", default-features = false }
filecoin-hashers = { version = "^3.0.0", path = "../filecoin-hashers", default-features = false, features = ["poseidon", "sha256"] }
filecoin-proofs = { version = "^8.0.0", path = "../filecoin-proofs", default-features = false }
bitvec = "0.17"
rand = "0.7"
lazy_static = "1.2"
memmap = "0.7"
pbr = "1.0"
byteorder = "1"
itertools = "0.9"
serde = { version = "1.0", features = ["rc", "derive"] }
serde_json = "1.0"
ff = { version = "0.3.1", package = "fff" }
blake2b_simd = "0.5"
<<<<<<< HEAD
bellperson = { git = "ssh://git@github.com/nilfoundation/fil-zk.git", branch = "develop", default-features = false }
=======
bellperson = { version = "0.14", default-features = false }
>>>>>>> d279e2bc
log = "0.4.7"
fil_logger = "0.1"
env_proxy = "0.4"
flate2 = { version = "1.0.9", features = ["rust_backend"] }
tar = "0.4.26"
rayon = "1.2.1"
rayon-core = "1.6.1"
rayon-futures = "0.1.1"
blake2s_simd = "0.5.8"
hex = "0.4.0"
merkletree = { git = "ssh://git@github.com/NilFoundation/merkletree", branch = "master"}
bincode = "1.1.2"
anyhow = "1.0.23"
rand_xorshift = "0.2.0"
sha2 = "0.9.1"
typenum = "1.11.2"
gperftools = { version = "0.2", optional = true }
generic-array = "0.14.4"
structopt = "0.3.12"
humansize = "1.1.0"
indicatif = "0.15.0"
<<<<<<< HEAD
groupy = "0.3.0"
=======
groupy = "0.4.1"
>>>>>>> d279e2bc
dialoguer = "0.8.0"
clap = "2.33.3"

[dependencies.reqwest]
version = "0.10"
default-features = false
features = ["blocking", "native-tls-vendored"]

[dev-dependencies]
criterion = "0.3"
rexpect = "0.4.0"
pretty_assertions = "0.6.1"
failure = "0.1.7"
tempfile = "3"

[features]
default = ["gpu", "blst"]
cpu-profile = ["gperftools"]
heap-profile = ["gperftools/heap"]
simd = ["storage-proofs-core/simd"]
asm = ["storage-proofs-core/asm"]
gpu = ["storage-proofs-core/gpu", "storage-proofs-porep/gpu", "storage-proofs-post/gpu", "bellperson/gpu"]
pairing = ["storage-proofs-core/pairing", "storage-proofs-porep/pairing", "storage-proofs-post/pairing", "bellperson/pairing"]
blst = ["storage-proofs-core/blst", "storage-proofs-porep/blst", "storage-proofs-post/blst", "bellperson/blst"]<|MERGE_RESOLUTION|>--- conflicted
+++ resolved
@@ -25,11 +25,7 @@
 serde_json = "1.0"
 ff = { version = "0.3.1", package = "fff" }
 blake2b_simd = "0.5"
-<<<<<<< HEAD
 bellperson = { git = "ssh://git@github.com/nilfoundation/fil-zk.git", branch = "develop", default-features = false }
-=======
-bellperson = { version = "0.14", default-features = false }
->>>>>>> d279e2bc
 log = "0.4.7"
 fil_logger = "0.1"
 env_proxy = "0.4"
@@ -51,11 +47,7 @@
 structopt = "0.3.12"
 humansize = "1.1.0"
 indicatif = "0.15.0"
-<<<<<<< HEAD
-groupy = "0.3.0"
-=======
-groupy = "0.4.1"
->>>>>>> d279e2bc
+groupy = "0.4.1" # "0.3.0" -> "0.4.1"
 dialoguer = "0.8.0"
 clap = "2.33.3"
 
