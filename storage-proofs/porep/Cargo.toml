[package]
name = "storage-proofs-porep"
version = "5.2.3"
authors = ["dignifiedquire <me@dignifiedquire.com>"]
description = "Proofs of replication"
license = "MIT OR Apache-2.0"
edition = "2018"
repository = "https://github.com/filecoin-project/rust-fil-proofs"
readme = "README.md"

[dependencies]
crossbeam = "0.7.3"
digest = "0.9"
storage-proofs-core = { path = "../core", version = "^5.0.0"}
sha2raw = { path = "../../sha2raw", version = "^2.0.0"}
rand = "0.7"
merkletree = "0.21.0"
mapr = "0.8.0"
num-bigint = "0.2"
num-traits = "0.2"
sha2 = { version = "0.9.1", features = ["compress"] }
rayon = "1.2.1"
rayon-core = "1.6.1"
rayon-futures = "0.1.1"
serde = { version = "1.0", features = ["derive"] }
ff = { git = "https://github.com/nilfoundation/crusty3-ff", rev = "6c3e204", package = "fff", features = ["derive"] }
bellperson = { git = "ssh://git@github.com/nilfoundation/crusty3-zk.git", branch = "master", features = ["gpu", "multicore"] }
paired = { git = "https://github.com/nilfoundation/crusty3-pairing", version = "0.20.0", features = ["serde"] }
fil-sapling-crypto = { git = "https://github.com/nilfoundation/crusty3-sapling", branch = "master" }
log = "0.4.7"
pretty_assertions = "0.6.1"
generic-array = "0.13.2"
anyhow = "1.0.23"
<<<<<<< HEAD
neptune = { git = "https://github.com/nilfoundation/crusty3-neptune", branch = "master", features = ["gpu"] }
=======
neptune = { version = "=1.2.1", features = ["gpu"] }
>>>>>>> e32c5581
num_cpus = "1.10.1"
hex = "0.4.2"
bincode = "1.1.2"
byteorder = "1.3.4"
lazy_static = "1.2"
byte-slice-cast = "0.3.5"
serde_json = "1.0.57"
hwloc = "0.5.0"
libc = "0.2"

[dev-dependencies]
tempfile = "3"
rand_xorshift = "0.2.0"
criterion = "0.3.0"
glob = "0.3.0"
pretty_env_logger = "0.4.0"

[features]
default = ["tree_c-serial-tree_r_last"]
derive = ["ff/fff_derive"]
gpu = ["neptune/gpu"]

tree_c-serial-tree_r_last = []
tree_c-parallel-tree_r_last = []

[[bench]]
name = "encode"
harness = false

[[bench]]
name = "parents"
harness = false<|MERGE_RESOLUTION|>--- conflicted
+++ resolved
@@ -31,11 +31,7 @@
 pretty_assertions = "0.6.1"
 generic-array = "0.13.2"
 anyhow = "1.0.23"
-<<<<<<< HEAD
 neptune = { git = "https://github.com/nilfoundation/crusty3-neptune", branch = "master", features = ["gpu"] }
-=======
-neptune = { version = "=1.2.1", features = ["gpu"] }
->>>>>>> e32c5581
 num_cpus = "1.10.1"
 hex = "0.4.2"
 bincode = "1.1.2"
