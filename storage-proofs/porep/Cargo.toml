--- conflicted
+++ resolved
@@ -38,11 +38,7 @@
 byteorder = "1.3.4"
 lazy_static = "1.2"
 byte-slice-cast = "1.0.0"
-<<<<<<< HEAD
-hwloc = "0.5.0"
-=======
 hwloc2 = "2.2.0"
->>>>>>> 46db1692
 libc = "0.2"
 fdlimit = "0.2.0"
 rust-gpu-tools = { version = "0.3.0" }
