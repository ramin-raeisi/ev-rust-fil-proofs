--- conflicted
+++ resolved
@@ -31,11 +31,7 @@
 pretty_assertions = "0.6.1"
 generic-array = "0.14.4"
 anyhow = "1.0.23"
-<<<<<<< HEAD
-neptune = { package = "neptune", path = "../../../crusty3-neptune", default-features = false, features = ["gpu"] }
-=======
-neptune = { git = "ssh://git@github.com/nilfoundation/crusty3-neptune", branch = "develop", default-features = false, features = ["opencl"] }
->>>>>>> af523f0f
+neptune = { package = "neptune", path = "../../../crusty3-neptune", default-features = false, features = ["opencl"] }
 num_cpus = "1.10.1"
 hex = "0.4.2"
 bincode = "1.1.2"
@@ -58,11 +54,7 @@
 
 [features]
 default = ["blst", "gpu"]
-<<<<<<< HEAD
-gpu = ["storage-proofs-core/gpu", "filecoin-hashers/gpu", "neptune/gpu", "bellperson/gpu", "fr32/gpu"]
-=======
 gpu = ["storage-proofs-core/gpu", "filecoin-hashers/gpu", "neptune/opencl", "bellperson/gpu", "fr32/gpu"]
->>>>>>> af523f0f
 pairing = ["storage-proofs-core/pairing", "bellperson/pairing", "neptune/pairing", "filecoin-hashers/pairing", "fr32/pairing"]
 blst = ["storage-proofs-core/blst", "bellperson/blst", "neptune/blst", "filecoin-hashers/blst", "fr32/blst"]
 single-threaded = []
