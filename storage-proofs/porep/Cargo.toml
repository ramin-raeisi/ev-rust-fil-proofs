--- conflicted
+++ resolved
@@ -18,20 +18,11 @@
 num-traits = "0.2"
 sha2 = "0.9.1"
 rayon = "1.0.0"
-<<<<<<< HEAD
 serde = { version = "1.0", features = ["derive"] }
 ff = { git = "https://github.com/nilfoundation/crusty3-ff", rev = "6c3e204", package = "fff", features = ["derive"] }
 bellperson = { git = "ssh://git@github.com/nilfoundation/crusty3-zk.git", branch = "master", features = ["gpu", "multicore"] }
 paired = { git = "https://github.com/nilfoundation/crusty3-pairing", version = "0.20.0", features = ["serde"] }
 fil-sapling-crypto = { git = "https://github.com/nilfoundation/crusty3-sapling", branch = "master" }
-=======
-serde = { version = "1.0", features = ["derive"]}
-serde_json = "1.0"
-ff = { version = "0.2.3", package = "fff" }
-bellperson = "0.9.1"
-paired = { version = "0.20.0", features = ["serde"] }
-fil-sapling-crypto = "0.6.3"
->>>>>>> 9117ed68
 log = "0.4.7"
 pretty_assertions = "0.6.1"
 generic-array = "0.13.2"
