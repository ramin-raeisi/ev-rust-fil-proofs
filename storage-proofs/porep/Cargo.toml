--- conflicted
+++ resolved
@@ -11,58 +11,34 @@
 [dependencies]
 crossbeam = "0.8"
 digest = "0.9"
-<<<<<<< HEAD
-storage-proofs-core = { path = "../core", version = "^5.0.0" }
+storage-proofs-core = { path = "../core", version = "^5.0.0", default-features = false }
 sha2raw = { path = "../../sha2raw", version = "^2.0.0" }
-=======
-storage-proofs-core = { path = "../core", version = "^5.0.0", default-features = false}
-sha2raw = { path = "../../sha2raw", version = "^2.0.0"}
-filecoin-hashers = { path = "../../filecoin-hashers", version = "1.0.0", default-features = false, features = ["poseidon", "sha256"]}
->>>>>>> 1fdf11e0
+filecoin-hashers = { path = "../../filecoin-hashers", version = "1.0.0", default-features = false, features = ["poseidon", "sha256"] }
 rand = "0.7"
 merkletree = "0.21.0"
 mapr = "0.8.0"
 num-bigint = "0.2"
 num-traits = "0.2"
 sha2 = { version = "0.9.1", features = ["compress"] }
-<<<<<<< HEAD
 rayon = "1.2.1"
 rayon-core = "1.6.1"
 rayon-futures = "0.1.1"
 serde = { version = "1.0", features = ["derive"] }
-ff = { git = "https://github.com/nilfoundation/crusty3-ff", rev = "6c3e204", package = "fff", features = ["derive"] }
-bellperson = { git = "ssh://git@github.com/nilfoundation/crusty3-zk.git", branch = "master", features = ["gpu", "multicore"] }
-paired = { git = "https://github.com/nilfoundation/crusty3-pairing", branch = "master", features = ["serde"] }
-fil-sapling-crypto = { git = "https://github.com/nilfoundation/crusty3-sapling", branch = "master" }
-=======
-rayon = "1.0.0"
-serde = { version = "1.0", features = ["derive"]}
+bellperson = { git = "ssh://git@github.com/nilfoundation/fil-zk.git", branch = "master", default-features = false }
 serde_json = "1.0"
 ff = { version = "0.2.3", package = "fff" }
-bellperson = { version = "0.12.2", default-features = false }
->>>>>>> 1fdf11e0
 log = "0.4.7"
 pretty_assertions = "0.6.1"
 generic-array = "0.14.4"
 anyhow = "1.0.23"
-<<<<<<< HEAD
-neptune = { git = "https://github.com/nilfoundation/crusty3-neptune", branch = "master", features = ["gpu"] }
-=======
-neptune = { version = "2.2.0", default-features = false, features = ["gpu"] }
->>>>>>> 1fdf11e0
+neptune = { git = "https://github.com/nilfoundation/crusty3-neptune", branch = "master", default-features = false, features = ["gpu"] }
 num_cpus = "1.10.1"
 hex = "0.4.2"
 bincode = "1.1.2"
 byteorder = "1.3.4"
 lazy_static = "1.2"
-<<<<<<< HEAD
-byte-slice-cast = "0.3.5"
-serde_json = "1.0.57"
-hwloc = "0.5.0"
-=======
 byte-slice-cast = "1.0.0"
 hwloc = "0.3.0"
->>>>>>> 1fdf11e0
 libc = "0.2"
 fdlimit = "0.2.0"
 
@@ -72,22 +48,15 @@
 criterion = "0.3.0"
 glob = "0.3.0"
 pretty_env_logger = "0.4.0"
-filecoin-hashers = { path = "../../filecoin-hashers", version = "1.0.0", default-features = false, features = ["poseidon", "sha256", "blake2s"]}
+filecoin-hashers = { path = "../../filecoin-hashers", version = "1.0.0", default-features = false, features = ["poseidon", "sha256", "blake2s"] }
 
 [features]
-<<<<<<< HEAD
-default = ["tree_c-serial-tree_r_last"]
-derive = ["ff/fff_derive"]
-gpu = ["neptune/gpu"]
-
 tree_c-serial-tree_r_last = []
 tree_c-parallel-tree_r_last = []
-=======
-default = ["pairing", "gpu"]
+default = ["pairing", "gpu", "tree_c-serial-tree_r_last"]
 gpu = ["storage-proofs-core/gpu", "filecoin-hashers/gpu"]
 pairing = ["storage-proofs-core/pairing", "bellperson/pairing", "neptune/pairing", "filecoin-hashers/pairing"]
 blst = ["storage-proofs-core/blst", "bellperson/blst", "neptune/blst", "filecoin-hashers/blst"]
->>>>>>> 1fdf11e0
 
 [[bench]]
 name = "encode"
