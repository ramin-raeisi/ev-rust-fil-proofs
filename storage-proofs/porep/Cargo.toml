--- conflicted
+++ resolved
@@ -38,12 +38,9 @@
 byteorder = "1.3.4"
 lazy_static = "1.2"
 byte-slice-cast = "0.3.5"
-<<<<<<< HEAD
 serde_json = "1.0.57"
-=======
 hwloc = "0.3.0"
 libc = "0.2"
->>>>>>> 82f25291
 
 [dev-dependencies]
 tempfile = "3"
