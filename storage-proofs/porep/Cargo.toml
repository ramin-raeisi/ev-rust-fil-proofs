[package]
name = "storage-proofs-porep"
version = "5.1.4"
authors = ["dignifiedquire <me@dignifiedquire.com>"]
description = "Proofs of replication"
license = "MIT OR Apache-2.0"
edition = "2018"
repository = "https://github.com/filecoin-project/rust-fil-proofs"
readme = "README.md"

[dependencies]
<<<<<<< HEAD
storage-proofs-core = { path = "../core", version = "^5.0.0" }
sha2raw = { path = "../../sha2raw", version = "^2.0.0" }
=======
crossbeam = "0.7.3"
digest = "0.9"
storage-proofs-core = { path = "../core", version = "^5.0.0"}
sha2raw = { path = "../../sha2raw", version = "^2.0.0"}
>>>>>>> 24cd455d
rand = "0.7"
merkletree = "0.21.0"
mapr = "0.8.0"
num-bigint = "0.2"
num-traits = "0.2"
sha2 = { version = "0.9.1", features = ["compress"] }
rayon = "1.0.0"
serde = { version = "1.0", features = ["derive"] }
ff = { git = "https://github.com/nilfoundation/crusty3-ff", rev = "6c3e204", package = "fff", features = ["derive"] }
bellperson = { git = "ssh://git@github.com/nilfoundation/crusty3-zk.git", branch = "master", features = ["gpu", "multicore"] }
paired = { git = "https://github.com/nilfoundation/crusty3-pairing", version = "0.20.0", features = ["serde"] }
fil-sapling-crypto = { git = "https://github.com/nilfoundation/crusty3-sapling", branch = "master" }
log = "0.4.7"
pretty_assertions = "0.6.1"
generic-array = "0.13.2"
anyhow = "1.0.23"
neptune = { git = "https://github.com/nilfoundation/crusty3-neptune", branch = "master", features = ["gpu"] }
num_cpus = "1.10.1"
hex = "0.4.2"
bincode = "1.1.2"
byteorder = "1.3.4"
lazy_static = "1.2"
byte-slice-cast = "0.3.5"

[dev-dependencies]
tempfile = "3"
rand_xorshift = "0.2.0"
criterion = "0.3.2"

[features]
default = ["tree_c-serial-tree_r_last"]
derive = ["ff/fff_derive"]
gpu = ["neptune/gpu"]

tree_c-serial-tree_r_last = []
tree_c-parallel-tree_r_last = []

[[bench]]
name = "encode"
harness = false

[[bench]]
name = "parents"
harness = false<|MERGE_RESOLUTION|>--- conflicted
+++ resolved
@@ -9,15 +9,10 @@
 readme = "README.md"
 
 [dependencies]
-<<<<<<< HEAD
-storage-proofs-core = { path = "../core", version = "^5.0.0" }
-sha2raw = { path = "../../sha2raw", version = "^2.0.0" }
-=======
 crossbeam = "0.7.3"
 digest = "0.9"
 storage-proofs-core = { path = "../core", version = "^5.0.0"}
 sha2raw = { path = "../../sha2raw", version = "^2.0.0"}
->>>>>>> 24cd455d
 rand = "0.7"
 merkletree = "0.21.0"
 mapr = "0.8.0"
