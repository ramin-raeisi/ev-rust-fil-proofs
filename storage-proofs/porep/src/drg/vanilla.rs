use std::marker::PhantomData;
use std::path::PathBuf;

use anyhow::{ensure, Context};
use filecoin_hashers::{Domain, HashFunction, Hasher, PoseidonArity};
use generic_array::typenum;
use merkletree::store::{ReplicaConfig, StoreConfig};
use rayon::prelude::*;
use serde::{Deserialize, Serialize};
use sha2::{Digest, Sha256};

use storage_proofs_core::{
    api_version::ApiVersion,
    crypto::sloth,
    drgraph::Graph,
    error::Result,
    fr32::bytes_into_fr_repr_safe,
    merkle::{
        create_base_lcmerkle_tree, create_base_merkle_tree, BinaryLCMerkleTree, BinaryMerkleTree,
        LCMerkleTree, MerkleProof, MerkleProofTrait, MerkleTreeTrait,
    },
    parameter_cache::ParameterSetMetadata,
    proof::{NoRequirements, ProofScheme},
    util::{data_at_node, data_at_node_offset, NODE_SIZE},
    Data,
};

use crate::{encode, PoRep};

#[derive(Debug, Clone, Copy, Serialize, Deserialize)]
pub struct Tau<T> {
    pub comm_r: T,
    pub comm_d: T,
}

impl<T: Domain> Tau<T> {
    pub fn new(comm_d: T, comm_r: T) -> Self {
        Tau { comm_d, comm_r }
    }
}

#[derive(Debug)]
pub struct ProverAux<H: Hasher> {
    pub tree_d: BinaryMerkleTree<H>,
    pub tree_r: BinaryLCMerkleTree<H>,
}

impl<H: Hasher> ProverAux<H> {
    pub fn new(tree_d: BinaryMerkleTree<H>, tree_r: BinaryLCMerkleTree<H>) -> Self {
        ProverAux { tree_d, tree_r }
    }
}

#[derive(Debug, Clone)]
pub struct PublicInputs<T: Domain> {
    pub replica_id: Option<T>,
    pub challenges: Vec<usize>,
    pub tau: Option<Tau<T>>,
}

#[derive(Debug)]
pub struct PrivateInputs<'a, H: Hasher> {
    pub tree_d: &'a BinaryMerkleTree<H>,
    pub tree_r: &'a BinaryLCMerkleTree<H>,
    pub tree_r_config_rows_to_discard: usize,
}

#[derive(Clone, Debug)]
pub struct SetupParams {
    pub drg: DrgParams,
    pub private: bool,
    pub challenges_count: usize,
    pub api_version: ApiVersion,
}

#[derive(Debug, Clone)]
pub struct DrgParams {
    // Number of nodes
    pub nodes: usize,

    // Base degree of DRG
    pub degree: usize,

    pub expansion_degree: usize,

    pub porep_id: [u8; 32],
}

#[derive(Debug, Clone)]
pub struct PublicParams<H, G>
    where
        H: Hasher,
        G: Graph<H> + ParameterSetMetadata,
{
    pub graph: G,
    pub private: bool,
    pub challenges_count: usize,

    _h: PhantomData<H>,
}

impl<H, G> PublicParams<H, G>
    where
        H: Hasher,
        G: Graph<H> + ParameterSetMetadata,
{
    pub fn new(graph: G, private: bool, challenges_count: usize) -> Self {
        PublicParams {
            graph,
            private,
            challenges_count,
            _h: PhantomData,
        }
    }
}

impl<H, G> ParameterSetMetadata for PublicParams<H, G>
    where
        H: Hasher,
        G: Graph<H> + ParameterSetMetadata,
{
    fn identifier(&self) -> String {
        format!(
            "drgporep::PublicParams{{graph: {}}}",
            self.graph.identifier(),
        )
    }

    fn sector_size(&self) -> u64 {
        self.graph.sector_size()
    }
}

#[derive(Debug, Clone, Serialize, Deserialize)]
pub struct DataProof<H: Hasher, U: PoseidonArity> {
    #[serde(bound(
    serialize = "MerkleProof<H, U>: Serialize",
    deserialize = "MerkleProof<H, U>: Deserialize<'de>"
    ))]
    pub proof: MerkleProof<H, U>,
    pub data: H::Domain,
}

impl<H: Hasher, U: 'static + PoseidonArity> DataProof<H, U> {
    pub fn new(n: usize) -> Self {
        DataProof {
            proof: MerkleProof::new(n),
            data: Default::default(),
        }
    }

    /// proves_challenge returns true if this self.proof corresponds to challenge.
    /// This is useful for verifying that a supplied proof is actually relevant to a given challenge.
    pub fn proves_challenge(&self, challenge: usize) -> bool {
        self.proof.proves_challenge(challenge)
    }
}

pub type ReplicaParents<H> = Vec<(u32, DataProof<H, typenum::U2>)>;

#[derive(Default, Debug, Clone, Serialize, Deserialize)]
pub struct Proof<H: Hasher> {
    #[serde(bound(
    serialize = "H::Domain: Serialize",
    deserialize = "H::Domain: Deserialize<'de>"
    ))]
    pub data_root: H::Domain,
    #[serde(bound(
    serialize = "H::Domain: Serialize",
    deserialize = "H::Domain: Deserialize<'de>"
    ))]
    pub replica_root: H::Domain,
    #[serde(bound(
    serialize = "DataProof<H, typenum::U2>: Serialize",
    deserialize = "DataProof<H, typenum::U2>: Deserialize<'de>"
    ))]
    pub replica_nodes: Vec<DataProof<H, typenum::U2>>,
    #[serde(bound(
    serialize = "H::Domain: Serialize",
    deserialize = "H::Domain: Deserialize<'de>"
    ))]
    pub replica_parents: Vec<ReplicaParents<H>>,
    #[serde(bound(
    serialize = "H::Domain: Serialize",
    deserialize = "H::Domain: Deserialize<'de>"
    ))]
    pub nodes: Vec<DataProof<H, typenum::U2>>,
}

impl<H: Hasher> Proof<H> {
    pub fn new_empty(height: usize, degree: usize, challenges: usize) -> Proof<H> {
        Proof {
            data_root: Default::default(),
            replica_root: Default::default(),
            replica_nodes: vec![DataProof::new(height); challenges],
            replica_parents: vec![vec![(0, DataProof::new(height)); degree]; challenges],
            nodes: vec![DataProof::new(height); challenges],
        }
    }

    pub fn new(
        replica_nodes: Vec<DataProof<H, typenum::U2>>,
        replica_parents: Vec<ReplicaParents<H>>,
        nodes: Vec<DataProof<H, typenum::U2>>,
    ) -> Proof<H> {
        Proof {
            data_root: nodes[0].proof.root(),
            replica_root: replica_nodes[0].proof.root(),
            replica_nodes,
            replica_parents,
            nodes,
        }
    }
}

impl<'a, H: Hasher> From<&'a Proof<H>> for Proof<H> {
    fn from(p: &Proof<H>) -> Proof<H> {
        Proof {
            data_root: p.nodes[0].proof.root(),
            replica_root: p.replica_nodes[0].proof.root(),
            replica_nodes: p.replica_nodes.clone(),
            replica_parents: p.replica_parents.clone(),
            nodes: p.nodes.clone(),
        }
    }
}

#[derive(Default)]
pub struct DrgPoRep<'a, H, G>
    where
        H: Hasher,
        G: 'a + Graph<H>,
{
    _h: PhantomData<&'a H>,
    _g: PhantomData<G>,
}

impl<'a, H, G> ProofScheme<'a> for DrgPoRep<'a, H, G>
    where
        H: 'static + Hasher,
        G: 'a + Graph<H> + ParameterSetMetadata,
{
    type PublicParams = PublicParams<H, G>;
    type SetupParams = SetupParams;
    type PublicInputs = PublicInputs<<H as Hasher>::Domain>;
    type PrivateInputs = PrivateInputs<'a, H>;
    type Proof = Proof<H>;
    type Requirements = NoRequirements;

    fn setup(sp: &Self::SetupParams) -> Result<Self::PublicParams> {
        let graph = G::new(
            sp.drg.nodes,
            sp.drg.degree,
            sp.drg.expansion_degree,
            sp.drg.porep_id,
            sp.api_version,
        )?;

        Ok(PublicParams::new(graph, sp.private, sp.challenges_count))
    }

    fn prove<'b>(
        pub_params: &'b Self::PublicParams,
        pub_inputs: &'b Self::PublicInputs,
        priv_inputs: &'b Self::PrivateInputs,
    ) -> Result<Self::Proof> {
        let len = pub_inputs.challenges.len();
        ensure!(
            len <= pub_params.challenges_count,
            "too many challenges {} > {}",
            len,
            pub_params.challenges_count
        );

        let mut replica_nodes = Vec::with_capacity(len);
        let mut replica_parents = Vec::with_capacity(len);
        let mut data_nodes: Vec<DataProof<H, typenum::U2>> = Vec::with_capacity(len);

        for i in 0..len {
            let challenge = pub_inputs.challenges[i] % pub_params.graph.size();
            ensure!(challenge != 0, "cannot prove the first node");

            let tree_d = &priv_inputs.tree_d;
            let tree_r = &priv_inputs.tree_r;
            let tree_r_config_rows_to_discard = priv_inputs.tree_r_config_rows_to_discard;

            let data = tree_r.read_at(challenge)?;
            let tree_proof =
                tree_r.gen_cached_proof(challenge, Some(tree_r_config_rows_to_discard))?;
            replica_nodes.push(DataProof {
                proof: tree_proof,
                data,
            });

            let mut parents = vec![0; pub_params.graph.degree()];
            pub_params.graph.parents(challenge, &mut parents)?;
            let mut replica_parentsi = Vec::with_capacity(parents.len());

            for p in &parents {
                replica_parentsi.push((*p, {
                    let proof = tree_r
                        .gen_cached_proof(*p as usize, Some(tree_r_config_rows_to_discard))?;
                    DataProof {
                        proof,
                        data: tree_r.read_at(*p as usize)?,
                    }
                }));
            }

            replica_parents.push(replica_parentsi);

            let node_proof = tree_d.gen_proof(challenge)?;

            {
                // TODO: use this again, I can't make lifetimes work though atm and I do not know why
                // let extracted = Self::extract(
                //     pub_params,
                //     &pub_inputs.replica_id.into_bytes(),
                //     &replica,
                //     challenge,
                // )?;

                let extracted = decode_domain_block::<H>(
                    &pub_inputs.replica_id.context("missing replica_id")?,
                    tree_r,
                    challenge,
                    tree_r.read_at(challenge)?,
                    &parents,
                )?;
                data_nodes.push(DataProof {
                    data: extracted,
                    proof: node_proof,
                });
            }
        }

        let proof = Proof::new(replica_nodes, replica_parents, data_nodes);

        Ok(proof)
    }

    fn verify(
        pub_params: &Self::PublicParams,
        pub_inputs: &Self::PublicInputs,
        proof: &Self::Proof,
    ) -> Result<bool> {
        let mut hasher = Sha256::new();

        for i in 0..pub_inputs.challenges.len() {
            {
                // This was verify_proof_meta.
                if pub_inputs.challenges[i] >= pub_params.graph.size() {
                    return Ok(false);
                }

                if !(proof.nodes[i].proves_challenge(pub_inputs.challenges[i])) {
                    return Ok(false);
                }

                if !(proof.replica_nodes[i].proves_challenge(pub_inputs.challenges[i])) {
                    return Ok(false);
                }

                let mut expected_parents = vec![0; pub_params.graph.degree()];
                pub_params
                    .graph
                    .parents(pub_inputs.challenges[i], &mut expected_parents)?;
                if proof.replica_parents[i].len() != expected_parents.len() {
                    println!(
                        "proof parents were not the same length as in public parameters: {} != {}",
                        proof.replica_parents[i].len(),
                        expected_parents.len()
                    );
                    return Ok(false);
                }

                let parents_as_expected = proof.replica_parents[i]
                    .iter()
                    .zip(&expected_parents)
                    .all(|(actual, expected)| actual.0 == *expected);

                if !parents_as_expected {
                    println!("proof parents were not those provided in public parameters");
                    return Ok(false);
                }
            }

            let challenge = pub_inputs.challenges[i] % pub_params.graph.size();
            ensure!(challenge != 0, "cannot prove the first node");

            if !proof.replica_nodes[i].proof.validate(challenge) {
                return Ok(false);
            }

            for (parent_node, p) in &proof.replica_parents[i] {
                if !p.proof.validate(*parent_node as usize) {
                    return Ok(false);
                }
            }

            let key = {
                let prover_bytes = pub_inputs.replica_id.context("missing replica_id")?;
                hasher.update(AsRef::<[u8]>::as_ref(&prover_bytes));

                for p in proof.replica_parents[i].iter() {
                    hasher.update(AsRef::<[u8]>::as_ref(&p.1.data));
                }

                let hash = hasher.finalize_reset();
                bytes_into_fr_repr_safe(hash.as_ref()).into()
            };

            let unsealed = encode::decode(key, proof.replica_nodes[i].data);

            if unsealed != proof.nodes[i].data {
                return Ok(false);
            }

            if !proof.nodes[i].proof.validate_data(unsealed) {
                println!("invalid data for merkle path {:?}", unsealed);
                return Ok(false);
            }
        }

        Ok(true)
    }
}

impl<'a, H, G> PoRep<'a, H, H> for DrgPoRep<'a, H, G>
    where
        H: 'static + Hasher,
        G::Key: AsRef<<H as Hasher>::Domain>,
        G: 'a + Graph<H> + ParameterSetMetadata + Sync + Send,
{
    type Tau = Tau<<H as Hasher>::Domain>;
    type ProverAux = ProverAux<H>;

    fn replicate(
        pp: &Self::PublicParams,
        replica_id: &<H as Hasher>::Domain,
        mut data: Data<'a>,
        data_tree: Option<BinaryMerkleTree<H>>,
        config: StoreConfig,
        replica_path: PathBuf,
    ) -> Result<(Self::Tau, Self::ProverAux)> {
        use storage_proofs_core::cache_key::CacheKey;

        let tree_d = match data_tree {
            Some(tree) => tree,
            None => create_base_merkle_tree::<BinaryMerkleTree<H>>(
                Some(config.clone()),
                pp.graph.size(),
                data.as_ref(),
            )?,
        };

        let graph = &pp.graph;
        // encode(&pp.graph, replica_id, data, None)?;
        // Because a node always follows all of its parents in the data,
        // the nodes are by definition already topologically sorted.
        // Therefore, if we simply traverse the data in order, encoding each node in place,
        // we can always get each parent's encodings with a simple lookup --
        // since we will already have encoded the parent earlier in the traversal.

        let mut parents = vec![0; graph.degree()];
        for node in 0..graph.size() {
            graph.parents(node, &mut parents)?;
            let key = graph.create_key(replica_id, node, &parents, data.as_ref(), None)?;
            let start = data_at_node_offset(node);
            let end = start + NODE_SIZE;

            let node_data = <H as Hasher>::Domain::try_from_bytes(&data.as_ref()[start..end])?;
            let encoded: H::Domain = sloth_encode::<H>(key.as_ref(), &node_data)?;

            encoded.write_bytes(&mut data.as_mut()[start..end])?;
        }

        let replica_config = ReplicaConfig {
            path: replica_path,
            offsets: vec![0],
        };
        let tree_r_last_config =
            StoreConfig::from_config(&config, CacheKey::CommRLastTree.to_string(), None);
        let tree_r =
            create_base_lcmerkle_tree::<H, <BinaryLCMerkleTree<H> as MerkleTreeTrait>::Arity>(
                tree_r_last_config,
                pp.graph.size(),
                &data.as_ref(),
                &replica_config,
            )?;

        let comm_d = tree_d.root(); // replicate
        let comm_r = tree_r.root();

        Ok((Tau::new(comm_d, comm_r), ProverAux::new(tree_d, tree_r)))
    }

    fn extract_all<'b>(
        pp: &'b Self::PublicParams,
        replica_id: &'b <H as Hasher>::Domain,
        data: &'b [u8],
        _config: Option<StoreConfig>,
    ) -> Result<Vec<u8>> {
        decode(&pp.graph, replica_id, data, None)
    }

    fn extract(
        pp: &Self::PublicParams,
        replica_id: &<H as Hasher>::Domain,
        data: &[u8],
        node: usize,
        _config: Option<StoreConfig>,
    ) -> Result<Vec<u8>> {
        Ok(decode_block(&pp.graph, replica_id, data, None, node)?.into_bytes())
    }
}

pub fn decode<'a, H, G>(
    graph: &'a G,
    replica_id: &'a <H as Hasher>::Domain,
    data: &'a [u8],
    exp_parents_data: Option<&'a [u8]>,
) -> Result<Vec<u8>>
    where
        H: Hasher,
        G::Key: AsRef<H::Domain>,
        G: Graph<H> + Sync,
{
    // TODO: proper error handling
    let result = (0..graph.size())
        .into_par_iter()
        .flat_map(|i| {
            decode_block::<H, G>(graph, replica_id, data, exp_parents_data, i)
                .expect("decode block failure")
                .into_bytes()
        })
        .collect();

    Ok(result)
}

pub fn decode_block<'a, H, G>(
    graph: &'a G,
    replica_id: &'a <H as Hasher>::Domain,
    data: &'a [u8],
    exp_parents_data: Option<&'a [u8]>,
    v: usize,
) -> Result<<H as Hasher>::Domain>
    where
        H: Hasher,
        G::Key: AsRef<H::Domain>,
        G: Graph<H>,
{
    let mut parents = vec![0; graph.degree()];
    graph.parents(v, &mut parents)?;
    let key = graph.create_key(replica_id, v, &parents, &data, exp_parents_data)?;
    let node_data = <H as Hasher>::Domain::try_from_bytes(&data_at_node(data, v)?)?;

    Ok(encode::decode(*key.as_ref(), node_data))
}

pub fn decode_domain_block<H: Hasher>(
    replica_id: &H::Domain,
    tree: &BinaryLCMerkleTree<H>,
    node: usize,
    node_data: H::Domain,
    parents: &[u32],
) -> Result<H::Domain>
    where
        H: Hasher,
{
    let key = create_key_from_tree::<H, _>(replica_id, node, parents, tree)?;

    Ok(encode::decode(key, node_data))
}

/// Creates the encoding key from a `MerkleTree`.
/// The algorithm for that is `Blake2s(id | encodedParentNode1 | encodedParentNode1 | ...)`.
/// It is only public so that it can be used for benchmarking
pub fn create_key_from_tree<H: Hasher, U: 'static + PoseidonArity>(
    id: &H::Domain,
    node: usize,
    parents: &[u32],
    tree: &LCMerkleTree<H, U>,
) -> Result<H::Domain> {
    let mut hasher = Sha256::new();
    hasher.update(AsRef::<[u8]>::as_ref(&id));

    // The hash is about the parents, hence skip if a node doesn't have any parents
    if node != parents[0] as usize {
        let mut scratch: [u8; NODE_SIZE] = [0; NODE_SIZE];
        for parent in parents.iter() {
            tree.read_into(*parent as usize, &mut scratch)?;
            hasher.update(&scratch);
        }
    }

    let hash = hasher.finalize();
    Ok(bytes_into_fr_repr_safe(hash.as_ref()).into())
}

pub fn replica_id<H: Hasher>(prover_id: [u8; 32], sector_id: [u8; 32]) -> H::Domain {
    let mut to_hash = [0; 64];
    to_hash[..32].copy_from_slice(&prover_id);
    to_hash[32..].copy_from_slice(&sector_id);

    H::Function::hash_leaf(&to_hash)
}

fn sloth_encode<H: Hasher>(key: &H::Domain, ciphertext: &H::Domain) -> Result<H::Domain> {
    // TODO: validate this is how sloth should work in this case
    let k = (*key).into();
    let c = (*ciphertext).into();

    Ok(sloth::encode(&k, &c).into())
<<<<<<< HEAD
}

#[cfg(test)]
mod tests {
    use super::*;

    use bellperson::bls::Fr;
    use ff::Field;
    use filecoin_hashers::{blake2s::Blake2sHasher, sha256::Sha256Hasher};
    use rand::SeedableRng;
    use rand_xorshift::XorShiftRng;
    use storage_proofs_core::{
        cache_key::CacheKey,
        drgraph::{BucketGraph, BASE_DEGREE},
        fr32::fr_into_bytes,
        merkle::{BinaryMerkleTree, MerkleTreeTrait},
        table_tests,
        test_helper::setup_replica,
        util::{data_at_node, default_rows_to_discard},
    };

    use crate::stacked::BINARY_ARITY;

    fn test_extract_all<Tree: MerkleTreeTrait>() {
        let rng = &mut XorShiftRng::from_seed(crate::TEST_SEED);

        let replica_id: <Tree::Hasher as Hasher>::Domain =
            <Tree::Hasher as Hasher>::Domain::random(rng);
        let nodes = 4;
        let data = vec![2u8; 32 * nodes];

        // MT for original data is always named tree-d, and it will be
        // referenced later in the process as such.
        let cache_dir = tempfile::tempdir().expect("tempdir failure");
        let config = StoreConfig::new(
            cache_dir.path(),
            CacheKey::CommDTree.to_string(),
            default_rows_to_discard(nodes, BINARY_ARITY),
        );

        // Generate a replica path.
        let replica_path = cache_dir.path().join("replica-path");
        let mut mmapped_data = setup_replica(&data, &replica_path);

        let sp = SetupParams {
            drg: DrgParams {
                nodes,
                degree: BASE_DEGREE,
                expansion_degree: 0,
                porep_id: [32; 32],
            },
            private: false,
            challenges_count: 1,
            api_version: ApiVersion::V1_1_0,
        };

        let pp: PublicParams<Tree::Hasher, BucketGraph<Tree::Hasher>> =
            DrgPoRep::setup(&sp).expect("setup failed");

        DrgPoRep::replicate(
            &pp,
            &replica_id,
            (mmapped_data.as_mut()).into(),
            None,
            config.clone(),
            replica_path,
        )
            .expect("replication failed");

        let mut copied = vec![0; data.len()];
        copied.copy_from_slice(&mmapped_data);
        assert_ne!(data, copied, "replication did not change data");

        let decoded_data = DrgPoRep::<Tree::Hasher, _>::extract_all(
            &pp,
            &replica_id,
            mmapped_data.as_mut(),
            Some(config),
        )
            .unwrap_or_else(|e| {
                panic!("Failed to extract data from `DrgPoRep`: {}", e);
            });

        assert_eq!(data, decoded_data.as_slice(), "failed to extract data");

        cache_dir.close().expect("Failed to remove cache dir");
    }

    #[test]
    fn extract_all_sha256() {
        test_extract_all::<BinaryMerkleTree<Sha256Hasher>>();
    }

    #[test]
    fn extract_all_blake2s() {
        test_extract_all::<BinaryMerkleTree<Blake2sHasher>>();
    }

    fn test_extract<Tree: MerkleTreeTrait>() {
        let rng = &mut XorShiftRng::from_seed(crate::TEST_SEED);

        let replica_id: <Tree::Hasher as Hasher>::Domain =
            <Tree::Hasher as Hasher>::Domain::random(rng);
        let nodes = 4;
        let data = vec![2u8; 32 * nodes];

        // MT for original data is always named tree-d, and it will be
        // referenced later in the process as such.
        let cache_dir = tempfile::tempdir().expect("tempdir failure");
        let config = StoreConfig::new(
            cache_dir.path(),
            CacheKey::CommDTree.to_string(),
            default_rows_to_discard(nodes, BINARY_ARITY),
        );

        // Generate a replica path.
        let replica_path = cache_dir.path().join("replica-path");
        let mut mmapped_data = setup_replica(&data, &replica_path);

        let sp = SetupParams {
            drg: DrgParams {
                nodes: data.len() / 32,
                degree: BASE_DEGREE,
                expansion_degree: 0,
                porep_id: [32; 32],
            },
            private: false,
            challenges_count: 1,
            api_version: ApiVersion::V1_1_0,
        };

        let pp =
            DrgPoRep::<Tree::Hasher, BucketGraph<Tree::Hasher>>::setup(&sp).expect("setup failed");

        DrgPoRep::replicate(
            &pp,
            &replica_id,
            (mmapped_data.as_mut()).into(),
            None,
            config.clone(),
            replica_path,
        )
            .expect("replication failed");

        let mut copied = vec![0; data.len()];
        copied.copy_from_slice(&mmapped_data);
        assert_ne!(data, copied, "replication did not change data");

        for i in 0..nodes {
            let decoded_data =
                DrgPoRep::extract(&pp, &replica_id, &mmapped_data, i, Some(config.clone()))
                    .expect("failed to extract node data from PoRep");

            let original_data = data_at_node(&data, i).expect("data_at_node failure");

            assert_eq!(
                original_data,
                decoded_data.as_slice(),
                "failed to extract data"
            );
        }
    }

    #[test]
    fn extract_sha256() {
        test_extract::<BinaryMerkleTree<Sha256Hasher>>();
    }

    #[test]
    fn extract_blake2s() {
        test_extract::<BinaryMerkleTree<Blake2sHasher>>();
    }

    fn prove_verify_aux<Tree: MerkleTreeTrait>(
        nodes: usize,
        i: usize,
        use_wrong_challenge: bool,
        use_wrong_parents: bool,
    ) {
        assert!(i < nodes);

        // The loop is here in case we need to retry because of an edge case in the test design.
        loop {
            let rng = &mut XorShiftRng::from_seed(crate::TEST_SEED);
            let degree = BASE_DEGREE;
            let expansion_degree = 0;

            let replica_id: <Tree::Hasher as Hasher>::Domain =
                <Tree::Hasher as Hasher>::Domain::random(rng);
            let data: Vec<u8> = (0..nodes)
                .flat_map(|_| fr_into_bytes(&Fr::random(rng)))
                .collect();

            // MT for original data is always named tree-d, and it will be
            // referenced later in the process as such.
            let cache_dir = tempfile::tempdir().expect("tempdir failure");
            let config = StoreConfig::new(
                cache_dir.path(),
                CacheKey::CommDTree.to_string(),
                default_rows_to_discard(nodes, BINARY_ARITY),
            );

            // Generate a replica path.
            let replica_path = cache_dir.path().join("replica-path");
            let mut mmapped_data = setup_replica(&data, &replica_path);

            let challenge = i;

            let sp = SetupParams {
                drg: DrgParams {
                    nodes,
                    degree,
                    expansion_degree,
                    porep_id: [32; 32],
                },
                private: false,
                challenges_count: 2,
                api_version: ApiVersion::V1_1_0,
            };

            let pp = DrgPoRep::<Tree::Hasher, BucketGraph<_>>::setup(&sp).expect("setup failed");

            let (tau, aux) = DrgPoRep::<Tree::Hasher, _>::replicate(
                &pp,
                &replica_id,
                (mmapped_data.as_mut()).into(),
                None,
                config,
                replica_path.clone(),
            )
                .expect("replication failed");

            let mut copied = vec![0; data.len()];
            copied.copy_from_slice(&mmapped_data);
            assert_ne!(data, copied, "replication did not change data");

            let pub_inputs = PublicInputs::<<Tree::Hasher as Hasher>::Domain> {
                replica_id: Some(replica_id),
                challenges: vec![challenge, challenge],
                tau: Some(tau),
            };

            let priv_inputs = PrivateInputs::<Tree::Hasher> {
                tree_d: &aux.tree_d,
                tree_r: &aux.tree_r,
                tree_r_config_rows_to_discard: default_rows_to_discard(nodes, BINARY_ARITY),
            };

            let real_proof = DrgPoRep::<Tree::Hasher, _>::prove(&pp, &pub_inputs, &priv_inputs)
                .expect("proving failed");

            if use_wrong_parents {
                // Only one 'wrong' option will be tested at a time.
                assert!(!use_wrong_challenge);
                let real_parents = real_proof.replica_parents;

                // Parent vector claiming the wrong parents.
                let fake_parents = vec![real_parents[0]
                    .iter()
                    // Incrementing each parent node will give us a different parent set.
                    // It's fine to be out of range, since this only needs to fail.
                    .map(|(i, data_proof)| (i + 1, data_proof.clone()))
                    .collect::<Vec<_>>()];

                let proof = Proof::new(
                    real_proof.replica_nodes.clone(),
                    fake_parents,
                    real_proof.nodes.clone(),
                );

                let is_valid =
                    DrgPoRep::verify(&pp, &pub_inputs, &proof).expect("verification failed");

                assert!(!is_valid, "verified in error -- with wrong parents");

                let mut all_same = true;
                for (p, _) in &real_parents[0] {
                    if *p != real_parents[0][0].0 {
                        all_same = false;
                    }
                }

                if all_same {
                    println!("invalid test data can't scramble proofs with all same parents.");

                    // If for some reason, we hit this condition because of the data passed in,
                    // try again.
                    continue;
                }

                // Parent vector claiming the right parents but providing valid proofs for different
                // parents.
                let fake_proof_parents = vec![real_parents[0]
                    .iter()
                    .enumerate()
                    .map(|(i, (p, _))| {
                        // Rotate the real parent proofs.
                        let x = (i + 1) % real_parents[0].len();
                        let j = real_parents[0][x].0;
                        (*p, real_parents[0][j as usize].1.clone())
                    })
                    .collect::<Vec<_>>()];

                let proof2 = Proof::new(
                    real_proof.replica_nodes,
                    fake_proof_parents,
                    real_proof.nodes,
                );

                assert!(
                    !DrgPoRep::<Tree::Hasher, _>::verify(&pp, &pub_inputs, &proof2).unwrap_or_else(
                        |e| {
                            panic!("Verification failed: {}", e);
                        }
                    ),
                    "verified in error -- with wrong parent proofs"
                );

                return;
            }

            let proof = real_proof;

            if use_wrong_challenge {
                let pub_inputs_with_wrong_challenge_for_proof =
                    PublicInputs::<<Tree::Hasher as Hasher>::Domain> {
                        replica_id: Some(replica_id),
                        challenges: vec![if challenge == 1 { 2 } else { 1 }],
                        tau: Some(tau),
                    };
                let verified = DrgPoRep::<Tree::Hasher, _>::verify(
                    &pp,
                    &pub_inputs_with_wrong_challenge_for_proof,
                    &proof,
                )
                    .expect("Verification failed");
                assert!(
                    !verified,
                    "wrongly verified proof which does not match challenge in public input"
                );
            } else {
                assert!(
                    DrgPoRep::<Tree::Hasher, _>::verify(&pp, &pub_inputs, &proof)
                        .expect("verification failed"),
                    "failed to verify"
                );
            }

            cache_dir.close().expect("Failed to remove cache dir");

            // Normally, just run once.
            break;
        }
    }

    fn prove_verify(n: usize, i: usize) {
        prove_verify_aux::<BinaryMerkleTree<Sha256Hasher>>(n, i, false, false);
        prove_verify_aux::<BinaryMerkleTree<Blake2sHasher>>(n, i, false, false);
    }

    fn prove_verify_wrong_challenge(n: usize, i: usize) {
        prove_verify_aux::<BinaryMerkleTree<Sha256Hasher>>(n, i, true, false);
        prove_verify_aux::<BinaryMerkleTree<Blake2sHasher>>(n, i, true, false);
    }

    fn prove_verify_wrong_parents(n: usize, i: usize) {
        prove_verify_aux::<BinaryMerkleTree<Sha256Hasher>>(n, i, false, true);
        prove_verify_aux::<BinaryMerkleTree<Blake2sHasher>>(n, i, false, true);
    }

    table_tests! {
        prove_verify {
            prove_verify_32_16_1(16, 1);

            prove_verify_32_64_1(64, 1);
            prove_verify_32_64_2(64, 2);

            prove_verify_32_256_1(256, 1);
            prove_verify_32_256_2(256, 2);
            prove_verify_32_256_3(256, 3);
            prove_verify_32_256_4(256, 4);
            prove_verify_32_256_5(256, 5);
        }
    }

    #[test]
    fn test_drgporep_verifies_using_challenge() {
        prove_verify_wrong_challenge(8, 1);
    }

    #[test]
    fn test_drgporep_verifies_parents() {
        // Challenge a node (3) that doesn't have all the same parents.
        prove_verify_wrong_parents(8, 5);
    }
=======
>>>>>>> d8d20817
}<|MERGE_RESOLUTION|>--- conflicted
+++ resolved
@@ -489,7 +489,7 @@
                 &replica_config,
             )?;
 
-        let comm_d = tree_d.root(); // replicate
+        let comm_d = tree_d.root();
         let comm_r = tree_r.root();
 
         Ok((Tau::new(comm_d, comm_r), ProverAux::new(tree_d, tree_r)))
@@ -613,402 +613,4 @@
     let c = (*ciphertext).into();
 
     Ok(sloth::encode(&k, &c).into())
-<<<<<<< HEAD
-}
-
-#[cfg(test)]
-mod tests {
-    use super::*;
-
-    use bellperson::bls::Fr;
-    use ff::Field;
-    use filecoin_hashers::{blake2s::Blake2sHasher, sha256::Sha256Hasher};
-    use rand::SeedableRng;
-    use rand_xorshift::XorShiftRng;
-    use storage_proofs_core::{
-        cache_key::CacheKey,
-        drgraph::{BucketGraph, BASE_DEGREE},
-        fr32::fr_into_bytes,
-        merkle::{BinaryMerkleTree, MerkleTreeTrait},
-        table_tests,
-        test_helper::setup_replica,
-        util::{data_at_node, default_rows_to_discard},
-    };
-
-    use crate::stacked::BINARY_ARITY;
-
-    fn test_extract_all<Tree: MerkleTreeTrait>() {
-        let rng = &mut XorShiftRng::from_seed(crate::TEST_SEED);
-
-        let replica_id: <Tree::Hasher as Hasher>::Domain =
-            <Tree::Hasher as Hasher>::Domain::random(rng);
-        let nodes = 4;
-        let data = vec![2u8; 32 * nodes];
-
-        // MT for original data is always named tree-d, and it will be
-        // referenced later in the process as such.
-        let cache_dir = tempfile::tempdir().expect("tempdir failure");
-        let config = StoreConfig::new(
-            cache_dir.path(),
-            CacheKey::CommDTree.to_string(),
-            default_rows_to_discard(nodes, BINARY_ARITY),
-        );
-
-        // Generate a replica path.
-        let replica_path = cache_dir.path().join("replica-path");
-        let mut mmapped_data = setup_replica(&data, &replica_path);
-
-        let sp = SetupParams {
-            drg: DrgParams {
-                nodes,
-                degree: BASE_DEGREE,
-                expansion_degree: 0,
-                porep_id: [32; 32],
-            },
-            private: false,
-            challenges_count: 1,
-            api_version: ApiVersion::V1_1_0,
-        };
-
-        let pp: PublicParams<Tree::Hasher, BucketGraph<Tree::Hasher>> =
-            DrgPoRep::setup(&sp).expect("setup failed");
-
-        DrgPoRep::replicate(
-            &pp,
-            &replica_id,
-            (mmapped_data.as_mut()).into(),
-            None,
-            config.clone(),
-            replica_path,
-        )
-            .expect("replication failed");
-
-        let mut copied = vec![0; data.len()];
-        copied.copy_from_slice(&mmapped_data);
-        assert_ne!(data, copied, "replication did not change data");
-
-        let decoded_data = DrgPoRep::<Tree::Hasher, _>::extract_all(
-            &pp,
-            &replica_id,
-            mmapped_data.as_mut(),
-            Some(config),
-        )
-            .unwrap_or_else(|e| {
-                panic!("Failed to extract data from `DrgPoRep`: {}", e);
-            });
-
-        assert_eq!(data, decoded_data.as_slice(), "failed to extract data");
-
-        cache_dir.close().expect("Failed to remove cache dir");
-    }
-
-    #[test]
-    fn extract_all_sha256() {
-        test_extract_all::<BinaryMerkleTree<Sha256Hasher>>();
-    }
-
-    #[test]
-    fn extract_all_blake2s() {
-        test_extract_all::<BinaryMerkleTree<Blake2sHasher>>();
-    }
-
-    fn test_extract<Tree: MerkleTreeTrait>() {
-        let rng = &mut XorShiftRng::from_seed(crate::TEST_SEED);
-
-        let replica_id: <Tree::Hasher as Hasher>::Domain =
-            <Tree::Hasher as Hasher>::Domain::random(rng);
-        let nodes = 4;
-        let data = vec![2u8; 32 * nodes];
-
-        // MT for original data is always named tree-d, and it will be
-        // referenced later in the process as such.
-        let cache_dir = tempfile::tempdir().expect("tempdir failure");
-        let config = StoreConfig::new(
-            cache_dir.path(),
-            CacheKey::CommDTree.to_string(),
-            default_rows_to_discard(nodes, BINARY_ARITY),
-        );
-
-        // Generate a replica path.
-        let replica_path = cache_dir.path().join("replica-path");
-        let mut mmapped_data = setup_replica(&data, &replica_path);
-
-        let sp = SetupParams {
-            drg: DrgParams {
-                nodes: data.len() / 32,
-                degree: BASE_DEGREE,
-                expansion_degree: 0,
-                porep_id: [32; 32],
-            },
-            private: false,
-            challenges_count: 1,
-            api_version: ApiVersion::V1_1_0,
-        };
-
-        let pp =
-            DrgPoRep::<Tree::Hasher, BucketGraph<Tree::Hasher>>::setup(&sp).expect("setup failed");
-
-        DrgPoRep::replicate(
-            &pp,
-            &replica_id,
-            (mmapped_data.as_mut()).into(),
-            None,
-            config.clone(),
-            replica_path,
-        )
-            .expect("replication failed");
-
-        let mut copied = vec![0; data.len()];
-        copied.copy_from_slice(&mmapped_data);
-        assert_ne!(data, copied, "replication did not change data");
-
-        for i in 0..nodes {
-            let decoded_data =
-                DrgPoRep::extract(&pp, &replica_id, &mmapped_data, i, Some(config.clone()))
-                    .expect("failed to extract node data from PoRep");
-
-            let original_data = data_at_node(&data, i).expect("data_at_node failure");
-
-            assert_eq!(
-                original_data,
-                decoded_data.as_slice(),
-                "failed to extract data"
-            );
-        }
-    }
-
-    #[test]
-    fn extract_sha256() {
-        test_extract::<BinaryMerkleTree<Sha256Hasher>>();
-    }
-
-    #[test]
-    fn extract_blake2s() {
-        test_extract::<BinaryMerkleTree<Blake2sHasher>>();
-    }
-
-    fn prove_verify_aux<Tree: MerkleTreeTrait>(
-        nodes: usize,
-        i: usize,
-        use_wrong_challenge: bool,
-        use_wrong_parents: bool,
-    ) {
-        assert!(i < nodes);
-
-        // The loop is here in case we need to retry because of an edge case in the test design.
-        loop {
-            let rng = &mut XorShiftRng::from_seed(crate::TEST_SEED);
-            let degree = BASE_DEGREE;
-            let expansion_degree = 0;
-
-            let replica_id: <Tree::Hasher as Hasher>::Domain =
-                <Tree::Hasher as Hasher>::Domain::random(rng);
-            let data: Vec<u8> = (0..nodes)
-                .flat_map(|_| fr_into_bytes(&Fr::random(rng)))
-                .collect();
-
-            // MT for original data is always named tree-d, and it will be
-            // referenced later in the process as such.
-            let cache_dir = tempfile::tempdir().expect("tempdir failure");
-            let config = StoreConfig::new(
-                cache_dir.path(),
-                CacheKey::CommDTree.to_string(),
-                default_rows_to_discard(nodes, BINARY_ARITY),
-            );
-
-            // Generate a replica path.
-            let replica_path = cache_dir.path().join("replica-path");
-            let mut mmapped_data = setup_replica(&data, &replica_path);
-
-            let challenge = i;
-
-            let sp = SetupParams {
-                drg: DrgParams {
-                    nodes,
-                    degree,
-                    expansion_degree,
-                    porep_id: [32; 32],
-                },
-                private: false,
-                challenges_count: 2,
-                api_version: ApiVersion::V1_1_0,
-            };
-
-            let pp = DrgPoRep::<Tree::Hasher, BucketGraph<_>>::setup(&sp).expect("setup failed");
-
-            let (tau, aux) = DrgPoRep::<Tree::Hasher, _>::replicate(
-                &pp,
-                &replica_id,
-                (mmapped_data.as_mut()).into(),
-                None,
-                config,
-                replica_path.clone(),
-            )
-                .expect("replication failed");
-
-            let mut copied = vec![0; data.len()];
-            copied.copy_from_slice(&mmapped_data);
-            assert_ne!(data, copied, "replication did not change data");
-
-            let pub_inputs = PublicInputs::<<Tree::Hasher as Hasher>::Domain> {
-                replica_id: Some(replica_id),
-                challenges: vec![challenge, challenge],
-                tau: Some(tau),
-            };
-
-            let priv_inputs = PrivateInputs::<Tree::Hasher> {
-                tree_d: &aux.tree_d,
-                tree_r: &aux.tree_r,
-                tree_r_config_rows_to_discard: default_rows_to_discard(nodes, BINARY_ARITY),
-            };
-
-            let real_proof = DrgPoRep::<Tree::Hasher, _>::prove(&pp, &pub_inputs, &priv_inputs)
-                .expect("proving failed");
-
-            if use_wrong_parents {
-                // Only one 'wrong' option will be tested at a time.
-                assert!(!use_wrong_challenge);
-                let real_parents = real_proof.replica_parents;
-
-                // Parent vector claiming the wrong parents.
-                let fake_parents = vec![real_parents[0]
-                    .iter()
-                    // Incrementing each parent node will give us a different parent set.
-                    // It's fine to be out of range, since this only needs to fail.
-                    .map(|(i, data_proof)| (i + 1, data_proof.clone()))
-                    .collect::<Vec<_>>()];
-
-                let proof = Proof::new(
-                    real_proof.replica_nodes.clone(),
-                    fake_parents,
-                    real_proof.nodes.clone(),
-                );
-
-                let is_valid =
-                    DrgPoRep::verify(&pp, &pub_inputs, &proof).expect("verification failed");
-
-                assert!(!is_valid, "verified in error -- with wrong parents");
-
-                let mut all_same = true;
-                for (p, _) in &real_parents[0] {
-                    if *p != real_parents[0][0].0 {
-                        all_same = false;
-                    }
-                }
-
-                if all_same {
-                    println!("invalid test data can't scramble proofs with all same parents.");
-
-                    // If for some reason, we hit this condition because of the data passed in,
-                    // try again.
-                    continue;
-                }
-
-                // Parent vector claiming the right parents but providing valid proofs for different
-                // parents.
-                let fake_proof_parents = vec![real_parents[0]
-                    .iter()
-                    .enumerate()
-                    .map(|(i, (p, _))| {
-                        // Rotate the real parent proofs.
-                        let x = (i + 1) % real_parents[0].len();
-                        let j = real_parents[0][x].0;
-                        (*p, real_parents[0][j as usize].1.clone())
-                    })
-                    .collect::<Vec<_>>()];
-
-                let proof2 = Proof::new(
-                    real_proof.replica_nodes,
-                    fake_proof_parents,
-                    real_proof.nodes,
-                );
-
-                assert!(
-                    !DrgPoRep::<Tree::Hasher, _>::verify(&pp, &pub_inputs, &proof2).unwrap_or_else(
-                        |e| {
-                            panic!("Verification failed: {}", e);
-                        }
-                    ),
-                    "verified in error -- with wrong parent proofs"
-                );
-
-                return;
-            }
-
-            let proof = real_proof;
-
-            if use_wrong_challenge {
-                let pub_inputs_with_wrong_challenge_for_proof =
-                    PublicInputs::<<Tree::Hasher as Hasher>::Domain> {
-                        replica_id: Some(replica_id),
-                        challenges: vec![if challenge == 1 { 2 } else { 1 }],
-                        tau: Some(tau),
-                    };
-                let verified = DrgPoRep::<Tree::Hasher, _>::verify(
-                    &pp,
-                    &pub_inputs_with_wrong_challenge_for_proof,
-                    &proof,
-                )
-                    .expect("Verification failed");
-                assert!(
-                    !verified,
-                    "wrongly verified proof which does not match challenge in public input"
-                );
-            } else {
-                assert!(
-                    DrgPoRep::<Tree::Hasher, _>::verify(&pp, &pub_inputs, &proof)
-                        .expect("verification failed"),
-                    "failed to verify"
-                );
-            }
-
-            cache_dir.close().expect("Failed to remove cache dir");
-
-            // Normally, just run once.
-            break;
-        }
-    }
-
-    fn prove_verify(n: usize, i: usize) {
-        prove_verify_aux::<BinaryMerkleTree<Sha256Hasher>>(n, i, false, false);
-        prove_verify_aux::<BinaryMerkleTree<Blake2sHasher>>(n, i, false, false);
-    }
-
-    fn prove_verify_wrong_challenge(n: usize, i: usize) {
-        prove_verify_aux::<BinaryMerkleTree<Sha256Hasher>>(n, i, true, false);
-        prove_verify_aux::<BinaryMerkleTree<Blake2sHasher>>(n, i, true, false);
-    }
-
-    fn prove_verify_wrong_parents(n: usize, i: usize) {
-        prove_verify_aux::<BinaryMerkleTree<Sha256Hasher>>(n, i, false, true);
-        prove_verify_aux::<BinaryMerkleTree<Blake2sHasher>>(n, i, false, true);
-    }
-
-    table_tests! {
-        prove_verify {
-            prove_verify_32_16_1(16, 1);
-
-            prove_verify_32_64_1(64, 1);
-            prove_verify_32_64_2(64, 2);
-
-            prove_verify_32_256_1(256, 1);
-            prove_verify_32_256_2(256, 2);
-            prove_verify_32_256_3(256, 3);
-            prove_verify_32_256_4(256, 4);
-            prove_verify_32_256_5(256, 5);
-        }
-    }
-
-    #[test]
-    fn test_drgporep_verifies_using_challenge() {
-        prove_verify_wrong_challenge(8, 1);
-    }
-
-    #[test]
-    fn test_drgporep_verifies_parents() {
-        // Challenge a node (3) that doesn't have all the same parents.
-        prove_verify_wrong_parents(8, 5);
-    }
-=======
->>>>>>> d8d20817
 }