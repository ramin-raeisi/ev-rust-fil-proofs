use std::marker::PhantomData;
use std::path::PathBuf;

use anyhow::{ensure, Context};
use filecoin_hashers::{Domain, HashFunction, Hasher, PoseidonArity};
use generic_array::typenum;
use merkletree::store::{ReplicaConfig, StoreConfig};
use rayon::prelude::*;
use serde::{Deserialize, Serialize};
use sha2::{Digest, Sha256};

use storage_proofs_core::{
    crypto::sloth,
    drgraph::Graph,
    error::Result,
    fr32::bytes_into_fr_repr_safe,
    merkle::{
        create_base_lcmerkle_tree, create_base_merkle_tree, BinaryLCMerkleTree, BinaryMerkleTree,
        LCMerkleTree, MerkleProof, MerkleProofTrait, MerkleTreeTrait,
    },
    parameter_cache::ParameterSetMetadata,
    proof::{NoRequirements, ProofScheme},
    util::{data_at_node, data_at_node_offset, NODE_SIZE},
    Data,
};

use crate::{encode, PoRep};

#[derive(Debug, Clone, Copy, Serialize, Deserialize)]
pub struct Tau<T> {
    pub comm_r: T,
    pub comm_d: T,
}

impl<T: Domain> Tau<T> {
    pub fn new(comm_d: T, comm_r: T) -> Self {
        Tau { comm_d, comm_r }
    }
}

#[derive(Debug)]
pub struct ProverAux<H: Hasher> {
    pub tree_d: BinaryMerkleTree<H>,
    pub tree_r: BinaryLCMerkleTree<H>,
}

impl<H: Hasher> ProverAux<H> {
    pub fn new(tree_d: BinaryMerkleTree<H>, tree_r: BinaryLCMerkleTree<H>) -> Self {
        ProverAux { tree_d, tree_r }
    }
}

#[derive(Debug, Clone)]
pub struct PublicInputs<T: Domain> {
    pub replica_id: Option<T>,
    pub challenges: Vec<usize>,
    pub tau: Option<Tau<T>>,
}

#[derive(Debug)]
pub struct PrivateInputs<'a, H: Hasher> {
    pub tree_d: &'a BinaryMerkleTree<H>,
    pub tree_r: &'a BinaryLCMerkleTree<H>,
    pub tree_r_config_rows_to_discard: usize,
}

#[derive(Clone, Debug)]
pub struct SetupParams {
    pub drg: DrgParams,
    pub private: bool,
    pub challenges_count: usize,
}

#[derive(Debug, Clone)]
pub struct DrgParams {
    // Number of nodes
    pub nodes: usize,

    // Base degree of DRG
    pub degree: usize,

    pub expansion_degree: usize,

    pub porep_id: [u8; 32],
}

#[derive(Debug, Clone)]
pub struct PublicParams<H, G>
    where
        H: Hasher,
        G: Graph<H> + ParameterSetMetadata,
{
    pub graph: G,
    pub private: bool,
    pub challenges_count: usize,

    _h: PhantomData<H>,
}

impl<H, G> PublicParams<H, G>
    where
        H: Hasher,
        G: Graph<H> + ParameterSetMetadata,
{
    pub fn new(graph: G, private: bool, challenges_count: usize) -> Self {
        PublicParams {
            graph,
            private,
            challenges_count,
            _h: PhantomData,
        }
    }
}

impl<H, G> ParameterSetMetadata for PublicParams<H, G>
    where
        H: Hasher,
        G: Graph<H> + ParameterSetMetadata,
{
    fn identifier(&self) -> String {
        format!(
            "drgporep::PublicParams{{graph: {}}}",
            self.graph.identifier(),
        )
    }

    fn sector_size(&self) -> u64 {
        self.graph.sector_size()
    }
}

#[derive(Debug, Clone, Serialize, Deserialize)]
pub struct DataProof<H: Hasher, U: PoseidonArity> {
    #[serde(bound(
    serialize = "MerkleProof<H, U>: Serialize",
    deserialize = "MerkleProof<H, U>: Deserialize<'de>"
    ))]
    pub proof: MerkleProof<H, U>,
    pub data: H::Domain,
}

impl<H: Hasher, U: 'static + PoseidonArity> DataProof<H, U> {
    pub fn new(n: usize) -> Self {
        DataProof {
            proof: MerkleProof::new(n),
            data: Default::default(),
        }
    }

    /// proves_challenge returns true if this self.proof corresponds to challenge.
    /// This is useful for verifying that a supplied proof is actually relevant to a given challenge.
    pub fn proves_challenge(&self, challenge: usize) -> bool {
        self.proof.proves_challenge(challenge)
    }
}

pub type ReplicaParents<H> = Vec<(u32, DataProof<H, typenum::U2>)>;

#[derive(Default, Debug, Clone, Serialize, Deserialize)]
pub struct Proof<H: Hasher> {
    #[serde(bound(
    serialize = "H::Domain: Serialize",
    deserialize = "H::Domain: Deserialize<'de>"
    ))]
    pub data_root: H::Domain,
    #[serde(bound(
    serialize = "H::Domain: Serialize",
    deserialize = "H::Domain: Deserialize<'de>"
    ))]
    pub replica_root: H::Domain,
    #[serde(bound(
    serialize = "DataProof<H, typenum::U2>: Serialize",
    deserialize = "DataProof<H, typenum::U2>: Deserialize<'de>"
    ))]
    pub replica_nodes: Vec<DataProof<H, typenum::U2>>,
    #[serde(bound(
    serialize = "H::Domain: Serialize",
    deserialize = "H::Domain: Deserialize<'de>"
    ))]
    pub replica_parents: Vec<ReplicaParents<H>>,
    #[serde(bound(
    serialize = "H::Domain: Serialize",
    deserialize = "H::Domain: Deserialize<'de>"
    ))]
    pub nodes: Vec<DataProof<H, typenum::U2>>,
}

impl<H: Hasher> Proof<H> {
    pub fn new_empty(height: usize, degree: usize, challenges: usize) -> Proof<H> {
        Proof {
            data_root: Default::default(),
            replica_root: Default::default(),
            replica_nodes: vec![DataProof::new(height); challenges],
            replica_parents: vec![vec![(0, DataProof::new(height)); degree]; challenges],
            nodes: vec![DataProof::new(height); challenges],
        }
    }

    pub fn new(
        replica_nodes: Vec<DataProof<H, typenum::U2>>,
        replica_parents: Vec<ReplicaParents<H>>,
        nodes: Vec<DataProof<H, typenum::U2>>,
    ) -> Proof<H> {
        Proof {
            data_root: nodes[0].proof.root(),
            replica_root: replica_nodes[0].proof.root(),
            replica_nodes,
            replica_parents,
            nodes,
        }
    }
}

impl<'a, H: Hasher> From<&'a Proof<H>> for Proof<H> {
    fn from(p: &Proof<H>) -> Proof<H> {
        Proof {
            data_root: p.nodes[0].proof.root(),
            replica_root: p.replica_nodes[0].proof.root(),
            replica_nodes: p.replica_nodes.clone(),
            replica_parents: p.replica_parents.clone(),
            nodes: p.nodes.clone(),
        }
    }
}

#[derive(Default)]
pub struct DrgPoRep<'a, H, G>
<<<<<<< HEAD
    where
        H: 'a + Hasher,
        G: 'a + Graph<H>,
=======
where
    H: Hasher,
    G: 'a + Graph<H>,
>>>>>>> 1fdf11e0
{
    _h: PhantomData<&'a H>,
    _g: PhantomData<G>,
}

impl<'a, H, G> ProofScheme<'a> for DrgPoRep<'a, H, G>
    where
        H: 'static + Hasher,
        G: 'a + Graph<H> + ParameterSetMetadata,
{
    type PublicParams = PublicParams<H, G>;
    type SetupParams = SetupParams;
    type PublicInputs = PublicInputs<<H as Hasher>::Domain>;
    type PrivateInputs = PrivateInputs<'a, H>;
    type Proof = Proof<H>;
    type Requirements = NoRequirements;

    fn setup(sp: &Self::SetupParams) -> Result<Self::PublicParams> {
        let graph = G::new(
            sp.drg.nodes,
            sp.drg.degree,
            sp.drg.expansion_degree,
            sp.drg.porep_id,
        )?;

        Ok(PublicParams::new(graph, sp.private, sp.challenges_count))
    }

    fn prove<'b>(
        pub_params: &'b Self::PublicParams,
        pub_inputs: &'b Self::PublicInputs,
        priv_inputs: &'b Self::PrivateInputs,
    ) -> Result<Self::Proof> {
        let len = pub_inputs.challenges.len();
        ensure!(
            len <= pub_params.challenges_count,
            "too many challenges {} > {}",
            len,
            pub_params.challenges_count
        );

        let mut replica_nodes = Vec::with_capacity(len);
        let mut replica_parents = Vec::with_capacity(len);
        let mut data_nodes: Vec<DataProof<H, typenum::U2>> = Vec::with_capacity(len);

        for i in 0..len {
            let challenge = pub_inputs.challenges[i] % pub_params.graph.size();
            ensure!(challenge != 0, "cannot prove the first node");

            let tree_d = &priv_inputs.tree_d;
            let tree_r = &priv_inputs.tree_r;
            let tree_r_config_rows_to_discard = priv_inputs.tree_r_config_rows_to_discard;

            let data = tree_r.read_at(challenge)?;
            let tree_proof =
                tree_r.gen_cached_proof(challenge, Some(tree_r_config_rows_to_discard))?;
            replica_nodes.push(DataProof {
                proof: tree_proof,
                data,
            });

            let mut parents = vec![0; pub_params.graph.degree()];
            pub_params.graph.parents(challenge, &mut parents)?;
            let mut replica_parentsi = Vec::with_capacity(parents.len());

            for p in &parents {
                replica_parentsi.push((*p, {
                    let proof = tree_r
                        .gen_cached_proof(*p as usize, Some(tree_r_config_rows_to_discard))?;
                    DataProof {
                        proof,
                        data: tree_r.read_at(*p as usize)?,
                    }
                }));
            }

            replica_parents.push(replica_parentsi);

            let node_proof = tree_d.gen_proof(challenge)?;

            {
                // TODO: use this again, I can't make lifetimes work though atm and I do not know why
                // let extracted = Self::extract(
                //     pub_params,
                //     &pub_inputs.replica_id.into_bytes(),
                //     &replica,
                //     challenge,
                // )?;

                let extracted = decode_domain_block::<H>(
                    &pub_inputs.replica_id.context("missing replica_id")?,
                    tree_r,
                    challenge,
                    tree_r.read_at(challenge)?,
                    &parents,
                )?;
                data_nodes.push(DataProof {
                    data: extracted,
                    proof: node_proof,
                });
            }
        }

        let proof = Proof::new(replica_nodes, replica_parents, data_nodes);

        Ok(proof)
    }

    fn verify(
        pub_params: &Self::PublicParams,
        pub_inputs: &Self::PublicInputs,
        proof: &Self::Proof,
    ) -> Result<bool> {
        let mut hasher = Sha256::new();

        for i in 0..pub_inputs.challenges.len() {
            {
                // This was verify_proof_meta.
                if pub_inputs.challenges[i] >= pub_params.graph.size() {
                    return Ok(false);
                }

                if !(proof.nodes[i].proves_challenge(pub_inputs.challenges[i])) {
                    return Ok(false);
                }

                if !(proof.replica_nodes[i].proves_challenge(pub_inputs.challenges[i])) {
                    return Ok(false);
                }

                let mut expected_parents = vec![0; pub_params.graph.degree()];
                pub_params
                    .graph
                    .parents(pub_inputs.challenges[i], &mut expected_parents)?;
                if proof.replica_parents[i].len() != expected_parents.len() {
                    println!(
                        "proof parents were not the same length as in public parameters: {} != {}",
                        proof.replica_parents[i].len(),
                        expected_parents.len()
                    );
                    return Ok(false);
                }

                let parents_as_expected = proof.replica_parents[i]
                    .iter()
                    .zip(&expected_parents)
                    .all(|(actual, expected)| actual.0 == *expected);

                if !parents_as_expected {
                    println!("proof parents were not those provided in public parameters");
                    return Ok(false);
                }
            }

            let challenge = pub_inputs.challenges[i] % pub_params.graph.size();
            ensure!(challenge != 0, "cannot prove the first node");

            if !proof.replica_nodes[i].proof.validate(challenge) {
                return Ok(false);
            }

            for (parent_node, p) in &proof.replica_parents[i] {
                if !p.proof.validate(*parent_node as usize) {
                    return Ok(false);
                }
            }

            let key = {
                let prover_bytes = pub_inputs.replica_id.context("missing replica_id")?;
                hasher.update(AsRef::<[u8]>::as_ref(&prover_bytes));

                for p in proof.replica_parents[i].iter() {
                    hasher.update(AsRef::<[u8]>::as_ref(&p.1.data));
                }

                let hash = hasher.finalize_reset();
                bytes_into_fr_repr_safe(hash.as_ref()).into()
            };

            let unsealed = encode::decode(key, proof.replica_nodes[i].data);

            if unsealed != proof.nodes[i].data {
                return Ok(false);
            }

            if !proof.nodes[i].proof.validate_data(unsealed) {
                println!("invalid data for merkle path {:?}", unsealed);
                return Ok(false);
            }
        }

        Ok(true)
    }
}

impl<'a, H, G> PoRep<'a, H, H> for DrgPoRep<'a, H, G>
    where
        H: 'static + Hasher,
        G::Key: AsRef<<H as Hasher>::Domain>,
        G: 'a + Graph<H> + ParameterSetMetadata + Sync + Send,
{
    type Tau = Tau<<H as Hasher>::Domain>;
    type ProverAux = ProverAux<H>;

    fn replicate(
        pp: &Self::PublicParams,
        replica_id: &<H as Hasher>::Domain,
        mut data: Data<'a>,
        data_tree: Option<BinaryMerkleTree<H>>,
        config: StoreConfig,
        replica_path: PathBuf,
    ) -> Result<(Self::Tau, Self::ProverAux)> {
        use storage_proofs_core::cache_key::CacheKey;

        let tree_d = match data_tree {
            Some(tree) => tree,
            None => create_base_merkle_tree::<BinaryMerkleTree<H>>(
                Some(config.clone()),
                pp.graph.size(),
                data.as_ref(),
            )?,
        };

        let graph = &pp.graph;
        // encode(&pp.graph, replica_id, data, None)?;
        // Because a node always follows all of its parents in the data,
        // the nodes are by definition already topologically sorted.
        // Therefore, if we simply traverse the data in order, encoding each node in place,
        // we can always get each parent's encodings with a simple lookup --
        // since we will already have encoded the parent earlier in the traversal.

        let mut parents = vec![0; graph.degree()];
        for node in 0..graph.size() {
            graph.parents(node, &mut parents)?;
            let key = graph.create_key(replica_id, node, &parents, data.as_ref(), None)?;
            let start = data_at_node_offset(node);
            let end = start + NODE_SIZE;

            let node_data = <H as Hasher>::Domain::try_from_bytes(&data.as_ref()[start..end])?;
            let encoded: H::Domain = sloth_encode::<H>(key.as_ref(), &node_data)?;

            encoded.write_bytes(&mut data.as_mut()[start..end])?;
        }

        let replica_config = ReplicaConfig {
            path: replica_path,
            offsets: vec![0],
        };
        let tree_r_last_config =
            StoreConfig::from_config(&config, CacheKey::CommRLastTree.to_string(), None);
        let tree_r =
            create_base_lcmerkle_tree::<H, <BinaryLCMerkleTree<H> as MerkleTreeTrait>::Arity>(
                tree_r_last_config,
                pp.graph.size(),
                &data.as_ref(),
                &replica_config,
            )?;

        let comm_d = tree_d.root(); // replicate
        let comm_r = tree_r.root();

        Ok((Tau::new(comm_d, comm_r), ProverAux::new(tree_d, tree_r)))
    }

    fn extract_all<'b>(
        pp: &'b Self::PublicParams,
        replica_id: &'b <H as Hasher>::Domain,
        data: &'b [u8],
        _config: Option<StoreConfig>,
    ) -> Result<Vec<u8>> {
        decode(&pp.graph, replica_id, data, None)
    }

    fn extract(
        pp: &Self::PublicParams,
        replica_id: &<H as Hasher>::Domain,
        data: &[u8],
        node: usize,
        _config: Option<StoreConfig>,
    ) -> Result<Vec<u8>> {
        Ok(decode_block(&pp.graph, replica_id, data, None, node)?.into_bytes())
    }
}

pub fn decode<'a, H, G>(
    graph: &'a G,
    replica_id: &'a <H as Hasher>::Domain,
    data: &'a [u8],
    exp_parents_data: Option<&'a [u8]>,
) -> Result<Vec<u8>>
    where
        H: Hasher,
        G::Key: AsRef<H::Domain>,
        G: Graph<H> + Sync,
{
    // TODO: proper error handling
    let result = (0..graph.size())
        .into_par_iter()
        .flat_map(|i| {
            decode_block::<H, G>(graph, replica_id, data, exp_parents_data, i)
                .expect("decode block failure")
                .into_bytes()
        })
        .collect();

    Ok(result)
}

pub fn decode_block<'a, H, G>(
    graph: &'a G,
    replica_id: &'a <H as Hasher>::Domain,
    data: &'a [u8],
    exp_parents_data: Option<&'a [u8]>,
    v: usize,
) -> Result<<H as Hasher>::Domain>
    where
        H: Hasher,
        G::Key: AsRef<H::Domain>,
        G: Graph<H>,
{
    let mut parents = vec![0; graph.degree()];
    graph.parents(v, &mut parents)?;
    let key = graph.create_key(replica_id, v, &parents, &data, exp_parents_data)?;
    let node_data = <H as Hasher>::Domain::try_from_bytes(&data_at_node(data, v)?)?;

    Ok(encode::decode(*key.as_ref(), node_data))
}

pub fn decode_domain_block<H: Hasher>(
    replica_id: &H::Domain,
    tree: &BinaryLCMerkleTree<H>,
    node: usize,
    node_data: H::Domain,
    parents: &[u32],
) -> Result<H::Domain>
    where
        H: Hasher,
{
    let key = create_key_from_tree::<H, _>(replica_id, node, parents, tree)?;

    Ok(encode::decode(key, node_data))
}

/// Creates the encoding key from a `MerkleTree`.
/// The algorithm for that is `Blake2s(id | encodedParentNode1 | encodedParentNode1 | ...)`.
/// It is only public so that it can be used for benchmarking
pub fn create_key_from_tree<H: Hasher, U: 'static + PoseidonArity>(
    id: &H::Domain,
    node: usize,
    parents: &[u32],
    tree: &LCMerkleTree<H, U>,
) -> Result<H::Domain> {
    let mut hasher = Sha256::new();
    hasher.update(AsRef::<[u8]>::as_ref(&id));

    // The hash is about the parents, hence skip if a node doesn't have any parents
    if node != parents[0] as usize {
        let mut scratch: [u8; NODE_SIZE] = [0; NODE_SIZE];
        for parent in parents.iter() {
            tree.read_into(*parent as usize, &mut scratch)?;
            hasher.update(&scratch);
        }
    }

    let hash = hasher.finalize();
    Ok(bytes_into_fr_repr_safe(hash.as_ref()).into())
}

pub fn replica_id<H: Hasher>(prover_id: [u8; 32], sector_id: [u8; 32]) -> H::Domain {
    let mut to_hash = [0; 64];
    to_hash[..32].copy_from_slice(&prover_id);
    to_hash[32..].copy_from_slice(&sector_id);

    H::Function::hash_leaf(&to_hash)
}

fn sloth_encode<H: Hasher>(key: &H::Domain, ciphertext: &H::Domain) -> Result<H::Domain> {
    // TODO: validate this is how sloth should work in this case
    let k = (*key).into();
    let c = (*ciphertext).into();

    Ok(sloth::encode(&k, &c).into())
}

#[cfg(test)]
mod tests {
    use super::*;

    use bellperson::bls::Fr;
    use ff::Field;
    use filecoin_hashers::{blake2s::Blake2sHasher, sha256::Sha256Hasher};
    use rand::SeedableRng;
    use rand_xorshift::XorShiftRng;
    use storage_proofs_core::{
        cache_key::CacheKey,
        drgraph::{BucketGraph, BASE_DEGREE},
        fr32::fr_into_bytes,
        merkle::{BinaryMerkleTree, MerkleTreeTrait},
        table_tests,
        test_helper::setup_replica,
        util::{data_at_node, default_rows_to_discard},
    };

    use crate::stacked::BINARY_ARITY;

    fn test_extract_all<Tree: MerkleTreeTrait>() {
        let rng = &mut XorShiftRng::from_seed(crate::TEST_SEED);

        let replica_id: <Tree::Hasher as Hasher>::Domain =
            <Tree::Hasher as Hasher>::Domain::random(rng);
        let nodes = 4;
        let data = vec![2u8; 32 * nodes];

        // MT for original data is always named tree-d, and it will be
        // referenced later in the process as such.
        let cache_dir = tempfile::tempdir().expect("tempdir failure");
        let config = StoreConfig::new(
            cache_dir.path(),
            CacheKey::CommDTree.to_string(),
            default_rows_to_discard(nodes, BINARY_ARITY),
        );

        // Generate a replica path.
        let replica_path = cache_dir.path().join("replica-path");
        let mut mmapped_data = setup_replica(&data, &replica_path);

        let sp = SetupParams {
            drg: DrgParams {
                nodes,
                degree: BASE_DEGREE,
                expansion_degree: 0,
                porep_id: [32; 32],
            },
            private: false,
            challenges_count: 1,
        };

        let pp: PublicParams<Tree::Hasher, BucketGraph<Tree::Hasher>> =
            DrgPoRep::setup(&sp).expect("setup failed");

        DrgPoRep::replicate(
            &pp,
            &replica_id,
            (mmapped_data.as_mut()).into(),
            None,
            config.clone(),
            replica_path,
        )
            .expect("replication failed");

        let mut copied = vec![0; data.len()];
        copied.copy_from_slice(&mmapped_data);
        assert_ne!(data, copied, "replication did not change data");

        let decoded_data = DrgPoRep::<Tree::Hasher, _>::extract_all(
            &pp,
            &replica_id,
            mmapped_data.as_mut(),
            Some(config),
        )
            .unwrap_or_else(|e| {
                panic!("Failed to extract data from `DrgPoRep`: {}", e);
            });

        assert_eq!(data, decoded_data.as_slice(), "failed to extract data");

        cache_dir.close().expect("Failed to remove cache dir");
    }

    #[test]
    fn extract_all_sha256() {
        test_extract_all::<BinaryMerkleTree<Sha256Hasher>>();
    }

    #[test]
    fn extract_all_blake2s() {
        test_extract_all::<BinaryMerkleTree<Blake2sHasher>>();
    }

    fn test_extract<Tree: MerkleTreeTrait>() {
        let rng = &mut XorShiftRng::from_seed(crate::TEST_SEED);

        let replica_id: <Tree::Hasher as Hasher>::Domain =
            <Tree::Hasher as Hasher>::Domain::random(rng);
        let nodes = 4;
        let data = vec![2u8; 32 * nodes];

        // MT for original data is always named tree-d, and it will be
        // referenced later in the process as such.
        let cache_dir = tempfile::tempdir().expect("tempdir failure");
        let config = StoreConfig::new(
            cache_dir.path(),
            CacheKey::CommDTree.to_string(),
            default_rows_to_discard(nodes, BINARY_ARITY),
        );

        // Generate a replica path.
        let replica_path = cache_dir.path().join("replica-path");
        let mut mmapped_data = setup_replica(&data, &replica_path);

        let sp = SetupParams {
            drg: DrgParams {
                nodes: data.len() / 32,
                degree: BASE_DEGREE,
                expansion_degree: 0,
                porep_id: [32; 32],
            },
            private: false,
            challenges_count: 1,
        };

        let pp =
            DrgPoRep::<Tree::Hasher, BucketGraph<Tree::Hasher>>::setup(&sp).expect("setup failed");

        DrgPoRep::replicate(
            &pp,
            &replica_id,
            (mmapped_data.as_mut()).into(),
            None,
            config.clone(),
            replica_path,
        )
            .expect("replication failed");

        let mut copied = vec![0; data.len()];
        copied.copy_from_slice(&mmapped_data);
        assert_ne!(data, copied, "replication did not change data");

        for i in 0..nodes {
            let decoded_data =
                DrgPoRep::extract(&pp, &replica_id, &mmapped_data, i, Some(config.clone()))
                    .expect("failed to extract node data from PoRep");

            let original_data = data_at_node(&data, i).expect("data_at_node failure");

            assert_eq!(
                original_data,
                decoded_data.as_slice(),
                "failed to extract data"
            );
        }
    }

    #[test]
    fn extract_sha256() {
        test_extract::<BinaryMerkleTree<Sha256Hasher>>();
    }

    #[test]
    fn extract_blake2s() {
        test_extract::<BinaryMerkleTree<Blake2sHasher>>();
    }

    fn prove_verify_aux<Tree: MerkleTreeTrait>(
        nodes: usize,
        i: usize,
        use_wrong_challenge: bool,
        use_wrong_parents: bool,
    ) {
        assert!(i < nodes);

        // The loop is here in case we need to retry because of an edge case in the test design.
        loop {
            let rng = &mut XorShiftRng::from_seed(crate::TEST_SEED);
            let degree = BASE_DEGREE;
            let expansion_degree = 0;

            let replica_id: <Tree::Hasher as Hasher>::Domain =
                <Tree::Hasher as Hasher>::Domain::random(rng);
            let data: Vec<u8> = (0..nodes)
                .flat_map(|_| fr_into_bytes(&Fr::random(rng)))
                .collect();

            // MT for original data is always named tree-d, and it will be
            // referenced later in the process as such.
            let cache_dir = tempfile::tempdir().expect("tempdir failure");
            let config = StoreConfig::new(
                cache_dir.path(),
                CacheKey::CommDTree.to_string(),
                default_rows_to_discard(nodes, BINARY_ARITY),
            );

            // Generate a replica path.
            let replica_path = cache_dir.path().join("replica-path");
            let mut mmapped_data = setup_replica(&data, &replica_path);

            let challenge = i;

            let sp = SetupParams {
                drg: DrgParams {
                    nodes,
                    degree,
                    expansion_degree,
                    porep_id: [32; 32],
                },
                private: false,
                challenges_count: 2,
            };

            let pp = DrgPoRep::<Tree::Hasher, BucketGraph<_>>::setup(&sp).expect("setup failed");

            let (tau, aux) = DrgPoRep::<Tree::Hasher, _>::replicate(
                &pp,
                &replica_id,
                (mmapped_data.as_mut()).into(),
                None,
                config,
                replica_path.clone(),
            )
                .expect("replication failed");

            let mut copied = vec![0; data.len()];
            copied.copy_from_slice(&mmapped_data);
            assert_ne!(data, copied, "replication did not change data");

            let pub_inputs = PublicInputs::<<Tree::Hasher as Hasher>::Domain> {
                replica_id: Some(replica_id),
                challenges: vec![challenge, challenge],
                tau: Some(tau),
            };

            let priv_inputs = PrivateInputs::<Tree::Hasher> {
                tree_d: &aux.tree_d,
                tree_r: &aux.tree_r,
                tree_r_config_rows_to_discard: default_rows_to_discard(nodes, BINARY_ARITY),
            };

            let real_proof = DrgPoRep::<Tree::Hasher, _>::prove(&pp, &pub_inputs, &priv_inputs)
                .expect("proving failed");

            if use_wrong_parents {
                // Only one 'wrong' option will be tested at a time.
                assert!(!use_wrong_challenge);
                let real_parents = real_proof.replica_parents;

                // Parent vector claiming the wrong parents.
                let fake_parents = vec![real_parents[0]
                    .iter()
                    // Incrementing each parent node will give us a different parent set.
                    // It's fine to be out of range, since this only needs to fail.
                    .map(|(i, data_proof)| (i + 1, data_proof.clone()))
                    .collect::<Vec<_>>()];

                let proof = Proof::new(
                    real_proof.replica_nodes.clone(),
                    fake_parents,
                    real_proof.nodes.clone(),
                );

                let is_valid =
                    DrgPoRep::verify(&pp, &pub_inputs, &proof).expect("verification failed");

                assert!(!is_valid, "verified in error -- with wrong parents");

                let mut all_same = true;
                for (p, _) in &real_parents[0] {
                    if *p != real_parents[0][0].0 {
                        all_same = false;
                    }
                }

                if all_same {
                    println!("invalid test data can't scramble proofs with all same parents.");

                    // If for some reason, we hit this condition because of the data passed in,
                    // try again.
                    continue;
                }

                // Parent vector claiming the right parents but providing valid proofs for different
                // parents.
                let fake_proof_parents = vec![real_parents[0]
                    .iter()
                    .enumerate()
                    .map(|(i, (p, _))| {
                        // Rotate the real parent proofs.
                        let x = (i + 1) % real_parents[0].len();
                        let j = real_parents[0][x].0;
                        (*p, real_parents[0][j as usize].1.clone())
                    })
                    .collect::<Vec<_>>()];

                let proof2 = Proof::new(
                    real_proof.replica_nodes,
                    fake_proof_parents,
                    real_proof.nodes,
                );

                assert!(
                    !DrgPoRep::<Tree::Hasher, _>::verify(&pp, &pub_inputs, &proof2).unwrap_or_else(
                        |e| {
                            panic!("Verification failed: {}", e);
                        }
                    ),
                    "verified in error -- with wrong parent proofs"
                );

                return;
            }

            let proof = real_proof;

            if use_wrong_challenge {
                let pub_inputs_with_wrong_challenge_for_proof =
                    PublicInputs::<<Tree::Hasher as Hasher>::Domain> {
                        replica_id: Some(replica_id),
                        challenges: vec![if challenge == 1 { 2 } else { 1 }],
                        tau: Some(tau),
                    };
                let verified = DrgPoRep::<Tree::Hasher, _>::verify(
                    &pp,
                    &pub_inputs_with_wrong_challenge_for_proof,
                    &proof,
                )
                    .expect("Verification failed");
                assert!(
                    !verified,
                    "wrongly verified proof which does not match challenge in public input"
                );
            } else {
                assert!(
                    DrgPoRep::<Tree::Hasher, _>::verify(&pp, &pub_inputs, &proof)
                        .expect("verification failed"),
                    "failed to verify"
                );
            }

            cache_dir.close().expect("Failed to remove cache dir");

            // Normally, just run once.
            break;
        }
    }

    fn prove_verify(n: usize, i: usize) {
        prove_verify_aux::<BinaryMerkleTree<Sha256Hasher>>(n, i, false, false);
        prove_verify_aux::<BinaryMerkleTree<Blake2sHasher>>(n, i, false, false);
    }

    fn prove_verify_wrong_challenge(n: usize, i: usize) {
        prove_verify_aux::<BinaryMerkleTree<Sha256Hasher>>(n, i, true, false);
        prove_verify_aux::<BinaryMerkleTree<Blake2sHasher>>(n, i, true, false);
    }

    fn prove_verify_wrong_parents(n: usize, i: usize) {
        prove_verify_aux::<BinaryMerkleTree<Sha256Hasher>>(n, i, false, true);
        prove_verify_aux::<BinaryMerkleTree<Blake2sHasher>>(n, i, false, true);
    }

    table_tests! {
        prove_verify {
            prove_verify_32_16_1(16, 1);

            prove_verify_32_64_1(64, 1);
            prove_verify_32_64_2(64, 2);

            prove_verify_32_256_1(256, 1);
            prove_verify_32_256_2(256, 2);
            prove_verify_32_256_3(256, 3);
            prove_verify_32_256_4(256, 4);
            prove_verify_32_256_5(256, 5);
        }
    }

    #[test]
    fn test_drgporep_verifies_using_challenge() {
        prove_verify_wrong_challenge(8, 1);
    }

    #[test]
    fn test_drgporep_verifies_parents() {
        // Challenge a node (3) that doesn't have all the same parents.
        prove_verify_wrong_parents(8, 5);
    }
}<|MERGE_RESOLUTION|>--- conflicted
+++ resolved
@@ -225,15 +225,9 @@
 
 #[derive(Default)]
 pub struct DrgPoRep<'a, H, G>
-<<<<<<< HEAD
-    where
-        H: 'a + Hasher,
-        G: 'a + Graph<H>,
-=======
 where
     H: Hasher,
     G: 'a + Graph<H>,
->>>>>>> 1fdf11e0
 {
     _h: PhantomData<&'a H>,
     _g: PhantomData<G>,
