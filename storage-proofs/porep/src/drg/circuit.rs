--- conflicted
+++ resolved
@@ -297,242 +297,4 @@
     };
 
     num::AllocatedNum::<E>::alloc(cs.namespace(|| "result_num"), || fr)
-<<<<<<< HEAD
-}
-
-#[cfg(test)]
-mod tests {
-    use super::*;
-
-    use bellperson::util_cs::test_cs::TestConstraintSystem;
-    use ff::Field;
-    use filecoin_hashers::poseidon::PoseidonHasher;
-    use generic_array::typenum;
-    use merkletree::store::StoreConfig;
-    use pretty_assertions::assert_eq;
-    use rand::SeedableRng;
-    use rand_xorshift::XorShiftRng;
-
-    use storage_proofs_core::{
-        api_version::ApiVersion,
-        cache_key::CacheKey,
-        compound_proof,
-        drgraph::{graph_height, BucketGraph, BASE_DEGREE},
-        fr32::{bytes_into_fr, fr_into_bytes},
-        merkle::MerkleProofTrait,
-        proof::ProofScheme,
-        test_helper::setup_replica,
-        util::{data_at_node, default_rows_to_discard},
-    };
-
-    use super::super::compound::DrgPoRepCompound;
-    use crate::drg;
-    use crate::stacked::BINARY_ARITY;
-    use crate::PoRep;
-
-    #[test]
-    fn drgporep_input_circuit_with_bls12_381() {
-        let rng = &mut XorShiftRng::from_seed(crate::TEST_SEED);
-
-        let nodes = 16;
-        let degree = BASE_DEGREE;
-        let challenge = 2;
-
-        let replica_id: Fr = Fr::random(rng);
-
-        let data: Vec<u8> = (0..nodes)
-            .flat_map(|_| fr_into_bytes(&Fr::random(rng)))
-            .collect();
-
-        // MT for original data is always named tree-d, and it will be
-        // referenced later in the process as such.
-        let cache_dir = tempfile::tempdir().unwrap();
-        let config = StoreConfig::new(
-            cache_dir.path(),
-            CacheKey::CommDTree.to_string(),
-            default_rows_to_discard(nodes, BINARY_ARITY),
-        );
-
-        // Generate a replica path.
-        let replica_path = cache_dir.path().join("replica-path");
-        let mut mmapped_data = setup_replica(&data, &replica_path);
-
-        let data_node: Option<Fr> = Some(
-            bytes_into_fr(
-                data_at_node(&mmapped_data, challenge).expect("failed to read original data"),
-            )
-                .unwrap(),
-        );
-
-        let sp = drg::SetupParams {
-            drg: drg::DrgParams {
-                nodes,
-                degree,
-                expansion_degree: 0,
-                porep_id: [32; 32],
-            },
-            private: false,
-            challenges_count: 1,
-            api_version: ApiVersion::V1_1_0,
-        };
-
-        let pp = drg::DrgPoRep::<PoseidonHasher, BucketGraph<_>>::setup(&sp)
-            .expect("failed to create drgporep setup");
-        let (tau, aux) = drg::DrgPoRep::<PoseidonHasher, _>::replicate(
-            &pp,
-            &replica_id.into(),
-            (mmapped_data.as_mut()).into(),
-            None,
-            config,
-            replica_path,
-        )
-            .expect("failed to replicate");
-
-        let pub_inputs = drg::PublicInputs {
-            replica_id: Some(replica_id.into()),
-            challenges: vec![challenge],
-            tau: Some(tau),
-        };
-
-        let priv_inputs = drg::PrivateInputs::<PoseidonHasher> {
-            tree_d: &aux.tree_d,
-            tree_r: &aux.tree_r,
-            tree_r_config_rows_to_discard: default_rows_to_discard(nodes, BINARY_ARITY),
-        };
-
-        let proof_nc = drg::DrgPoRep::<PoseidonHasher, _>::prove(&pp, &pub_inputs, &priv_inputs)
-            .expect("failed to prove");
-
-        assert!(
-            drg::DrgPoRep::<PoseidonHasher, _>::verify(&pp, &pub_inputs, &proof_nc)
-                .expect("failed to verify"),
-            "failed to verify (non circuit)"
-        );
-
-        let replica_node: Option<Fr> = Some(proof_nc.replica_nodes[0].data.into());
-
-        let replica_node_path = proof_nc.replica_nodes[0].proof.as_options();
-        let replica_root = Root::Val(Some(proof_nc.replica_root.into()));
-        let replica_parents = proof_nc
-            .replica_parents
-            .iter()
-            .map(|v| {
-                v.iter()
-                    .map(|(_, parent)| Some(parent.data.into()))
-                    .collect()
-            })
-            .collect();
-        let replica_parents_paths: Vec<_> = proof_nc
-            .replica_parents
-            .iter()
-            .map(|v| {
-                v.iter()
-                    .map(|(_, parent)| parent.proof.as_options())
-                    .collect()
-            })
-            .collect();
-
-        let data_node_path = proof_nc.nodes[0].proof.as_options();
-        let data_root = Root::Val(Some(proof_nc.data_root.into()));
-        let replica_id = Some(replica_id);
-
-        assert!(
-            proof_nc.nodes[0].proof.validate(challenge),
-            "failed to verify data commitment"
-        );
-        assert!(
-            proof_nc.nodes[0]
-                .proof
-                .validate_data(data_node.unwrap().into()),
-            "failed to verify data commitment with data"
-        );
-
-        let mut cs = TestConstraintSystem::<Bls12>::new();
-        DrgPoRepCircuit::<PoseidonHasher>::synthesize(
-            cs.namespace(|| "drgporep"),
-            vec![replica_node],
-            vec![replica_node_path],
-            replica_root,
-            replica_parents,
-            replica_parents_paths,
-            vec![data_node],
-            vec![data_node_path],
-            data_root,
-            replica_id,
-            false,
-        )
-            .expect("failed to synthesize circuit");
-
-        if !cs.is_satisfied() {
-            println!(
-                "failed to satisfy: {:?}",
-                cs.which_is_unsatisfied().unwrap()
-            );
-        }
-
-        assert!(cs.is_satisfied(), "constraints not satisfied");
-        assert_eq!(cs.num_inputs(), 18, "wrong number of inputs");
-        assert_eq!(cs.num_constraints(), 115_660, "wrong number of constraints");
-
-        assert_eq!(cs.get_input(0, "ONE"), Fr::one());
-
-        assert_eq!(
-            cs.get_input(1, "drgporep/replica_id/input variable"),
-            replica_id.unwrap()
-        );
-
-        let generated_inputs =
-            <DrgPoRepCompound<_, _> as compound_proof::CompoundProof<_, _>>::generate_public_inputs(
-                &pub_inputs,
-                &pp,
-                None,
-            )
-                .unwrap();
-        let expected_inputs = cs.get_inputs();
-
-        for ((input, label), generated_input) in
-        expected_inputs.iter().skip(1).zip(generated_inputs.iter())
-        {
-            assert_eq!(input, generated_input, "{}", label);
-        }
-
-        assert_eq!(
-            generated_inputs.len(),
-            expected_inputs.len() - 1,
-            "inputs are not the same length"
-        );
-
-        cache_dir.close().expect("Failed to remove cache dir");
-    }
-
-    #[test]
-    fn drgporep_input_circuit_num_constraints() {
-        let rng = &mut XorShiftRng::from_seed(crate::TEST_SEED);
-
-        // 1 GB
-        let n = (1 << 30) / 32;
-        let m = BASE_DEGREE;
-        let tree_depth = graph_height::<typenum::U2>(n);
-
-        let mut cs = TestConstraintSystem::<Bls12>::new();
-        DrgPoRepCircuit::<PoseidonHasher>::synthesize(
-            cs.namespace(|| "drgporep"),
-            vec![Some(Fr::random(rng)); 1],
-            vec![vec![(vec![Some(Fr::random(rng))], Some(0)); tree_depth]; 1],
-            Root::Val(Some(Fr::random(rng))),
-            vec![vec![Some(Fr::random(rng)); m]; 1],
-            vec![vec![vec![(vec![Some(Fr::random(rng))], Some(0)); tree_depth]; m]; 1],
-            vec![Some(Fr::random(rng)); 1],
-            vec![vec![(vec![Some(Fr::random(rng))], Some(0)); tree_depth]; 1],
-            Root::Val(Some(Fr::random(rng))),
-            Some(Fr::random(rng)),
-            false,
-        )
-            .expect("failed to synthesize circuit");
-
-        assert_eq!(cs.num_inputs(), 18, "wrong number of inputs");
-        assert_eq!(cs.num_constraints(), 170_924, "wrong number of constraints");
-    }
-=======
->>>>>>> d8d20817
 }