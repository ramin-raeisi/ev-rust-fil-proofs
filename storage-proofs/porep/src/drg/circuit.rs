--- conflicted
+++ resolved
@@ -256,15 +256,9 @@
     window_index: Option<uint64::UInt64>,
     node: Option<uint64::UInt64>,
 ) -> Result<num::AllocatedNum<E>, SynthesisError>
-<<<<<<< HEAD
-    where
-        E: JubjubEngine,
-        CS: ConstraintSystem<E>,
-=======
 where
     E: Engine,
     CS: ConstraintSystem<E>,
->>>>>>> 1fdf11e0
 {
     // ciphertexts will become a buffer of the layout
     // id | node | encodedParentNode1 | encodedParentNode1 | ...
