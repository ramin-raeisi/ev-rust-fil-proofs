--- conflicted
+++ resolved
@@ -21,8 +21,6 @@
 
 use super::params::Proof;
 use crate::stacked::StackedDrg;
-
-use rayon::prelude::*;
 
 /// Stacked DRG based Proof of Replication.
 ///
@@ -337,377 +335,4 @@
     };
 
     PoRCompound::<Tree>::generate_public_inputs(&pub_inputs, por_params, k)
-<<<<<<< HEAD
-}
-
-#[cfg(test)]
-mod tests {
-    use super::*;
-
-    use bellperson::util_cs::{metric_cs::MetricCS, test_cs::TestConstraintSystem};
-    use ff::Field;
-    use filecoin_hashers::{poseidon::PoseidonHasher, sha256::Sha256Hasher, Hasher};
-    use generic_array::typenum::{U0, U2, U4, U8};
-    use merkletree::store::StoreConfig;
-    use rand::{Rng, SeedableRng};
-    use rand_xorshift::XorShiftRng;
-    use storage_proofs_core::{
-        api_version::ApiVersion,
-        cache_key::CacheKey,
-        compound_proof,
-        drgraph::BASE_DEGREE,
-        fr32::fr_into_bytes,
-        merkle::{get_base_tree_count, DiskTree, MerkleTreeTrait},
-        proof::ProofScheme,
-        test_helper::setup_replica,
-        util::default_rows_to_discard,
-    };
-
-    use crate::stacked::{
-        ChallengeRequirements, LayerChallenges, PrivateInputs, PublicInputs, SetupParams,
-        TemporaryAux, TemporaryAuxCache, BINARY_ARITY, EXP_DEGREE,
-    };
-    use crate::PoRep;
-
-    #[test]
-    fn stacked_input_circuit_poseidon_base_2() {
-        stacked_input_circuit::<DiskTree<PoseidonHasher, U2, U0, U0>>(22, 1_206_212);
-    }
-
-    #[test]
-    fn stacked_input_circuit_poseidon_base_8() {
-        stacked_input_circuit::<DiskTree<PoseidonHasher, U8, U0, U0>>(22, 1_199_620);
-    }
-
-    #[test]
-    fn stacked_input_circuit_poseidon_sub_8_4() {
-        stacked_input_circuit::<DiskTree<PoseidonHasher, U8, U4, U0>>(22, 1_296_576);
-    }
-
-    #[test]
-    fn stacked_input_circuit_poseidon_top_8_4_2() {
-        stacked_input_circuit::<DiskTree<PoseidonHasher, U8, U4, U2>>(22, 1_346_982);
-    }
-
-    fn stacked_input_circuit<Tree: MerkleTreeTrait + 'static>(
-        expected_inputs: usize,
-        expected_constraints: usize,
-    ) {
-        let nodes = 8 * get_base_tree_count::<Tree>();
-        let degree = BASE_DEGREE;
-        let expansion_degree = EXP_DEGREE;
-        let num_layers = 2;
-        let layer_challenges = LayerChallenges::new(num_layers, 1);
-
-        let rng = &mut XorShiftRng::from_seed(crate::TEST_SEED);
-
-        let replica_id: Fr = Fr::random(rng);
-        let data: Vec<u8> = (0..nodes)
-            .flat_map(|_| fr_into_bytes(&Fr::random(rng)))
-            .collect();
-
-        // MT for original data is always named tree-d, and it will be
-        // referenced later in the process as such.
-        let cache_dir = tempfile::tempdir().unwrap();
-        let config = StoreConfig::new(
-            cache_dir.path(),
-            CacheKey::CommDTree.to_string(),
-            default_rows_to_discard(nodes, BINARY_ARITY),
-        );
-
-        // Generate a replica path.
-        let replica_path = cache_dir.path().join("replica-path");
-        let mut mmapped_data = setup_replica(&data, &replica_path);
-
-        let arbitrary_porep_id = [44; 32];
-        let sp = SetupParams {
-            nodes,
-            degree,
-            expansion_degree,
-            porep_id: arbitrary_porep_id,
-            layer_challenges,
-            api_version: ApiVersion::V1_1_0,
-        };
-
-        let pp = StackedDrg::<Tree, Sha256Hasher>::setup(&sp).expect("setup failed");
-        let (tau, (p_aux, t_aux)) = StackedDrg::<Tree, Sha256Hasher>::replicate(
-            &pp,
-            &replica_id.into(),
-            (mmapped_data.as_mut()).into(),
-            None,
-            config,
-            replica_path.clone(),
-        )
-            .expect("replication failed");
-
-        let mut copied = vec![0; data.len()];
-        copied.copy_from_slice(&mmapped_data);
-        assert_ne!(data, copied, "replication did not change data");
-
-        let seed = rng.gen();
-        let pub_inputs =
-            PublicInputs::<<Tree::Hasher as Hasher>::Domain, <Sha256Hasher as Hasher>::Domain> {
-                replica_id: replica_id.into(),
-                seed,
-                tau: Some(tau),
-                k: None,
-            };
-
-        // Store copy of original t_aux for later resource deletion.
-        let t_aux_orig = t_aux.clone();
-
-        // Convert TemporaryAux to TemporaryAuxCache, which instantiates all
-        // elements based on the configs stored in TemporaryAux.
-        let t_aux = TemporaryAuxCache::<Tree, Sha256Hasher>::new(&t_aux, replica_path)
-            .expect("failed to restore contents of t_aux");
-
-        let priv_inputs = PrivateInputs::<Tree, Sha256Hasher> { p_aux, t_aux };
-
-        let proofs = StackedDrg::<Tree, Sha256Hasher>::prove_all_partitions(
-            &pp,
-            &pub_inputs,
-            &priv_inputs,
-            1,
-        )
-            .expect("failed to generate partition proofs");
-
-        let proofs_are_valid =
-            StackedDrg::<Tree, Sha256Hasher>::verify_all_partitions(&pp, &pub_inputs, &proofs)
-                .expect("failed while trying to verify partition proofs");
-
-        assert!(proofs_are_valid);
-
-        // Discard cached MTs that are no longer needed.
-        TemporaryAux::<Tree, Sha256Hasher>::clear_temp(t_aux_orig).expect("t_aux delete failed");
-
-        {
-            // Verify that MetricCS returns the same metrics as TestConstraintSystem.
-            let mut cs = MetricCS::<Bls12>::new();
-
-            StackedCompound::<Tree, Sha256Hasher>::circuit(&pub_inputs, (), &proofs[0], &pp, None)
-                .expect("circuit failed")
-                .synthesize(&mut cs.namespace(|| "stacked drgporep"))
-                .expect("failed to synthesize circuit");
-
-            assert_eq!(cs.num_inputs(), expected_inputs, "wrong number of inputs");
-            assert_eq!(
-                cs.num_constraints(),
-                expected_constraints,
-                "wrong number of constraints"
-            );
-        }
-        let mut cs = TestConstraintSystem::<Bls12>::new();
-
-        StackedCompound::<Tree, Sha256Hasher>::circuit(&pub_inputs, (), &proofs[0], &pp, None)
-            .expect("circuit failed")
-            .synthesize(&mut cs.namespace(|| "stacked drgporep"))
-            .expect("failed to synthesize circuit");
-
-        assert!(cs.is_satisfied(), "constraints not satisfied");
-        assert_eq!(cs.num_inputs(), expected_inputs, "wrong number of inputs");
-        assert_eq!(
-            cs.num_constraints(),
-            expected_constraints,
-            "wrong number of constraints"
-        );
-
-        assert_eq!(cs.get_input(0, "ONE"), Fr::one());
-
-        let generated_inputs = <StackedCompound<Tree, Sha256Hasher> as CompoundProof<
-            StackedDrg<'_, Tree, Sha256Hasher>,
-            _,
-        >>::generate_public_inputs(&pub_inputs, &pp, None)
-            .expect("failed to generate public inputs");
-        let expected_inputs = cs.get_inputs();
-
-        for ((input, label), generated_input) in
-        expected_inputs.iter().skip(1).zip(generated_inputs.iter())
-        {
-            assert_eq!(input, generated_input, "{}", label);
-        }
-
-        assert_eq!(
-            generated_inputs.len(),
-            expected_inputs.len() - 1,
-            "inputs are not the same length"
-        );
-
-        cache_dir.close().expect("Failed to remove cache dir");
-    }
-
-    #[test]
-    #[ignore]
-    fn test_stacked_compound_poseidon_base_8() {
-        stacked_test_compound::<DiskTree<PoseidonHasher, U8, U0, U0>>();
-    }
-
-    #[test]
-    #[ignore]
-    fn test_stacked_compound_poseidon_sub_8_4() {
-        stacked_test_compound::<DiskTree<PoseidonHasher, U8, U4, U0>>();
-    }
-
-    #[test]
-    #[ignore]
-    fn test_stacked_compound_poseidon_top_8_4_2() {
-        stacked_test_compound::<DiskTree<PoseidonHasher, U8, U4, U2>>();
-    }
-
-    fn stacked_test_compound<Tree: 'static + MerkleTreeTrait>() {
-        let nodes = 8 * get_base_tree_count::<Tree>();
-
-        let degree = BASE_DEGREE;
-        let expansion_degree = EXP_DEGREE;
-        let num_layers = 2;
-        let layer_challenges = LayerChallenges::new(num_layers, 1);
-        let partition_count = 1;
-
-        let rng = &mut XorShiftRng::from_seed(crate::TEST_SEED);
-
-        let replica_id: Fr = Fr::random(rng);
-        let data: Vec<u8> = (0..nodes)
-            .flat_map(|_| fr_into_bytes(&Fr::random(rng)))
-            .collect();
-
-        let arbitrary_porep_id = [55; 32];
-        let setup_params = compound_proof::SetupParams {
-            vanilla_params: SetupParams {
-                nodes,
-                degree,
-                expansion_degree,
-                porep_id: arbitrary_porep_id,
-                layer_challenges,
-                api_version: ApiVersion::V1_1_0,
-            },
-            partitions: Some(partition_count),
-            priority: false,
-        };
-
-        // MT for original data is always named tree-d, and it will be
-        // referenced later in the process as such.
-        let cache_dir = tempfile::tempdir().unwrap();
-        let config = StoreConfig::new(
-            cache_dir.path(),
-            CacheKey::CommDTree.to_string(),
-            default_rows_to_discard(nodes, BINARY_ARITY),
-        );
-
-        // Generate a replica path.
-        let replica_path = cache_dir.path().join("replica-path");
-        let mut mmapped_data = setup_replica(&data, &replica_path);
-
-        let public_params = StackedCompound::setup(&setup_params).expect("setup failed");
-        let (tau, (p_aux, t_aux)) = StackedDrg::<Tree, _>::replicate(
-            &public_params.vanilla_params,
-            &replica_id.into(),
-            (mmapped_data.as_mut()).into(),
-            None,
-            config,
-            replica_path.clone(),
-        )
-            .expect("replication failed");
-
-        let mut copied = vec![0; data.len()];
-        copied.copy_from_slice(&mmapped_data);
-        assert_ne!(data, copied, "replication did not change data");
-
-        let seed = rng.gen();
-        let public_inputs =
-            PublicInputs::<<Tree::Hasher as Hasher>::Domain, <Sha256Hasher as Hasher>::Domain> {
-                replica_id: replica_id.into(),
-                seed,
-                tau: Some(tau),
-                k: None,
-            };
-
-        // Store a copy of the t_aux for later resource deletion.
-        let t_aux_orig = t_aux.clone();
-
-        // Convert TemporaryAux to TemporaryAuxCache, which instantiates all
-        // elements based on the configs stored in TemporaryAux.
-        let t_aux = TemporaryAuxCache::<Tree, _>::new(&t_aux, replica_path)
-            .expect("failed to restore contents of t_aux");
-
-        let private_inputs = PrivateInputs::<Tree, Sha256Hasher> { p_aux, t_aux };
-
-        {
-            let (circuit, inputs) =
-                StackedCompound::circuit_for_test(&public_params, &public_inputs, &private_inputs)
-                    .unwrap();
-
-            let mut cs = TestConstraintSystem::new();
-
-            circuit.synthesize(&mut cs).expect("failed to synthesize");
-
-            if !cs.is_satisfied() {
-                panic!(
-                    "failed to satisfy: {:?}",
-                    cs.which_is_unsatisfied().unwrap()
-                );
-            }
-            assert!(
-                cs.verify(&inputs),
-                "verification failed with TestContraintSystem and generated inputs"
-            );
-        }
-
-        // Use this to debug differences between blank and regular circuit generation.
-        {
-            let (circuit1, _inputs) =
-                StackedCompound::circuit_for_test(&public_params, &public_inputs, &private_inputs)
-                    .unwrap();
-            let blank_circuit = <StackedCompound<Tree, Sha256Hasher> as CompoundProof<
-                StackedDrg<'_, Tree, Sha256Hasher>,
-                _,
-            >>::blank_circuit(&public_params.vanilla_params);
-
-            let mut cs_blank = MetricCS::new();
-            blank_circuit
-                .synthesize(&mut cs_blank)
-                .expect("failed to synthesize");
-
-            let a = cs_blank.pretty_print_list();
-
-            let mut cs1 = TestConstraintSystem::new();
-            circuit1.synthesize(&mut cs1).expect("failed to synthesize");
-            let b = cs1.pretty_print_list();
-
-            for (i, (a, b)) in a.chunks(100).zip(b.chunks(100)).enumerate() {
-                assert_eq!(a, b, "failed at chunk {}", i);
-            }
-        }
-
-        let blank_groth_params = <StackedCompound<Tree, Sha256Hasher> as CompoundProof<
-            StackedDrg<'_, Tree, Sha256Hasher>,
-            _,
-        >>::groth_params(Some(rng), &public_params.vanilla_params)
-            .expect("failed to generate groth params");
-
-        // Discard cached MTs that are no longer needed.
-        TemporaryAux::<Tree, Sha256Hasher>::clear_temp(t_aux_orig).expect("t_aux delete failed");
-
-        let proof = StackedCompound::prove(
-            &public_params,
-            &public_inputs,
-            &private_inputs,
-            &blank_groth_params,
-        )
-            .expect("failed while proving");
-
-        let verified = StackedCompound::verify(
-            &public_params,
-            &public_inputs,
-            &proof,
-            &ChallengeRequirements {
-                minimum_challenges: 1,
-            },
-        )
-            .expect("failed while verifying");
-
-        assert!(verified);
-
-        cache_dir.close().expect("Failed to remove cache dir");
-    }
-=======
->>>>>>> d8d20817
 }