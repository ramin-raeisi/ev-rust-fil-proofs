--- conflicted
+++ resolved
@@ -548,7 +548,6 @@
 
                                 drop(layer_data);
 
-<<<<<<< HEAD
                                 node_index += chunked_nodes_count;
                                 trace!(
                                     "[tree_c] {}/{} node index {}/{}/{}",
@@ -585,72 +584,6 @@
                                         break;
                                     }
                                 }
-=======
-                            node_index += chunked_nodes_count;
-                            trace!(
-                                "node index {}/{}/{}",
-                                node_index,
-                                chunked_nodes_count,
-                                nodes_count,
-                            );
-
-                            let is_final = node_index == nodes_count;
-                            builder_tx
-                                .send((columns, is_final))
-                                .expect("failed to send columns");
-                        }
-                    }
-                });
-                s.spawn(move |_| {
-                    let _gpu_lock = GPU_LOCK.lock().unwrap();
-                    let mut column_tree_builder = ColumnTreeBuilder::<ColumnArity, TreeArity>::new(
-                        Some(BatcherType::GPU),
-                        nodes_count,
-                        max_gpu_column_batch_size,
-                        max_gpu_tree_batch_size,
-                    )
-                    .expect("failed to create ColumnTreeBuilder");
-
-                    // Loop until all trees for all configs have been built.
-                    for i in 0..config_count {
-                        loop {
-                            let (columns, is_final): (Vec<GenericArray<Fr, ColumnArity>>, bool) =
-                                builder_rx.recv().expect("failed to recv columns");
-
-                            // Just add non-final column batches.
-                            if !is_final {
-                                column_tree_builder
-                                    .add_columns(&columns)
-                                    .expect("failed to add columns");
-                                continue;
-                            };
-
-                            // If we get here, this is a final column: build a sub-tree.
-                            let (base_data, tree_data) = column_tree_builder
-                                .add_final_columns(&columns)
-                                .expect("failed to add final columns");
-                            trace!(
-                                "base data len {}, tree data len {}",
-                                base_data.len(),
-                                tree_data.len()
-                            );
-
-                            let tree_len = base_data.len() + tree_data.len();
-                            info!(
-                                "persisting base tree_c {}/{} of length {}",
-                                i + 1,
-                                tree_count,
-                                tree_len,
-                            );
-
-                            writer_tx
-                                .send((base_data, tree_data))
-                                .expect("failed to send base_data, tree_data");
-                            break;
-                        }
-                    }
-                });
->>>>>>> 63d810a8
 
                                 if find_idle_gpu == -1 {
                                     thread::sleep(Duration::from_millis(1));
@@ -1255,49 +1188,7 @@
                         }
                     }
                 });
-<<<<<<< HEAD
-=======
-                s.spawn(move |_| {
-                    let _gpu_lock = GPU_LOCK.lock().unwrap();
-                    let mut tree_builder = TreeBuilder::<Tree::Arity>::new(
-                        Some(BatcherType::GPU),
-                        nodes_count,
-                        max_gpu_tree_batch_size,
-                        tree_r_last_config.rows_to_discard,
-                    )
-                    .expect("failed to create TreeBuilder");
-
-                    // Loop until all trees for all configs have been built.
-                    for i in 0..config_count {
-                        loop {
-                            let (encoded, is_final) =
-                                builder_rx.recv().expect("failed to recv encoded data");
-
-                            // Just add non-final leaf batches.
-                            if !is_final {
-                                tree_builder
-                                    .add_leaves(&encoded)
-                                    .expect("failed to add leaves");
-                                continue;
-                            };
-
-                            // If we get here, this is a final leaf batch: build a sub-tree.
-                            info!(
-                                "building base tree_r_last with GPU {}/{}",
-                                i + 1,
-                                tree_count
-                            );
-                            let (_, tree_data) = tree_builder
-                                .add_final_leaves(&encoded)
-                                .expect("failed to add final leaves");
-
-                            writer_tx.send(tree_data).expect("failed to send tree_data");
-                            break;
-                        }
-                    }
-                });
->>>>>>> 63d810a8
-
+                
                 { // Parallel tuning GPU computing
                     let tree_r_last_config = &tree_r_last_config;
                     s.spawn(move |_| {
