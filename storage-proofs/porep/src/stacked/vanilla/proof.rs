use lazy_static::lazy_static;
use std::fs::OpenOptions;
use std::io::Write;
use std::marker::PhantomData;
use std::path::{Path, PathBuf};
use std::sync::{mpsc, Arc, Mutex, RwLock};
use std::thread;
use std::time::Duration;

use digest::generic_array::{GenericArray, sequence::GenericSequence};
use anyhow::Context;
use bellperson::bls::Fr;
use bincode::deserialize;
use filecoin_hashers::{Domain, HashFunction, Hasher, PoseidonArity};
use generic_array::typenum::{self, Unsigned};
use log::*;
use merkletree::merkle::{
    get_merkle_tree_cache_size, get_merkle_tree_leafs, get_merkle_tree_len,
    is_merkle_tree_size_valid,
};
use merkletree::store::{DiskStore, StoreConfig};
use rayon::prelude::*;
use typenum::{U11, U2, U8};

use storage_proofs_core::{
    cache_key::CacheKey,
    data::Data,
    drgraph::Graph,
    error::Result,
    measurements::{
        measure_op,
        Operation::{CommD, EncodeWindowTimeAll, GenerateTreeC, GenerateTreeRLast},
    },
    merkle::*,
    settings,
    util::{default_rows_to_discard, NODE_SIZE},
};
use storage_proofs_core::fr32::fr_into_bytes;

use crate::encode::{decode, encode};
use crate::PoRep;

use super::{
    challenges::LayerChallenges,
    column::Column,
    create_label,
    EncodingProof,
    graph::StackedBucketGraph,
    hash::hash_single_column,
    LabelingProof, params::{
        BINARY_ARITY, get_node, Labels, LabelsCache, PersistentAux, Proof, PublicInputs,
        PublicParams, ReplicaColumnProof, Tau, TemporaryAux, TemporaryAuxCache, TransformedLayers,
    },
};

use ff::Field;

use neptune::batch_hasher::BatcherType;
use neptune::column_tree_builder::{ColumnTreeBuilder, ColumnTreeBuilderTrait};
use neptune::tree_builder::{TreeBuilder, TreeBuilderTrait};

use rust_gpu_tools::opencl;

pub const TOTAL_PARENTS: usize = 37;

lazy_static! {
    /// Ensure that only one `TreeBuilder` or `ColumnTreeBuilder` uses the GPU at a time.
    /// Curently, this is accomplished by only instantiating at most one at a time.
    /// It might be possible to relax this constraint, but in that case, only one builder
    /// should actually be active at any given time, so the mutex should still be used.
    static ref GPU_LOCK: Mutex<()> = Mutex::new(());
}

#[derive(Debug)]
pub struct StackedDrg<'a, Tree: MerkleTreeTrait, G: Hasher> {
    _a: PhantomData<&'a Tree>,
    _b: PhantomData<&'a G>,
}

#[derive(Debug)]
pub struct LayerState {
    pub config: StoreConfig,
    pub generated: bool,
}

impl<'a, Tree: 'static + MerkleTreeTrait, G: 'static + Hasher> StackedDrg<'a, Tree, G> {
    #[allow(clippy::too_many_arguments)]
    pub(crate) fn prove_layers(
        graph: &StackedBucketGraph<Tree::Hasher>,
        pub_inputs: &PublicInputs<<Tree::Hasher as Hasher>::Domain, <G as Hasher>::Domain>,
        p_aux: &PersistentAux<<Tree::Hasher as Hasher>::Domain>,
        t_aux: &TemporaryAuxCache<Tree, G>,
        layer_challenges: &LayerChallenges,
        layers: usize,
        partition_count: usize,
    ) -> Result<Vec<Vec<Proof<Tree, G>>>> {
        assert!(layers > 0);
        assert_eq!(t_aux.labels.len(), layers);

        let graph_size = graph.size();

        // Sanity checks on restored trees.
        assert!(pub_inputs.tau.is_some());
        assert_eq!(
            pub_inputs.tau.as_ref().expect("as_ref failure").comm_d,
            t_aux.tree_d.root()
        );

        let get_drg_parents_columns = |x: usize| -> Result<Vec<Column<Tree::Hasher>>> {
            let base_degree = graph.base_graph().degree();

            let mut columns = Vec::with_capacity(base_degree);

            let mut parents = vec![0; base_degree];
            graph.base_parents(x, &mut parents)?;

            for parent in &parents {
                columns.push(t_aux.column(*parent)?);
            }

            debug_assert!(columns.len() == base_degree);

            Ok(columns)
        };

        let get_exp_parents_columns = |x: usize| -> Result<Vec<Column<Tree::Hasher>>> {
            let mut parents = vec![0; graph.expansion_degree()];
            graph.expanded_parents(x, &mut parents)?;

            parents.iter().map(|parent| t_aux.column(*parent)).collect()
        };

        (0..partition_count)
            .map(|k| {
                trace!("proving partition {}/{}", k + 1, partition_count);

                // Derive the set of challenges we are proving over.
                let challenges = pub_inputs.challenges(layer_challenges, graph_size, Some(k));

                // Stacked commitment specifics
                challenges
                    .into_par_iter()
                    .enumerate()
                    .map(|(challenge_index, challenge)| {
                        trace!(" challenge {} ({})", challenge, challenge_index);
                        assert!(challenge < graph.size(), "Invalid challenge");
                        assert!(challenge > 0, "Invalid challenge");

                        // Initial data layer openings (c_X in Comm_D)
                        let comm_d_proof = t_aux.tree_d.gen_proof(challenge)?;
                        assert!(comm_d_proof.validate(challenge));

                        // Stacked replica column openings
                        let rcp = {
                            let (c_x, drg_parents, exp_parents) = {
                                assert_eq!(p_aux.comm_c, t_aux.tree_c.root());
                                let tree_c = &t_aux.tree_c;

                                // All labels in C_X
                                trace!("  c_x");
                                let c_x = t_aux.column(challenge as u32)?.into_proof(tree_c)?;

                                // All labels in the DRG parents.
                                trace!("  drg_parents");
                                let drg_parents = get_drg_parents_columns(challenge)?
                                    .into_iter()
                                    .map(|column| column.into_proof(tree_c))
                                    .collect::<Result<_>>()?;

                                // Labels for the expander parents
                                trace!("  exp_parents");
                                let exp_parents = get_exp_parents_columns(challenge)?
                                    .into_iter()
                                    .map(|column| column.into_proof(tree_c))
                                    .collect::<Result<_>>()?;

                                (c_x, drg_parents, exp_parents)
                            };

                            ReplicaColumnProof {
                                c_x,
                                drg_parents,
                                exp_parents,
                            }
                        };

                        // Final replica layer openings
                        trace!("final replica layer openings");
                        let comm_r_last_proof = t_aux.tree_r_last.gen_cached_proof(
                            challenge,
                            Some(t_aux.tree_r_last_config_rows_to_discard),
                        )?;

                        debug_assert!(comm_r_last_proof.validate(challenge));

                        // Labeling Proofs Layer 1..l
                        let mut labeling_proofs = Vec::with_capacity(layers);
                        let mut encoding_proof = None;

                        for layer in 1..=layers {
                            trace!("  encoding proof layer {}", layer, );  // encoding, layer:
                            let parents_data: Vec<<Tree::Hasher as Hasher>::Domain> = if layer == 1
                            {
                                let mut parents = vec![0; graph.base_graph().degree()];
                                graph.base_parents(challenge, &mut parents)?;

                                parents
                                    .into_iter()
                                    .map(|parent| t_aux.domain_node_at_layer(layer, parent))
                                    .collect::<Result<_>>()?
                            } else {
                                let mut parents = vec![0; graph.degree()];
                                graph.parents(challenge, &mut parents)?;
                                let base_parents_count = graph.base_graph().degree();

                                parents
                                    .into_iter()
                                    .enumerate()
                                    .map(|(i, parent)| {
                                        if i < base_parents_count {
                                            // parents data for base parents is from the current layer
                                            t_aux.domain_node_at_layer(layer, parent)
                                        } else {
                                            // parents data for exp parents is from the previous layer
                                            t_aux.domain_node_at_layer(layer - 1, parent)
                                        }
                                    })
                                    .collect::<Result<_>>()?
                            };

                            // repeat parents
                            let mut parents_data_full = vec![Default::default(); TOTAL_PARENTS];
                            for chunk in parents_data_full.chunks_mut(parents_data.len()) {
                                chunk.copy_from_slice(&parents_data[..chunk.len()]);
                            }

                            let proof = LabelingProof::<Tree::Hasher>::new(
                                layer as u32,
                                challenge as u64,
                                parents_data_full.clone(),
                            );

                            {
                                let labeled_node = rcp.c_x.get_node_at_layer(layer)?;
                                assert!(
                                    proof.verify(&pub_inputs.replica_id, &labeled_node),
                                    format!("Invalid encoding proof generated at layer {}", layer)
                                );
                                trace!("Valid encoding proof generated at layer {}", layer);
                            }

                            labeling_proofs.push(proof);

                            if layer == layers {
                                encoding_proof = Some(EncodingProof::new(
                                    layer as u32,
                                    challenge as u64,
                                    parents_data_full,
                                ));
                            }
                        }

                        Ok(Proof {
                            comm_d_proofs: comm_d_proof,
                            replica_column_proofs: rcp,
                            comm_r_last_proof,
                            labeling_proofs,
                            encoding_proof: encoding_proof.expect("invalid tapering"),
                        })
                    })
                    .collect()
            })
            .collect()
    }

    pub(crate) fn extract_and_invert_transform_layers(
        graph: &StackedBucketGraph<Tree::Hasher>,
        layer_challenges: &LayerChallenges,
        replica_id: &<Tree::Hasher as Hasher>::Domain,
        data: &mut [u8],
        config: StoreConfig,
    ) -> Result<()> {
        trace!("extract_and_invert_transform_layers");

        let layers = layer_challenges.layers();
        assert!(layers > 0);

        let labels =
            Self::generate_labels_for_decoding(graph, layer_challenges, replica_id, config)?;

        let last_layer_labels = labels.labels_for_last_layer()?;
        let size = merkletree::store::Store::len(last_layer_labels);

        for (key, encoded_node_bytes) in last_layer_labels
            .read_range(0..size)?
            .into_iter()
            .zip(data.chunks_mut(NODE_SIZE))
        {
            let encoded_node =
                <Tree::Hasher as Hasher>::Domain::try_from_bytes(encoded_node_bytes)?;
            let data_node = decode::<<Tree::Hasher as Hasher>::Domain>(key, encoded_node);

            // store result in the data
            encoded_node_bytes.copy_from_slice(AsRef::<[u8]>::as_ref(&data_node));
        }

        Ok(())
    }

    /// Generates the layers as needed for encoding.
    fn generate_labels_for_encoding(
        graph: &StackedBucketGraph<Tree::Hasher>,
        layer_challenges: &LayerChallenges,
        replica_id: &<Tree::Hasher as Hasher>::Domain,
        config: StoreConfig,
    ) -> Result<(Labels<Tree>, Vec<LayerState>)> {
        let mut parent_cache = graph.parent_cache()?;

        if settings::SETTINGS.use_multicore_sdr {
            info!("multi core replication");
            create_label::multi::create_labels_for_encoding(
                graph,
                &parent_cache,
                layer_challenges.layers(),
                replica_id,
                config,
            )
        } else {
            info!("single core replication");
            create_label::single::create_labels_for_encoding(
                graph,
                &mut parent_cache,
                layer_challenges.layers(),
                replica_id,
                config,
            )
        }
    }

    /// Generates the layers, as needed for decoding.
    fn generate_labels_for_decoding(
        graph: &StackedBucketGraph<Tree::Hasher>,
        layer_challenges: &LayerChallenges,
        replica_id: &<Tree::Hasher as Hasher>::Domain,
        config: StoreConfig,
    ) -> Result<LabelsCache<Tree>> {
        let mut parent_cache = graph.parent_cache()?;

        if settings::SETTINGS.use_multicore_sdr {
            info!("multi core replication");
            create_label::multi::create_labels_for_decoding(
                graph,
                &parent_cache,
                layer_challenges.layers(),
                replica_id,
                config,
            )
        } else {
            info!("single core replication");
            create_label::single::create_labels_for_decoding(
                graph,
                &mut parent_cache,
                layer_challenges.layers(),
                replica_id,
                config,
            )
        }
    }

    fn build_binary_tree<K: Hasher>(
        tree_data: &[u8],
        config: StoreConfig,
    ) -> Result<BinaryMerkleTree<K>> {
        trace!("building tree (size: {})", tree_data.len());

        let leafs = tree_data.len() / NODE_SIZE;
        assert_eq!(tree_data.len() % NODE_SIZE, 0);

        let tree = MerkleTree::from_par_iter_with_config(
            (0..leafs)
                .into_par_iter()
                // TODO: proper error handling instead of `unwrap()`
                .map(|i| get_node::<K>(tree_data, i).expect("get_node failure")),
            config,
        )?;
        Ok(tree)
    }

    fn generate_tree_c<ColumnArity, TreeArity>(
        layers: usize,
        nodes_count: usize,
        tree_count: usize,
        configs: Vec<StoreConfig>,
        labels: &LabelsCache<Tree>,
    ) -> Result<DiskTree<Tree::Hasher, Tree::Arity, Tree::SubTreeArity, Tree::TopTreeArity>>
        where
            ColumnArity: 'static + PoseidonArity,
            TreeArity: PoseidonArity,
    {
        if settings::SETTINGS.use_gpu_column_builder {
            Self::generate_tree_c_gpu::<ColumnArity, TreeArity>(
                layers,
                nodes_count,
                tree_count,
                configs,
                labels,
            )
        } else {
            Self::generate_tree_c_cpu::<ColumnArity, TreeArity>(
                layers,
                nodes_count,
                tree_count,
                configs,
                labels,
            )
        }
    }

    // Internally changed to use GPU in parallel
    #[allow(clippy::needless_range_loop)]
    fn generate_tree_c_gpu<ColumnArity, TreeArity>(
        layers: usize,
        nodes_count: usize,
        tree_count: usize,
        configs: Vec<StoreConfig>,
        labels: &LabelsCache<Tree>,
    ) -> Result<DiskTree<Tree::Hasher, Tree::Arity, Tree::SubTreeArity, Tree::TopTreeArity>>
        where
            ColumnArity: 'static + PoseidonArity,
            TreeArity: PoseidonArity,
    {
        info!("generating tree c using the GPU");
        // Build the tree for CommC
        measure_op(GenerateTreeC, || {
            info!("Building column hashes");

            // NOTE: The max number of columns we recommend sending to the GPU at once is
            // 400000 for columns and 700000 for trees (conservative soft-limits discussed).
            //
            // 'column_write_batch_size' is how many nodes to chunk the base layer of data
            // into when persisting to disk.
            //
            // Override these values with care using environment variables:
            // FIL_PROOFS_MAX_GPU_COLUMN_BATCH_SIZE, FIL_PROOFS_MAX_GPU_TREE_BATCH_SIZE, and
            // FIL_PROOFS_COLUMN_WRITE_BATCH_SIZE respectively.
            let max_gpu_column_batch_size =
                settings::SETTINGS.max_gpu_column_batch_size as usize;
            let max_gpu_tree_batch_size =
                settings::SETTINGS.max_gpu_tree_batch_size as usize;
            let column_write_batch_size =
                settings::SETTINGS.column_write_batch_size as usize;

            // Ryan
            let mut batchertype_gpus = Vec::new();
            if settings::SETTINGS.use_gpu_column_builder {
                let all_bus_ids = opencl::Device::all()
                    .unwrap()
                    .iter()
                    .map(|d| d.bus_id())
                    .collect::<Vec<_>>();
                let _bus_num = all_bus_ids.len();
                assert!(_bus_num > 0);
                for gpu_index in 0.._bus_num {
                    batchertype_gpus.push(Some(BatcherType::CustomGPU(opencl::GPUSelector::BusId(all_bus_ids[gpu_index]))));
                };
            }

            let _bus_num = batchertype_gpus.len();
            assert!(_bus_num > 0);

            let mutex = Arc::new(RwLock::new(0));   //Arc::new Thread safe reading and writing of variable data

            // Use this set of read-write locks to control GPU threads
            let mut gpu_busy_flag = Vec::new();
            for _ in 0.._bus_num {
                gpu_busy_flag.push(Arc::new(RwLock::new(0)))
            }
            // Ryan end

            let config_count = configs.len(); // Don't move config into closure below.
            rayon::scope(|s| {
                for i in (0..config_count).step_by(_bus_num) {
                    //    rayon::scope(|s| {
                    for j in 0.._bus_num {
                        // Move on to the next config.
                        let i = i + j;
                        if i == config_count {
                            break;
                        }

                        // This channel will receive batches of columns and add them to the ColumnTreeBuilder.
                        let (builder_tx, builder_rx) = mpsc::sync_channel(0);
                        let mutex = mutex.clone();

                        // rayon::scope(|s| {
                        s.spawn(move |_| {

                            // for i in 0..config_count {
                            let mut node_index = 0;
                            // let builder_tx = builder_tx.clone();
                            while node_index != nodes_count {
                                let chunked_nodes_count =
                                    std::cmp::min(nodes_count - node_index, max_gpu_column_batch_size);
                                trace!(
                                    "[tree_c] processing config {}/{} with column nodes {}",
                                    i + 1,
                                    tree_count,
                                    chunked_nodes_count,
                                );
                                let mut columns: Vec<GenericArray<Fr, ColumnArity>> = vec![
                                    GenericArray::<Fr, ColumnArity>::generate(|_i: usize| Fr::zero());
                                    chunked_nodes_count
                                ];

                                // Allocate layer data array and insert a placeholder for each layer.
                                let mut layer_data: Vec<Vec<Fr>> =
                                    vec![Vec::with_capacity(chunked_nodes_count); layers];

                                rayon::scope(|s| {
                                    // capture a shadowed version of layer_data.
                                    let layer_data: &mut Vec<_> = &mut layer_data;

                                    // gather all layer data in parallel.
                                    // s.spawn(move |_| {
                                    for (layer_index, layer_elements) in
                                    layer_data.iter_mut().enumerate()
                                    {
                                        s.spawn(move |_| { // TODO-Ryan: parallel
                                            let store = labels.labels_for_layer(layer_index + 1);
                                            let start = (i * nodes_count) + node_index;
                                            let end = start + chunked_nodes_count;
                                            let elements: Vec<<Tree::Hasher as Hasher>::Domain> = store
                                                .read_range(std::ops::Range { start, end })
                                                .expect("failed to read store range");
                                            layer_elements.extend(elements.into_iter().map(Into::into));
                                        });
                                    }
                                    // });
                                });

                                // Copy out all layer data arranged into columns.
                                for layer_index in 0..layers {
                                    for index in 0..chunked_nodes_count {
                                        columns[index][layer_index] = layer_data[layer_index][index];
                                    }
                                }

                                drop(layer_data);

                                node_index += chunked_nodes_count;
                                trace!(
                                    "[tree_c] {}/{} node index {}/{}/{}",
                                    i + 1,
                                    tree_count,
                                    node_index,
                                    chunked_nodes_count,
                                    nodes_count,
                                );

                                let is_final = node_index == nodes_count;
                                builder_tx
                                    .send((columns, is_final))
                                    .expect("failed to send columns");
                            }
                            // }
                        });
                        let configs = &configs;
                        let batchertype_gpus = &batchertype_gpus;
                        let mut gpu_busy_flag = gpu_busy_flag.clone();
                        //Parallel tuning GPU computing
                        s.spawn(move |_| {

                            // TODO-Ryan: find_idle_gpu
                            info!("[tree_c] begin to find idle gpu");
                            let mut find_idle_gpu: i32 = -1;
                            loop {
                                for i in 0.._bus_num {
                                    if *gpu_busy_flag[i].read().unwrap() == 0 {
                                        *gpu_busy_flag[i].write().unwrap() = 1;
                                        find_idle_gpu = i as i32;

                                        trace!("[tree_c] find_idle_gpu={} i={}, j={}", find_idle_gpu, i, j);
                                        break;
                                    }
                                }

                                if find_idle_gpu == -1 {
                                    thread::sleep(Duration::from_millis(1));
                                } else {
                                    break;
                                }
                            }

                            assert!(find_idle_gpu >= 0);
                            let find_idle_gpu: usize = find_idle_gpu as usize;

<<<<<<< HEAD
                            info!("[tree_c] Use multi GPUs, total_gpu={}, i={}, use_gpu_index={}", _bus_num, i, find_idle_gpu);
                            let mut column_tree_builder = ColumnTreeBuilder::<
                                ColumnArity,
                                TreeArity,
                            >::new(
                                // Some(BatcherType::GPU),
                                batchertype_gpus[find_idle_gpu].clone(), // TODO-Ryan: Use multi GPUs
                                nodes_count,
                                max_gpu_column_batch_size,
                                max_gpu_tree_batch_size,
                            ).expect("failed to create ColumnTreeBuilder");

                            // let mut i = 0;
                            let config = &configs[i]; //let mut config = &configs[i];

                            // Loop until all trees for all configs have been built.
                            loop { //while i < configs.len() {
                                let (columns, is_final): (Vec<GenericArray<Fr, ColumnArity>>, bool) = builder_rx.recv().expect("failed to recv columns");

                                // Just add non-final column batches.
                                if !is_final {
                                    column_tree_builder.add_columns(&columns).expect("failed to add columns");
                                    continue;
                                };

                                info!("[tree_c] final column");
                                // If we get here, this is a final column: build a sub-tree.
                                let (base_data, tree_data) = column_tree_builder.add_final_columns(&columns).expect("failed to add final columns");
                                trace!(
                                    "base data len {}, tree data len {}",
                                    base_data.len(),
                                    tree_data.len()
                                );
                                let tree_len = base_data.len() + tree_data.len();
                                info!(
                                    "persisting base tree_c {}/{} of length {}",
                                    i + 1,
                                    tree_count,
                                    tree_len,
                                );
                                assert_eq!(base_data.len(), nodes_count);
                                assert_eq!(tree_len, config.size.unwrap());
                                // *gpu_busy_flag[find_idle_gpu].write().unwrap() = 0; // TODO-Ryan: At the store stage, you can go directly to the preparation of the next tree (intel platform adopted)
                                // trace!("[tree_c] set gpu idle={} i={}, j={}", find_idle_gpu, i, j);

                                // Persist the base and tree data to disk based using the current store config.
                                let tree_c_store =
                                    DiskStore::<<Tree::Hasher as Hasher>::Domain>::new_with_config(
                                        tree_len,
                                        Tree::Arity::to_usize(),
                                        config.clone(),
                                    ).expect("failed to create DiskStore for base tree data");

                                let store = Arc::new(RwLock::new(tree_c_store));
                                let batch_size = std::cmp::min(base_data.len(), column_write_batch_size);
                                let flatten_and_write_store = |data: &Vec<Fr>, offset| {
                                    data.into_par_iter()
                                        .chunks(column_write_batch_size)
                                        .enumerate()
                                        .try_for_each(|(index, fr_elements)| {
                                            let mut buf = Vec::with_capacity(batch_size * NODE_SIZE);

                                            for fr in fr_elements {
                                                buf.extend(fr_into_bytes(&fr));
                                            }
                                            store
                                                .write()
                                                .expect("failed to access store for write")
                                                .copy_from_slice(&buf[..], offset + (batch_size * index))
                                        })
                                };

                                {//TODO-Ryan: tree_c gpu store, At the same time, only one thread can write data to the disk, leaving the scope to unlock
                                    let _mutex = mutex.write().expect("[tree_c] failed to access store for write"); // Cannot be changed to _, the lock will be released immediately

                                    trace!(
                                        "flattening tree_c base data of {} nodes using batch size {}",
                                        base_data.len(),
                                        batch_size
                                    );
                                    flatten_and_write_store(&base_data, 0).expect("failed to flatten and write store");
                                    trace!("done flattening tree_c base data");

                                    let base_offset = base_data.len();
                                    trace!("flattening tree_c tree data of {} nodes using batch size {} and base offset {}", tree_data.len(), batch_size, base_offset);
                                    flatten_and_write_store(&tree_data, base_offset).expect("failed to flatten and write store");
                                    trace!("done flattening tree_c tree data");

                                    trace!("writing tree_c store data");
                                    store
                                        .write()
                                        .expect("failed to access store for sync")
                                        .sync().unwrap();
                                    trace!("done writing tree_c store data");

                                    // // Move on to the next config.
                                    // i += 1;
                                    // if i == configs.len() {
                                    //     break;
                                    // }
                                    // config = &configs[i];
=======
                    // Persist the base and tree data to disk based using the current store config.
                    let tree_c_store =
                        DiskStore::<<Tree::Hasher as Hasher>::Domain>::new_with_config(
                            tree_len,
                            Tree::Arity::to_usize(),
                            config.clone(),
                        )
                        .expect("failed to create DiskStore for base tree data");

                    let store = Arc::new(RwLock::new(tree_c_store));
                    let batch_size = std::cmp::min(base_data.len(), column_write_batch_size);
                    let flatten_and_write_store = |data: &Vec<Fr>, offset| {
                        data.into_par_iter()
                            .chunks(batch_size)
                            .enumerate()
                            .try_for_each(|(index, fr_elements)| {
                                let mut buf = Vec::with_capacity(batch_size * NODE_SIZE);

                                for fr in fr_elements {
                                    buf.extend(fr_into_bytes(&fr));
>>>>>>> b1a8d84c
                                }
                                break;
                            }

                            *gpu_busy_flag[find_idle_gpu].write().unwrap() = 0; // TODO-Ryan: After the store is completed, enter the preparation for the next tree (adopted by the amd platform)
                            trace!("[tree_c] set gpu idle={} i={}, j={}", find_idle_gpu, i, j);
                        });
                        // }); // scope_end
                    }
                    //    }); // scope_end
                }
            }); // scope_end

            create_disk_tree::<
                DiskTree<Tree::Hasher, Tree::Arity, Tree::SubTreeArity, Tree::TopTreeArity>,
            >(configs[0].size.unwrap(), &configs)
        })
    }

    fn generate_tree_c_cpu<ColumnArity, TreeArity>(
        layers: usize,
        nodes_count: usize,
        tree_count: usize,
        configs: Vec<StoreConfig>,
        labels: &LabelsCache<Tree>,
    ) -> Result<DiskTree<Tree::Hasher, Tree::Arity, Tree::SubTreeArity, Tree::TopTreeArity>>
        where
            ColumnArity: PoseidonArity,
            TreeArity: PoseidonArity,
    {
        info!("generating tree c using the CPU");
        measure_op(GenerateTreeC, || {
            info!("Building column hashes");

            let mut trees = Vec::with_capacity(tree_count);
            for (i, config) in configs.iter().enumerate() {
                let mut hashes: Vec<<Tree::Hasher as Hasher>::Domain> =
                    vec![<Tree::Hasher as Hasher>::Domain::default(); nodes_count];

                rayon::scope(|s| {
                    let n = num_cpus::get();

                    // only split if we have at least two elements per thread
                    let num_chunks = if n > nodes_count * 2 { 1 } else { n };

                    // chunk into n chunks
                    let chunk_size = (nodes_count as f64 / num_chunks as f64).ceil() as usize;

                    // calculate all n chunks in parallel
                    for (chunk, hashes_chunk) in hashes.chunks_mut(chunk_size).enumerate() {
                        let labels = &labels;

                        s.spawn(move |_| {
                            for (j, hash) in hashes_chunk.iter_mut().enumerate() {
                                let data: Vec<_> = (1..=layers)
                                    .map(|layer| {
                                        let store = labels.labels_for_layer(layer);
                                        let el: <Tree::Hasher as Hasher>::Domain = store
                                            .read_at((i * nodes_count) + j + chunk * chunk_size)
                                            .expect("store read_at failure");
                                        el.into()
                                    })
                                    .collect();

                                *hash = hash_single_column(&data).into();
                            }
                        });
                    }
                });

                info!("building base tree_c {}/{}", i + 1, tree_count);
                trees.push(DiskTree::<
                    Tree::Hasher,
                    Tree::Arity,
                    typenum::U0,
                    typenum::U0,
                >::from_par_iter_with_config(
                    hashes.into_par_iter(), config.clone(),
                ));
            }

            assert_eq!(tree_count, trees.len());
            create_disk_tree::<
                DiskTree<Tree::Hasher, Tree::Arity, Tree::SubTreeArity, Tree::TopTreeArity>,
            >(configs[0].size.expect("config size failure"), &configs)
        })
    }

    // Internally, it has been changed to use GPU in parallel (after tree_c is built in parallel, tree_r_last is built in parallel)
    #[cfg(feature = "tree_c-serial-tree_r_last")]
    fn generate_tree_r_last<TreeArity>(
        data: &mut Data<'_>,
        nodes_count: usize,
        tree_count: usize,
        tree_r_last_config: StoreConfig,
        replica_path: PathBuf,
        labels: &LabelsCache<Tree>,
    ) -> Result<LCTree<Tree::Hasher, Tree::Arity, Tree::SubTreeArity, Tree::TopTreeArity>>
        where
            TreeArity: PoseidonArity,
    {
        info!("[generate_tree_r_last] tree_c-serial-tree_r_last");
        let (configs, replica_config) = split_config_and_replica(
            tree_r_last_config.clone(),
            replica_path,
            nodes_count,
            tree_count,
        )?;

        data.ensure_data()?;
        let last_layer_labels = labels.labels_for_last_layer()?;

        if settings::SETTINGS.use_gpu_tree_builder {    // generate_tree_r_last
            info!("[tree_r_last] generating tree r last using the GPU");
            let max_gpu_tree_batch_size =
                settings::SETTINGS.max_gpu_tree_batch_size as usize;

            // Ryan 
            let mut batchertype_gpus = Vec::new();
            if settings::SETTINGS.use_gpu_tree_builder {
                let all_bus_ids = opencl::Device::all()
                    .unwrap()
                    .iter()
                    .map(|d| d.bus_id())
                    .collect::<Vec<_>>();
                let _bus_num = all_bus_ids.len();
                assert!(_bus_num > 0);
                for gpu_index in 0.._bus_num {
                    batchertype_gpus.push(Some(BatcherType::CustomGPU
                        (opencl::GPUSelector::BusId(all_bus_ids[gpu_index]))));
                };
            }

            let _bus_num = batchertype_gpus.len();
            assert!(_bus_num > 0);

            let mutex_data = Arc::new(RwLock::new(data)); //Arc:new Thread safe reading and writing of variable data
            let mutex = Arc::new(RwLock::new(0));
            // Ryan End


            let config_count = configs.len(); // Don't move config into closure below.
            let configs = &configs;

            for i in (0..config_count).step_by(_bus_num) {
                rayon::scope(|s| {
                    for gpu_index in 0.._bus_num {

                        // Move on to the next config.
                        let i = i + gpu_index;
                        if i == config_count {
                            break;
                        }

                        // This channel will receive batches of leaf nodes and add them to the TreeBuilder.
                        let (builder_tx, builder_rx) = mpsc::sync_channel::<(Vec<Fr>, bool)>(0);
                        // let data = data.clone();
                        let mutex_data = mutex_data.clone();
                        let mutex = mutex.clone();

                        // This is CPU operation, prepare for GPU operation
                        s.spawn(move |_| {
                            // for i in 0..config_count {
                            let mut node_index = 0;
                            while node_index != nodes_count {
                                let chunked_nodes_count =
                                    std::cmp::min(nodes_count - node_index, max_gpu_tree_batch_size);
                                let start = (i * nodes_count) + node_index;
                                let end = start + chunked_nodes_count;
                                trace!(
                                    "[tree_r_last] processing config {}/{} with leaf nodes {} [{}, {}, {}-{}]",
                                    i + 1,
                                    tree_count,
                                    chunked_nodes_count,
                                    node_index,
                                    nodes_count,
                                    start,
                                    end,
                                );

                                {//FIXME: tree_r_last cpu, at the same time only allows one thread to write data to the disk, leaving the scope to unlock
                                    let mut mutex_data = mutex_data.write().expect("[tree_r_last] cpu: failed to access data for write");
                                    let encoded_data = last_layer_labels
                                        .read_range(start..end)
                                        .expect("failed to read layer range")
                                        .into_par_iter()
                                        .zip(
                                            // data.as_mut()[(start * NODE_SIZE)..(end * NODE_SIZE)]
                                            (*mutex_data).as_mut()[(start * NODE_SIZE)..(end * NODE_SIZE)]
                                                .par_chunks_mut(NODE_SIZE),
                                        )
                                        .map(|(key, data_node_bytes)| {
                                            let data_node =
                                                <Tree::Hasher as Hasher>::Domain::try_from_bytes(
                                                    data_node_bytes,
                                                )
                                                    .expect("try_from_bytes failed");
                                            let encoded_node =
                                                encode::<<Tree::Hasher as Hasher>::Domain>(key, data_node);
                                            data_node_bytes
                                                .copy_from_slice(AsRef::<[u8]>::as_ref(&encoded_node));

                                            encoded_node
                                        });

                                    node_index += chunked_nodes_count;
                                    trace!(
                                        "[tree_r_last] leaf node index {}/{}/{}",
                                        node_index,
                                        chunked_nodes_count,
                                        nodes_count,
                                    );

                                    let encoded: Vec<_> =
                                        encoded_data.into_par_iter().map(|x| x.into()).collect();

                                    let is_final = node_index == nodes_count;
                                    builder_tx
                                        .send((encoded, is_final))
                                        .expect("failed to send encoded");
                                }
                            }
                            // }
                        });

                        // Parallel tuning GPU computing
                        let tree_r_last_config = &tree_r_last_config;
                        let batchertype_gpus = &batchertype_gpus;
                        s.spawn(move |_| {
                            info!("[tree_r_last] Use multi GPUs, total_gpu={}, i={}, use_gpu_index={}", _bus_num, i, gpu_index);
                            let mut tree_builder = TreeBuilder::<Tree::Arity>::new(       // GPU constructs Merkle tree neptune
                                                                                          // Some(BatcherType::GPU),
                                                                                          batchertype_gpus[gpu_index].clone(), // TODO: Use multi GPUs for `generate_tree_r_last`
                                                                                          nodes_count,
                                                                                          max_gpu_tree_batch_size,
                                                                                          tree_r_last_config.rows_to_discard,
                            )
                                .expect("failed to creatbuilder_txe TreeBuilder");

                            // let mut i = 0;
                            let config = &configs[i]; //let mut config = &configs[i];

                            // Loop until all trees for all configs have been built.
                            loop { //while i < configs.len() {
                                let (encoded, is_final) =
                                    builder_rx.recv().expect("failed to recv encoded data");

                                // Just add non-final leaf batches.
                                if !is_final {
                                    // info!("[tree_r_last] generating tree r last using the GPU - begin to use GPU");
                                    tree_builder
                                        .add_leaves(&encoded)
                                        .expect("failed to add leaves");
                                    continue;
                                };

                                // If we get here, this is a final leaf batch: build a sub-tree.
                                info!(
                                    "[tree_r_last] building base tree_r_last with GPU {}/{}",
                                    i + 1,
                                    tree_count
                                );
                                // info!("[tree_r_last] generating tree r last using the GPU - begin to use GPU (final)");
                                let (_, tree_data) = tree_builder
                                    .add_final_leaves(&encoded)
                                    .expect("failed to add final leaves");
                                let tree_data_len = tree_data.len();
                                let cache_size = get_merkle_tree_cache_size(
                                    get_merkle_tree_leafs(
                                        config.size.unwrap(),
                                        Tree::Arity::to_usize(),
                                    )
                                        .expect("failed to get merkle tree leaves"),
                                    Tree::Arity::to_usize(),
                                    config.rows_to_discard,
                                )
                                    .expect("failed to get merkle tree cache size");
                                assert_eq!(tree_data_len, cache_size);

                                let flat_tree_data: Vec<_> = tree_data
                                    .into_par_iter()
                                    .flat_map(|el| fr_into_bytes(&el))
                                    .collect();

                                // Persist the data to the store based on the current config.
                                let tree_r_last_path = StoreConfig::data_path(&config.path, &config.id);
                                trace!(
                                    "[tree_r_last] persisting tree r of len {} with {} rows to discard at path {:?}",
                                    tree_data_len,
                                    config.rows_to_discard,
                                    tree_r_last_path
                                );

                                {//FIXME: tree_r_last gpu store, At the same time, only one thread can write data to the disk, leaving the scope to unlock
                                    let mut _mutex = mutex.write().expect("[tree_r_last] failed to access data for write");
                                    let mut f = OpenOptions::new()
                                        .create(true)
                                        .write(true)
                                        .open(&tree_r_last_path)
                                        .expect("failed to open file for tree_r_last");
                                    f.write_all(&flat_tree_data)
                                        .expect("failed to wrote tree_r_last data");
                                }

                                info!("[tree_r_last] done writing tree_r_last store data");

                                // // Move on to the next config.
                                // i += 1;
                                // if i == configs.len() {
                                //     break;
                                // }
                                // config = &configs[i];

                                break;
                            }
                        });
                    }
                }); // scope end
            }

            info!("[tree_r_last] generating tree r last using the GPU done");
        } else {
            info!("generating tree r last using the CPU");
            let size = Store::len(last_layer_labels);

            let mut start = 0;
            let mut end = size / tree_count;

            for (i, config) in configs.iter().enumerate() {
                let encoded_data = last_layer_labels
                    .read_range(start..end)?
                    .into_par_iter()
                    .zip(
                        data.as_mut()[(start * NODE_SIZE)..(end * NODE_SIZE)]
                            .par_chunks_mut(NODE_SIZE),
                    )
                    .map(|(key, data_node_bytes)| {
                        let data_node =
                            <Tree::Hasher as Hasher>::Domain::try_from_bytes(data_node_bytes)
                                .expect("try from bytes failed");
                        let encoded_node =
                            encode::<<Tree::Hasher as Hasher>::Domain>(key, data_node);
                        data_node_bytes.copy_from_slice(AsRef::<[u8]>::as_ref(&encoded_node));

                        encoded_node
                    });

                info!(
                    "building base tree_r_last with CPU {}/{}",
                    i + 1,
                    tree_count
                );
                LCTree::<Tree::Hasher, Tree::Arity, typenum::U0, typenum::U0>::from_par_iter_with_config(encoded_data, config.clone())?;

                start = end;
                end += size / tree_count;
            }
        };

        create_lc_tree::<LCTree<Tree::Hasher, Tree::Arity, Tree::SubTreeArity, Tree::TopTreeArity>>(
            tree_r_last_config.size.unwrap(),
            &configs,
            &replica_config,
        )
    }
    // /*
    //FIXME: //tree_r_last (only one GPU is used internally) is built in parallel with tree_c
    #[cfg(feature = "tree_c-parallel-tree_r_last")]
    fn generate_tree_r_last<TreeArity>(
        data: &mut Data,
        nodes_count: usize,
        tree_count: usize,
        tree_r_last_config: StoreConfig,
        replica_path: PathBuf,
        labels: &LabelsCache<Tree>,
    ) -> Result<LCTree<Tree::Hasher, Tree::Arity, Tree::SubTreeArity, Tree::TopTreeArity>>
        where
            TreeArity: PoseidonArity,
    {
        info!("[generate_tree_r_last] tree_c-parallel-tree_r_last");
        let (configs, replica_config) = split_config_and_replica(
            tree_r_last_config.clone(),
            replica_path,
            nodes_count,
            tree_count,
        )?;

        data.ensure_data()?;
        let last_layer_labels = labels.labels_for_last_layer()?;

        if settings::SETTINGS.use_gpu_tree_builder {    // generate_tree_r_last
            info!("[tree_r_last] generating tree r last using the GPU");
            let max_gpu_tree_batch_size =
                settings::SETTINGS.max_gpu_tree_batch_size as usize;

            // Ryan
            let mut batchertype_gpus = Vec::new(); // FIXME-Ryan: batchertype_gpus
            if settings::SETTINGS.use_gpu_tree_builder {
                let all_bus_ids = opencl::Device::all()
                    .unwrap()
                    .iter()
                    .map(|d| d.bus_id())
                    .collect::<Vec<_>>();
                let _bus_num = all_bus_ids.len();
                assert!(_bus_num > 0);
                for gpu_index in 0.._bus_num {
                    batchertype_gpus.push(Some(BatcherType::CustomGPU(opencl::GPUSelector::BusId(all_bus_ids[gpu_index]))));
                };
            }

            let _bus_num = batchertype_gpus.len();
            assert!(_bus_num > 0);
            let batchertype_gpu = batchertype_gpus[_bus_num - 1];  // FIXME-Ryan: //Use the last GPU

            // let all_bus_ids = opencl::Device::all()
            //                     .unwrap()
            //                     .iter()
            //                     .map(|d| d.bus_id())
            //                     .collect::<Vec<_>>();
            // let _bus_num = all_bus_ids.len();
            // assert!(_bus_num>0);
            // let batchertype_gpu = match _bus_num {
            //     1 => Some(BatcherType::GPU),
            //     x => Some(BatcherType::CustomGPU(opencl::GPUSelector::BusId(all_bus_ids[x-1]))),
            // };
            // Ryan End

            // This channel will receive batches of leaf nodes and add them to the TreeBuilder.
            let (builder_tx, builder_rx) = mpsc::sync_channel::<(Vec<Fr>, bool)>(0);
            let config_count = configs.len(); // Don't move config into closure below.
            let configs = &configs;
            rayon::scope(|s| {
                // This is CPU operation, prepare for GPU operation
                s.spawn(move |_| {
                    for i in 0..config_count {
                        let mut node_index = 0;
                        while node_index != nodes_count {
                            let chunked_nodes_count =
                                std::cmp::min(nodes_count - node_index, max_gpu_tree_batch_size);
                            let start = (i * nodes_count) + node_index;
                            let end = start + chunked_nodes_count;
                            trace!(
                                "[tree_r_last] processing config {}/{} with leaf nodes {} [{}, {}, {}-{}]",
                                i + 1,
                                tree_count,
                                chunked_nodes_count,
                                node_index,
                                nodes_count,
                                start,
                                end,
                            );

                            let encoded_data = last_layer_labels
                                .read_range(start..end)
                                .expect("failed to read layer range")
                                .into_par_iter()
                                .zip(
                                    data.as_mut()[(start * NODE_SIZE)..(end * NODE_SIZE)]
                                        .par_chunks_mut(NODE_SIZE),
                                )
                                .map(|(key, data_node_bytes)| {
                                    let data_node =
                                        <Tree::Hasher as Hasher>::Domain::try_from_bytes(
                                            data_node_bytes,
                                        )
                                            .expect("try_from_bytes failed");
                                    let encoded_node =
                                        encode::<<Tree::Hasher as Hasher>::Domain>(key, data_node);
                                    data_node_bytes
                                        .copy_from_slice(AsRef::<[u8]>::as_ref(&encoded_node));

                                    encoded_node
                                });

                            node_index += chunked_nodes_count;
                            trace!(
                                "[tree_r_last] leaf node index {}/{}/{}",
                                node_index,
                                chunked_nodes_count,
                                nodes_count,
                            );

                            let encoded: Vec<_> =
                                encoded_data.into_par_iter().map(|x| x.into()).collect();

                            let is_final = node_index == nodes_count;
                            builder_tx
                                .send((encoded, is_final))
                                .expect("failed to send encoded");
                        }
                    }
                });

                { // Parallel tuning GPU computing
                    let tree_r_last_config = &tree_r_last_config;
                    s.spawn(move |_| {
                        let mut tree_builder = TreeBuilder::<Tree::Arity>::new(       // GPU construction of Merkle tree neptune
                                                                                      // Some(BatcherType::GPU),
                                                                                      batchertype_gpu,  // FIXME-Ryan: //Use the last GPU    for `generate_tree_r_last`
                                                                                      nodes_count,
                                                                                      max_gpu_tree_batch_size,
                                                                                      tree_r_last_config.rows_to_discard,
                        )
                            .expect("failed to create TreeBuilder");

                        let mut i = 0;
                        let mut config = &configs[i];

                        // Loop until all trees for all configs have been built.
                        while i < configs.len() {
                            let (encoded, is_final) =
                                builder_rx.recv().expect("failed to recv encoded data");

                            // Just add non-final leaf batches.
                            if !is_final {
                                // info!("[tree_r_last] generating tree r last using the GPU - begin to use GPU");
                                tree_builder
                                    .add_leaves(&encoded)
                                    .expect("failed to add leaves");
                                continue;
                            };

                            // If we get here, this is a final leaf batch: build a sub-tree.
                            info!(
                                "[tree_r_last] building base tree_r_last with GPU {}/{}",
                                i + 1,
                                tree_count
                            );
                            // info!("[tree_r_last] generating tree r last using the GPU - begin to use GPU (final)");
                            let (_, tree_data) = tree_builder
                                .add_final_leaves(&encoded)
                                .expect("failed to add final leaves");
                            let tree_data_len = tree_data.len();
                            let cache_size = get_merkle_tree_cache_size(
                                get_merkle_tree_leafs(
                                    config.size.unwrap(),
                                    Tree::Arity::to_usize(),
                                )
                                    .expect("failed to get merkle tree leaves"),
                                Tree::Arity::to_usize(),
                                config.rows_to_discard,
                            )
                                .expect("failed to get merkle tree cache size");
                            assert_eq!(tree_data_len, cache_size);

                            let flat_tree_data: Vec<_> = tree_data
                                .into_par_iter()
                                .flat_map(|el| fr_into_bytes(&el))
                                .collect();

                            // Persist the data to the store based on the current config.
                            let tree_r_last_path = StoreConfig::data_path(&config.path, &config.id);
                            trace!(
                                "[tree_r_last] persisting tree r of len {} with {} rows to discard at path {:?}",
                                tree_data_len,
                                config.rows_to_discard,
                                tree_r_last_path
                            );
                            let mut f = OpenOptions::new()
                                .create(true)
                                .write(true)
                                .open(&tree_r_last_path)
                                .expect("failed to open file for tree_r_last");
                            f.write_all(&flat_tree_data)
                                .expect("failed to wrote tree_r_last data");

                            // Move on to the next config.
                            i += 1;
                            if i == configs.len() {
                                break;
                            }
                            config = &configs[i];
                        }
                    });
                }
            });

            info!("[tree_r_last] generating tree r last using the GPU done");
        } else {
            info!("generating tree r last using the CPU");
            let size = Store::len(last_layer_labels);

            let mut start = 0;
            let mut end = size / tree_count;

            for (i, config) in configs.iter().enumerate() {
                let encoded_data = last_layer_labels
                    .read_range(start..end)?
                    .into_par_iter()
                    .zip(
                        data.as_mut()[(start * NODE_SIZE)..(end * NODE_SIZE)]
                            .par_chunks_mut(NODE_SIZE),
                    )
                    .map(|(key, data_node_bytes)| {
                        let data_node =
                            <Tree::Hasher as Hasher>::Domain::try_from_bytes(data_node_bytes)
                                .expect("try from bytes failed");
                        let encoded_node =
                            encode::<<Tree::Hasher as Hasher>::Domain>(key, data_node);
                        data_node_bytes.copy_from_slice(AsRef::<[u8]>::as_ref(&encoded_node));

                        encoded_node
                    });

                info!(
                    "building base tree_r_last with CPU {}/{}",
                    i + 1,
                    tree_count
                );
                LCTree::<Tree::Hasher, Tree::Arity, typenum::U0, typenum::U0>::from_par_iter_with_config(encoded_data, config.clone())?;

                start = end;
                end += size / tree_count;
            }
        };

        create_lc_tree::<LCTree<Tree::Hasher, Tree::Arity, Tree::SubTreeArity, Tree::TopTreeArity>>(
            tree_r_last_config.size.unwrap(),
            &configs,
            &replica_config,
        )
    }

    // Calculation logic implementation of Precommit2 (tree_c and tree_r_last serial)
    #[cfg(feature = "tree_c-serial-tree_r_last")]
    pub(crate) fn transform_and_replicate_layers_inner(
        graph: &StackedBucketGraph<Tree::Hasher>,
        layer_challenges: &LayerChallenges,
        mut data: Data<'_>,
        data_tree: Option<BinaryMerkleTree<G>>,
        config: StoreConfig,
        replica_path: PathBuf,
        label_configs: Labels<Tree>,
    ) -> Result<TransformedLayers<Tree, G>> {
        info!("[transform_and_replicate_layers_inner] tree_c-serial-tree_r_last");

        trace!("transform_and_replicate_layers");
        let nodes_count = graph.size();

        assert_eq!(data.len(), nodes_count * NODE_SIZE);
        trace!("nodes count {}, data len {}", nodes_count, data.len());

        let tree_count = get_base_tree_count::<Tree>();
        let nodes_count = graph.size() / tree_count;

        // Ensure that the node count will work for binary and oct arities.
        let binary_arity_valid = is_merkle_tree_size_valid(nodes_count, BINARY_ARITY);
        let other_arity_valid = is_merkle_tree_size_valid(nodes_count, Tree::Arity::to_usize());
        trace!(
            "is_merkle_tree_size_valid({}, BINARY_ARITY) = {}",
            nodes_count,
            binary_arity_valid
        );
        trace!(
            "is_merkle_tree_size_valid({}, {}) = {}",
            nodes_count,
            Tree::Arity::to_usize(),
            other_arity_valid
        );
        assert!(binary_arity_valid);
        assert!(other_arity_valid);

        let layers = layer_challenges.layers();
        assert!(layers > 0);

        // Generate all store configs that we need based on the
        // cache_path in the specified config.
        let mut tree_d_config = StoreConfig::from_config(
            &config,
            CacheKey::CommDTree.to_string(),
            Some(get_merkle_tree_len(nodes_count, BINARY_ARITY)?),
        );
        tree_d_config.rows_to_discard = default_rows_to_discard(nodes_count, BINARY_ARITY);

        let mut tree_r_last_config = StoreConfig::from_config(
            &config,
            CacheKey::CommRLastTree.to_string(),
            Some(get_merkle_tree_len(nodes_count, Tree::Arity::to_usize())?),
        );

        // A default 'rows_to_discard' value will be chosen for tree_r_last, unless the user overrides this value via the
        // environment setting (FIL_PROOFS_ROWS_TO_DISCARD).  If this value is specified, no checking is done on it and it may
        // result in a broken configuration.  Use with caution.  It must be noted that if/when this unchecked value is passed
        // through merkle_light, merkle_light now does a check that does not allow us to discard more rows than is possible
        // to discard.
        tree_r_last_config.rows_to_discard =
            default_rows_to_discard(nodes_count, Tree::Arity::to_usize());
        trace!(
            "tree_r_last using rows_to_discard={}",
            tree_r_last_config.rows_to_discard
        );

        let mut tree_c_config = StoreConfig::from_config(
            &config,
            CacheKey::CommCTree.to_string(),
            Some(get_merkle_tree_len(nodes_count, Tree::Arity::to_usize())?),
        );
        tree_c_config.rows_to_discard =
            default_rows_to_discard(nodes_count, Tree::Arity::to_usize());

        let labels =
            LabelsCache::<Tree>::new(&label_configs).context("failed to create labels cache")?;
        let configs = split_config(tree_c_config.clone(), tree_count)?;

        match fdlimit::raise_fd_limit() {
            Some(res) => {
                info!("Building trees [{} descriptors max available]", res);
            }
            None => error!("Failed to raise the fd limit"),
        };

        let tree_c_root = match layers {
            2 => {
                let tree_c = Self::generate_tree_c::<U2, Tree::Arity>(
                    layers,
                    nodes_count,
                    tree_count,
                    configs,
                    &labels,
                )?;
                tree_c.root()
            }
            8 => {
                let tree_c = Self::generate_tree_c::<U8, Tree::Arity>(
                    layers,
                    nodes_count,
                    tree_count,
                    configs,
                    &labels,
                )?;
                tree_c.root()
            }
            11 => {
                let tree_c = Self::generate_tree_c::<U11, Tree::Arity>(
                    layers,
                    nodes_count,
                    tree_count,
                    configs,
                    &labels,
                )?;
                tree_c.root()
            }
            _ => panic!("Unsupported column arity"),
        };
        info!("tree_c done");

        // Build the MerkleTree over the original data (if needed).
        let tree_d = match data_tree {
            Some(t) => {
                trace!("using existing original data merkle tree");
                assert_eq!(t.len(), 2 * (data.len() / NODE_SIZE) - 1);

                t
            }
            None => {
                trace!("building merkle tree for the original data");
                data.ensure_data()?;
                measure_op(CommD, || {
                    Self::build_binary_tree::<G>(data.as_ref(), tree_d_config.clone())
                })?
            }
        };
        tree_d_config.size = Some(tree_d.len());
        assert_eq!(
            tree_d_config.size.expect("config size failure"),
            tree_d.len()
        );
        let tree_d_root = tree_d.root();
        drop(tree_d);

        // Encode original data into the last layer.
        info!("building tree_r_last");
        let tree_r_last = measure_op(GenerateTreeRLast, || {
            Self::generate_tree_r_last::<Tree::Arity>(
                &mut data,
                nodes_count,
                tree_count,
                tree_r_last_config.clone(),
                replica_path.clone(),
                &labels,
            )
                .context("failed to generate tree_r_last")
        })?;
        info!("tree_r_last done");

        let tree_r_last_root = tree_r_last.root();
        drop(tree_r_last);

        data.drop_data();

        // comm_r = H(comm_c || comm_r_last)
        let comm_r: <Tree::Hasher as Hasher>::Domain =
            <Tree::Hasher as Hasher>::Function::hash2(&tree_c_root, &tree_r_last_root);

        Ok((
            Tau {
                comm_d: tree_d_root,
                comm_r,
            },
            PersistentAux {
                comm_c: tree_c_root,
                comm_r_last: tree_r_last_root,
            },
            TemporaryAux {
                labels: label_configs,
                tree_d_config,
                tree_r_last_config,
                tree_c_config,
                _g: PhantomData,
            },
        ))
    }

    // /*
    //FIXME-Ryan: tree_r_last(Only one GPU is used internally) Built in parallel with tree_c
    // The calculation logic of Precommit2 is implemented (tree_c and tree_r_last are parallel) (When there are more than 8 graphics cards, enable this paragraph, and use the last card for tree_r_last (that is, the 9th card))
    #[cfg(feature = "tree_c-parallel-tree_r_last")]
    pub(crate) fn transform_and_replicate_layers_inner(
        graph: &StackedBucketGraph<Tree::Hasher>,
        layer_challenges: &LayerChallenges,
        mut data: Data,
        data_tree: Option<BinaryMerkleTree<G>>,
        config: StoreConfig,
        replica_path: PathBuf,
        label_configs: Labels<Tree>,
    ) -> Result<TransformedLayers<Tree, G>> {
        info!("[transform_and_replicate_layers_inner] tree_c-parallel-tree_r_last");

        trace!("transform_and_replicate_layers");
        let nodes_count = graph.size();

        assert_eq!(data.len(), nodes_count * NODE_SIZE);
        trace!("nodes count {}, data len {}", nodes_count, data.len());

        let tree_count = get_base_tree_count::<Tree>();
        let nodes_count = graph.size() / tree_count;

        // Ensure that the node count will work for binary and oct arities.
        let binary_arity_valid = is_merkle_tree_size_valid(nodes_count, BINARY_ARITY);
        let other_arity_valid = is_merkle_tree_size_valid(nodes_count, Tree::Arity::to_usize());
        trace!(
            "is_merkle_tree_size_valid({}, BINARY_ARITY) = {}",
            nodes_count,
            binary_arity_valid
        );
        trace!(
            "is_merkle_tree_size_valid({}, {}) = {}",
            nodes_count,
            Tree::Arity::to_usize(),
            other_arity_valid
        );
        assert!(binary_arity_valid);
        assert!(other_arity_valid);

        let layers = layer_challenges.layers();
        assert!(layers > 0);

        // Generate all store configs that we need based on the
        // cache_path in the specified config.
        let mut tree_d_config = StoreConfig::from_config(
            &config,
            CacheKey::CommDTree.to_string(),
            Some(get_merkle_tree_len(nodes_count, BINARY_ARITY)?),
        );
        tree_d_config.rows_to_discard = default_rows_to_discard(nodes_count, BINARY_ARITY);

        let mut tree_r_last_config = StoreConfig::from_config(
            &config,
            CacheKey::CommRLastTree.to_string(),
            Some(get_merkle_tree_len(nodes_count, Tree::Arity::to_usize())?),
        );

        // A default 'rows_to_discard' value will be chosen for tree_r_last, unless the user overrides this value via the
        // environment setting (FIL_PROOFS_ROWS_TO_DISCARD).  If this value is specified, no checking is done on it and it may
        // result in a broken configuration.  Use with caution.
        tree_r_last_config.rows_to_discard =
            default_rows_to_discard(nodes_count, Tree::Arity::to_usize());
        trace!(
            "tree_r_last using rows_to_discard={}",
            tree_r_last_config.rows_to_discard
        );

        let mut tree_c_config = StoreConfig::from_config(
            &config,
            CacheKey::CommCTree.to_string(),
            Some(get_merkle_tree_len(nodes_count, Tree::Arity::to_usize())?),
        );
        tree_c_config.rows_to_discard =
            default_rows_to_discard(nodes_count, Tree::Arity::to_usize());

        let labels = LabelsCache::<Tree>::new(&label_configs)?;
        let configs = split_config(tree_c_config.clone(), tree_count)?;

        // FIXME-Ryan: The following 2 steps in P2 can be parallel
        let mut tree_c_root: <Tree::Hasher as Hasher>::Domain = <Tree::Hasher as Hasher>::Domain::default();
        let mut tree_d_root: <G as storage_proofs_core::hasher::types::Hasher>::Domain = <G as storage_proofs_core::hasher::types::Hasher>::Domain::default();
        let mut tree_r_last_root: <Tree::Hasher as Hasher>::Domain = <Tree::Hasher as Hasher>::Domain::default();

        rayon::scope(|s| {

            // capture a shadowed version of datas.
            let tree_c_root = &mut tree_c_root;
            let tree_d_root = &mut tree_d_root;
            let tree_r_last_root = &mut tree_r_last_root;

            let labels = &labels;
            let tree_d_config = &mut tree_d_config;
            let tree_r_last_config = &tree_r_last_config;

            // 1)[gpu] Column Hash calculation
            s.spawn(move |_| {
                info!("[tree_c] building tree_c");
                *tree_c_root = match layers {
                    2 => {
                        let tree_c = Self::generate_tree_c::<U2, Tree::Arity>(
                            layers,
                            nodes_count,
                            tree_count,
                            configs,
                            &labels,
                        ).expect("failed to generate_tree_c U2");
                        tree_c.root()
                    }
                    8 => {
                        let tree_c = Self::generate_tree_c::<U8, Tree::Arity>(
                            layers,
                            nodes_count,
                            tree_count,
                            configs,
                            &labels,
                        ).expect("failed to generate_tree_c U8");
                        tree_c.root()
                    }
                    11 => {
                        let tree_c = Self::generate_tree_c::<U11, Tree::Arity>(
                            layers,
                            nodes_count,
                            tree_count,
                            configs,
                            &labels,
                        ).expect("failed to generate_tree_c U11");
                        tree_c.root()
                    }
                    _ => panic!("Unsupported column arity"),
                };
                info!("[tree_c] tree_c done");
            });

            s.spawn(move |_| {
                // 2) [cpu] Build the MerkleTree over the original data (if needed).
                let tree_d = match data_tree {
                    Some(t) => {
                        trace!("using existing original data merkle tree");
                        assert_eq!(t.len(), 2 * (data.len() / NODE_SIZE) - 1);

                        t
                    }
                    None => {
                        trace!("building merkle tree for the original data");
                        data.ensure_data().expect("failed to data.ensure_data");
                        measure_op(CommD, || {
                            Self::build_binary_tree::<G>(data.as_ref(), tree_d_config.clone())
                        }).expect("failed to tree_d measure_op")
                    }
                };
                tree_d_config.size = Some(tree_d.len());
                assert_eq!(tree_d_config.size.unwrap(), tree_d.len());

                *tree_d_root = tree_d.root();
                drop(tree_d);
                info!("building original done");

                // You have to wait for the second step to be executed before the third step
                // 3) [gpu] Encode original data into the last layer.
                info!("[tree_r_last] building tree_r_last");
                let tree_r_last = measure_op(GenerateTreeRLast, || {
                    Self::generate_tree_r_last::<Tree::Arity>(
                        &mut data,
                        nodes_count,
                        tree_count,
                        tree_r_last_config.clone(),
                        replica_path.clone(),
                        &labels,
                    )
                }).expect("failed to generate tree_r_last");
                info!("[tree_r_last] tree_r_last done");

                *tree_r_last_root = tree_r_last.root();
                drop(tree_r_last);
                data.drop_data();
            });
        });

        // comm_r = H(comm_c || comm_r_last)
        let comm_r: <Tree::Hasher as Hasher>::Domain =
            <Tree::Hasher as Hasher>::Function::hash2(&tree_c_root, &tree_r_last_root);

        Ok((
            Tau {
                comm_d: tree_d_root,
                comm_r,
            },
            PersistentAux { // p_aux
                comm_c: tree_c_root,
                comm_r_last: tree_r_last_root,
            },
            TemporaryAux {  // t_aux
                labels: label_configs,
                tree_d_config,
                tree_r_last_config,
                tree_c_config,
                _g: PhantomData,
            },
        ))
    }
// */

    // SDR calculation logic
    pub(crate) fn transform_and_replicate_layers(
        graph: &StackedBucketGraph<Tree::Hasher>,
        layer_challenges: &LayerChallenges,
        replica_id: &<Tree::Hasher as Hasher>::Domain,
        data: Data<'_>,
        data_tree: Option<BinaryMerkleTree<G>>,
        config: StoreConfig,
        replica_path: PathBuf,
    ) -> Result<TransformedLayers<Tree, G>> {
        // [P1] Generate key layers.
        let labels = measure_op(EncodeWindowTimeAll, || {
            // For the entire Sector, calculate SDR and calculate 11 layers
            Self::generate_labels_for_encoding(graph, layer_challenges, replica_id, config.clone())
                .context("failed to generate labels")
        })?
            .0;

        // [P2]
        Self::transform_and_replicate_layers_inner(
            graph,
            layer_challenges,
            data,
            data_tree,
            config,
            replica_path,
            labels,
        )
            .context("failed to transform")
    }

    /// Phase1 of replication.
    pub fn replicate_phase1(
        pp: &'a PublicParams<Tree>,
        replica_id: &<Tree::Hasher as Hasher>::Domain,
        config: StoreConfig,
    ) -> Result<Labels<Tree>> {
        info!("replicate_phase1");

        let labels = measure_op(EncodeWindowTimeAll, || {
            Self::generate_labels_for_encoding(&pp.graph, &pp.layer_challenges, replica_id, config)
        })?
            .0;

        Ok(labels)
    }

    /// Phase2 of replication.
    #[allow(clippy::type_complexity)]
    pub fn replicate_phase2(
        pp: &'a PublicParams<Tree>,
        labels: Labels<Tree>,
        data: Data<'a>,
        data_tree: BinaryMerkleTree<G>,
        config: StoreConfig,
        replica_path: PathBuf,
    ) -> Result<(
        <Self as PoRep<'a, Tree::Hasher, G>>::Tau,
        <Self as PoRep<'a, Tree::Hasher, G>>::ProverAux,
    )> {
        info!("replicate_phase2");

        let (tau, paux, taux) = Self::transform_and_replicate_layers_inner(
            &pp.graph,
            &pp.layer_challenges,
            data,
            Some(data_tree),
            config,
            replica_path,
            labels,
        )?;

        Ok((tau, (paux, taux)))
    }

    // Assumes data is all zeros.
    // Replica path is used to create configs, but is not read.
    // Instead new zeros are provided (hence the need for replica to be all zeros).
    fn generate_fake_tree_r_last<TreeArity>(
        nodes_count: usize,
        tree_count: usize,
        tree_r_last_config: StoreConfig,
        replica_path: PathBuf,
    ) -> Result<LCTree<Tree::Hasher, Tree::Arity, Tree::SubTreeArity, Tree::TopTreeArity>>
        where
            TreeArity: PoseidonArity,
    {
        let (configs, replica_config) = split_config_and_replica(
            tree_r_last_config.clone(),
            replica_path,
            nodes_count,
            tree_count,
        )?;

        if settings::SETTINGS.use_gpu_tree_builder {    // generate_fake_tree_r_last
            info!("fake generating tree r last using the GPU");
            let max_gpu_tree_batch_size =
                settings::SETTINGS.max_gpu_tree_batch_size as usize;

            // let all_bus_ids = let all_bus_ids = opencl::Device::all()
            //                     .unwrap()
            //                     .iter()
            //                     .map(|d| d.bus_id())
            //                     .collect::<Vec<_>>();
            // let _bus_num = all_bus_ids.len();
            // assert!(_bus_num>0);

            let mut tree_builder = TreeBuilder::<Tree::Arity>::new(       // GPU construction of Merkle tree neptune
                                                                          Some(BatcherType::GPU),
                                                                          // Some(BatcherType::CustomGPU(cl::GPUSelector::BusId(0))),  // for `generate_fake_tree_r_last`
                                                                          nodes_count,
                                                                          max_gpu_tree_batch_size,
                                                                          tree_r_last_config.rows_to_discard,
            ).expect("failed to create TreeBuilder");

            // Allocate zeros once and reuse.
            let zero_leaves: Vec<Fr> = vec![Fr::zero(); max_gpu_tree_batch_size];
            for (i, config) in configs.iter().enumerate() {
                let mut consumed = 0;
                while consumed < nodes_count {
                    let batch_size = usize::min(max_gpu_tree_batch_size, nodes_count - consumed);

                    consumed += batch_size;

                    if consumed != nodes_count {
                        tree_builder
                            .add_leaves(&zero_leaves[0..batch_size])
                            .expect("failed to add leaves");
                        continue;
                    };

                    // If we get here, this is a final leaf batch: build a sub-tree.
                    info!(
                        "fake building base tree_r_last with GPU {}/{}",
                        i + 1,
                        tree_count
                    );

                    let (_, tree_data) = tree_builder
                        .add_final_leaves(&zero_leaves[0..batch_size])
                        .expect("failed to add final leaves");
                    let tree_data_len = tree_data.len();
                    let cache_size = get_merkle_tree_cache_size(
                        get_merkle_tree_leafs(
                            config.size.expect("config size failure"),
                            Tree::Arity::to_usize(),
                        )
                            .expect("failed to get merkle tree leaves"),
                        Tree::Arity::to_usize(),
                        config.rows_to_discard,
                    )
                        .expect("failed to get merkle tree cache size");
                    assert_eq!(tree_data_len, cache_size);

                    let flat_tree_data: Vec<_> = tree_data
                        .into_par_iter()
                        .flat_map(|el| fr_into_bytes(&el))
                        .collect();

                    // Persist the data to the store based on the current config.
                    let tree_r_last_path = StoreConfig::data_path(&config.path, &config.id);
                    trace!(
                        "persisting tree r of len {} with {} rows to discard at path {:?}",
                        tree_data_len,
                        config.rows_to_discard,
                        tree_r_last_path
                    );
                    let mut f = OpenOptions::new()
                        .create(true)
                        .write(true)
                        .open(&tree_r_last_path)
                        .expect("failed to open file for tree_r_last");
                    f.write_all(&flat_tree_data)
                        .expect("failed to wrote tree_r_last data");
                }
            }
        } else {
            info!("generating tree r last using the CPU");
            for (i, config) in configs.iter().enumerate() {
                let encoded_data = vec![<Tree::Hasher as Hasher>::Domain::default(); nodes_count];

                info!(
                    "building base tree_r_last with CPU {}/{}",
                    i + 1,
                    tree_count
                );
                LCTree::<Tree::Hasher, Tree::Arity, typenum::U0, typenum::U0>::from_par_iter_with_config(encoded_data, config.clone())?;
            }
        };

        create_lc_tree::<LCTree<Tree::Hasher, Tree::Arity, Tree::SubTreeArity, Tree::TopTreeArity>>(
            tree_r_last_config.size.expect("config size failure"),
            &configs,
            &replica_config,
        )
    }

    pub fn fake_replicate_phase2<R: AsRef<Path>, S: AsRef<Path>>(
        tree_c_root: <Tree::Hasher as Hasher>::Domain,
        replica_path: R,
        cache_path: S,
        sector_size: usize,
    ) -> Result<(
        <Tree::Hasher as Hasher>::Domain,
        PersistentAux<<Tree::Hasher as Hasher>::Domain>,
    )> {
        let leaf_count = sector_size / NODE_SIZE;
        let replica_pathbuf = PathBuf::from(replica_path.as_ref());
        assert_eq!(0, sector_size % NODE_SIZE);
        let tree_count = get_base_tree_count::<Tree>();
        let nodes_count = leaf_count / tree_count;

        let config = StoreConfig::new(
            cache_path.as_ref(),
            CacheKey::CommRLastTree.to_string(),
            default_rows_to_discard(nodes_count, Tree::Arity::to_usize()),
        );
        let tree_r_last_config = StoreConfig::from_config(
            &config,
            CacheKey::CommRLastTree.to_string(),
            Some(get_merkle_tree_len(nodes_count, Tree::Arity::to_usize())?),
        );

        // Encode original data into the last layer.
        info!("fake building tree_r_last");
        let tree_r_last = Self::generate_fake_tree_r_last::<Tree::Arity>(
            nodes_count,
            tree_count,
            tree_r_last_config,
            replica_pathbuf,
        )?;
        info!("fake tree_r_last done");

        let tree_r_last_root = tree_r_last.root();
        drop(tree_r_last);

        // comm_r = H(comm_c || comm_r_last)
        let comm_r: <Tree::Hasher as Hasher>::Domain =
            <Tree::Hasher as Hasher>::Function::hash2(&tree_c_root, &tree_r_last_root);

        let p_aux = PersistentAux {
            comm_c: tree_c_root,
            comm_r_last: tree_r_last_root,
        };

        Ok((comm_r, p_aux))
    }

    pub fn fake_comm_r<R: AsRef<Path>>(
        tree_c_root: <Tree::Hasher as Hasher>::Domain,
        existing_p_aux_path: R,
    ) -> Result<(
        <Tree::Hasher as Hasher>::Domain,
        PersistentAux<<Tree::Hasher as Hasher>::Domain>,
    )> {
        let existing_p_aux: PersistentAux<<Tree::Hasher as Hasher>::Domain> = {
            let p_aux_bytes = std::fs::read(&existing_p_aux_path)?;

            deserialize(&p_aux_bytes)
        }?;

        let existing_comm_r_last = existing_p_aux.comm_r_last;

        // comm_r = H(comm_c || comm_r_last)
        let comm_r: <Tree::Hasher as Hasher>::Domain =
            <Tree::Hasher as Hasher>::Function::hash2(&tree_c_root, &existing_comm_r_last);

        let p_aux = PersistentAux {
            comm_c: tree_c_root,
            comm_r_last: existing_comm_r_last,
        };

        Ok((comm_r, p_aux))
    }
}

#[cfg(test)]
mod tests {
    use super::*;

    use bellperson::bls::{Fr, FrRepr};
    use ff::{Field, PrimeField};
    use filecoin_hashers::{
        blake2s::Blake2sHasher, poseidon::PoseidonHasher, sha256::Sha256Hasher,
    };
    use rand::{Rng, SeedableRng};
    use rand_xorshift::XorShiftRng;
    use storage_proofs_core::{
        drgraph::BASE_DEGREE, fr32::fr_into_bytes, merkle::MerkleTreeTrait, proof::ProofScheme,
        table_tests, test_helper::setup_replica,
    };

    use crate::PoRep;
    use crate::stacked::{EXP_DEGREE, PrivateInputs, SetupParams};

    use super::*;

    const DEFAULT_STACKED_LAYERS: usize = 11;

    #[test]
    fn test_calculate_fixed_challenges() {
        let layer_challenges = LayerChallenges::new(10, 333);
        let expected = 333;

        let calculated_count = layer_challenges.challenges_count_all();
        assert_eq!(expected as usize, calculated_count);
    }

    #[test]
    fn extract_all_sha256_8() {
        test_extract_all::<DiskTree<Sha256Hasher, typenum::U8, typenum::U0, typenum::U0>>();
    }

    #[test]
    fn extract_all_sha256_8_8() {
        test_extract_all::<DiskTree<Sha256Hasher, typenum::U8, typenum::U8, typenum::U0>>();
    }

    #[test]
    fn extract_all_sha256_8_8_2() {
        test_extract_all::<DiskTree<Sha256Hasher, typenum::U8, typenum::U8, typenum::U2>>();
    }

    #[test]
    fn extract_all_blake2s_8() {
        test_extract_all::<DiskTree<Blake2sHasher, typenum::U8, typenum::U0, typenum::U0>>();
    }

    #[test]
    fn extract_all_blake2s_8_8() {
        test_extract_all::<DiskTree<Blake2sHasher, typenum::U8, typenum::U8, typenum::U0>>();
    }

    #[test]
    fn extract_all_blake2s_8_8_2() {
        test_extract_all::<DiskTree<Blake2sHasher, typenum::U8, typenum::U8, typenum::U2>>();
    }

    #[test]
    fn extract_all_poseidon_8() {
        test_extract_all::<DiskTree<PoseidonHasher, typenum::U8, typenum::U0, typenum::U0>>();
    }

    #[test]
    fn extract_all_poseidon_8_2() {
        test_extract_all::<DiskTree<PoseidonHasher, typenum::U8, typenum::U2, typenum::U0>>();
    }

    #[test]
    fn extract_all_poseidon_8_8_2() {
        test_extract_all::<DiskTree<PoseidonHasher, typenum::U8, typenum::U8, typenum::U2>>();
    }

    fn test_extract_all<Tree: 'static + MerkleTreeTrait>() {
        // pretty_env_logger::try_init();

        let rng = &mut XorShiftRng::from_seed(crate::TEST_SEED);
        let replica_id: <Tree::Hasher as Hasher>::Domain =
            <Tree::Hasher as Hasher>::Domain::random(rng);
        let nodes = 64 * get_base_tree_count::<Tree>();

        let data: Vec<u8> = (0..nodes)
            .flat_map(|_| {
                let v: <Tree::Hasher as Hasher>::Domain =
                    <Tree::Hasher as Hasher>::Domain::random(rng);
                v.into_bytes()
            })
            .collect();

        // MT for original data is always named tree-d, and it will be
        // referenced later in the process as such.
        let cache_dir = tempfile::tempdir().expect("tempdir failure");
        let config = StoreConfig::new(
            cache_dir.path(),
            CacheKey::CommDTree.to_string(),
            default_rows_to_discard(nodes, BINARY_ARITY),
        );

        // Generate a replica path.
        let replica_path = cache_dir.path().join("replica-path");
        let mut mmapped_data = setup_replica(&data, &replica_path);

        let layer_challenges = LayerChallenges::new(DEFAULT_STACKED_LAYERS, 5);

        let sp = SetupParams {
            nodes,
            degree: BASE_DEGREE,
            expansion_degree: EXP_DEGREE,
            porep_id: [32; 32],
            layer_challenges: layer_challenges.clone(),
        };

        let pp = StackedDrg::<Tree, Blake2sHasher>::setup(&sp).expect("setup failed");

        StackedDrg::<Tree, Blake2sHasher>::replicate(
            &pp,
            &replica_id,
            (mmapped_data.as_mut()).into(),
            None,
            config.clone(),
            replica_path.clone(),
        )
            .expect("replication failed");

        // The layers are still in the cache dir, so rerunning the label generation should
        // not do any work.

        let (_, label_states) = StackedDrg::<Tree, Blake2sHasher>::generate_labels_for_encoding(
            &pp.graph,
            &layer_challenges,
            &replica_id,
            config.clone(),
        )
            .expect("label generation failed");
        for state in &label_states {
            assert!(state.generated);
        }
        // delete last 2 layers
        let off = label_states.len() - 3;
        for label_state in &label_states[off..] {
            let config = &label_state.config;
            let data_path = StoreConfig::data_path(&config.path, &config.id);
            std::fs::remove_file(data_path).expect("failed to delete layer cache");
        }

        let (_, label_states) = StackedDrg::<Tree, Blake2sHasher>::generate_labels_for_encoding(
            &pp.graph,
            &layer_challenges,
            &replica_id,
            config.clone(),
        ).expect("label generation failed");
        for state in &label_states[..off] {
            assert!(state.generated);
        }
        for state in &label_states[off..] {
            assert!(!state.generated);
        }

        assert_ne!(data, &mmapped_data[..], "replication did not change data");

        let decoded_data = StackedDrg::<Tree, Blake2sHasher>::extract_all(
            &pp,
            &replica_id,
            mmapped_data.as_mut(),
            Some(config),
        )
            .expect("failed to extract data");

        assert_eq!(data, decoded_data);

        cache_dir.close().expect("Failed to remove cache dir");
    }

    #[test]
    fn test_resume_seal() {
        // pretty_env_logger::try_init().ok();

        type Tree = DiskTree<PoseidonHasher, typenum::U8, typenum::U8, typenum::U2>;

        let rng = &mut XorShiftRng::from_seed(crate::TEST_SEED);
        let replica_id = <PoseidonHasher as Hasher>::Domain::random(rng);
        let nodes = 64 * get_base_tree_count::<Tree>();

        let data: Vec<u8> = (0..nodes)
            .flat_map(|_| {
                let v = <PoseidonHasher as Hasher>::Domain::random(rng);
                v.into_bytes()
            })
            .collect();

        // MT for original data is always named tree-d, and it will be
        // referenced later in the process as such.
        let cache_dir = tempfile::tempdir().expect("tempdir failure");
        let config = StoreConfig::new(
            cache_dir.path(),
            CacheKey::CommDTree.to_string(),
            default_rows_to_discard(nodes, BINARY_ARITY),
        );

        // Generate a replica path.
        let replica_path1 = cache_dir.path().join("replica-path-1");
        let replica_path2 = cache_dir.path().join("replica-path-2");
        let replica_path3 = cache_dir.path().join("replica-path-3");
        let mut mmapped_data1 = setup_replica(&data, &replica_path1);
        let mut mmapped_data2 = setup_replica(&data, &replica_path2);
        let mut mmapped_data3 = setup_replica(&data, &replica_path3);

        let layer_challenges = LayerChallenges::new(DEFAULT_STACKED_LAYERS, 5);

        let sp = SetupParams {
            nodes,
            degree: BASE_DEGREE,
            expansion_degree: EXP_DEGREE,
            porep_id: [32; 32],
            layer_challenges: layer_challenges.clone(),
        };

        let pp = StackedDrg::<Tree, Blake2sHasher>::setup(&sp).expect("setup failed");

        let clear_temp = || {
            for entry in glob::glob(&(cache_dir.path().to_string_lossy() + "/*.dat")).unwrap() {
                let entry = entry.unwrap();
                if entry.is_file() {
                    // delete everything except the data-layers
                    if !entry.to_string_lossy().contains("data-layer") {
                        std::fs::remove_file(entry).unwrap();
                    }
                }
            }
        };

        // first replicaton
        StackedDrg::<Tree, Blake2sHasher>::replicate(
            &pp,
            &replica_id,
            (mmapped_data1.as_mut()).into(),
            None,
            config.clone(),
            replica_path1.clone(),
        )
            .expect("replication failed 1");
        clear_temp();

        // replicate a second time
        StackedDrg::<Tree, Blake2sHasher>::replicate(
            &pp,
            &replica_id,
            (mmapped_data2.as_mut()).into(),
            None,
            config.clone(),
            replica_path2.clone(),
        )
            .expect("replication failed 2");
        clear_temp();

        // delete last 2 layers
        let (_, label_states) = StackedDrg::<Tree, Blake2sHasher>::generate_labels_for_encoding(
            &pp.graph,
            &layer_challenges,
            &replica_id,
            config.clone(),
        )
            .expect("label generation failed");
        let off = label_states.len() - 3;
        for label_state in &label_states[off..] {
            let config = &label_state.config;
            let data_path = StoreConfig::data_path(&config.path, &config.id);
            std::fs::remove_file(data_path).expect("failed to delete layer cache");
        }

        // replicate a third time
        StackedDrg::<Tree, Blake2sHasher>::replicate(
            &pp,
            &replica_id,
            (mmapped_data3.as_mut()).into(),
            None,
            config.clone(),
            replica_path3.clone(),
        )
            .expect("replication failed 3");
        clear_temp();

        assert_ne!(data, &mmapped_data1[..], "replication did not change data");

        assert_eq!(&mmapped_data1[..], &mmapped_data2[..]);
        assert_eq!(&mmapped_data2[..], &mmapped_data3[..]);

        let decoded_data = StackedDrg::<Tree, Blake2sHasher>::extract_all(
            &pp,
            &replica_id,
            mmapped_data1.as_mut(),
            Some(config),
        )
            .expect("failed to extract data");

        assert_eq!(data, decoded_data);

        cache_dir.close().expect("Failed to remove cache dir");
    }

    #[test]
    fn test_resume_seal() {
        // pretty_env_logger::try_init().ok();

        type Tree = DiskTree<PoseidonHasher, typenum::U8, typenum::U8, typenum::U2>;

        let rng = &mut XorShiftRng::from_seed(crate::TEST_SEED);
        let replica_id = <PoseidonHasher as Hasher>::Domain::random(rng);
        let nodes = 64 * get_base_tree_count::<Tree>();

        let data: Vec<u8> = (0..nodes)
            .flat_map(|_| {
                let v = <PoseidonHasher as Hasher>::Domain::random(rng);
                v.into_bytes()
            })
            .collect();

        // MT for original data is always named tree-d, and it will be
        // referenced later in the process as such.
        let cache_dir = tempfile::tempdir().expect("tempdir failure");
        let config = StoreConfig::new(
            cache_dir.path(),
            CacheKey::CommDTree.to_string(),
            default_rows_to_discard(nodes, BINARY_ARITY),
        );

        // Generate a replica path.
        let replica_path1 = cache_dir.path().join("replica-path-1");
        let replica_path2 = cache_dir.path().join("replica-path-2");
        let replica_path3 = cache_dir.path().join("replica-path-3");
        let mut mmapped_data1 = setup_replica(&data, &replica_path1);
        let mut mmapped_data2 = setup_replica(&data, &replica_path2);
        let mut mmapped_data3 = setup_replica(&data, &replica_path3);

        let layer_challenges = LayerChallenges::new(DEFAULT_STACKED_LAYERS, 5);

        let sp = SetupParams {
            nodes,
            degree: BASE_DEGREE,
            expansion_degree: EXP_DEGREE,
            porep_id: [32; 32],
            layer_challenges: layer_challenges.clone(),
        };

        let pp = StackedDrg::<Tree, Blake2sHasher>::setup(&sp).expect("setup failed");

        let clear_temp = || {
            for entry in glob::glob(&(cache_dir.path().to_string_lossy() + "/*.dat")).unwrap() {
                let entry = entry.unwrap();
                if entry.is_file() {
                    // delete everything except the data-layers
                    if !entry.to_string_lossy().contains("data-layer") {
                        std::fs::remove_file(entry).unwrap();
                    }
                }
            }
        };

        // first replicaton
        StackedDrg::<Tree, Blake2sHasher>::replicate(
            &pp,
            &replica_id,
            (mmapped_data1.as_mut()).into(),
            None,
            config.clone(),
            replica_path1.clone(),
        )
            .expect("replication failed 1");
        clear_temp();

        // replicate a second time
        StackedDrg::<Tree, Blake2sHasher>::replicate(
            &pp,
            &replica_id,
            (mmapped_data2.as_mut()).into(),
            None,
            config.clone(),
            replica_path2.clone(),
        )
            .expect("replication failed 2");
        clear_temp();

        // delete last 2 layers
        let (_, label_states) = StackedDrg::<Tree, Blake2sHasher>::generate_labels_for_encoding(
            &pp.graph,
            &layer_challenges,
            &replica_id,
            config.clone(),
        )
            .expect("label generation failed");
        let off = label_states.len() - 3;
        for label_state in &label_states[off..] {
            let config = &label_state.config;
            let data_path = StoreConfig::data_path(&config.path, &config.id);
            std::fs::remove_file(data_path).expect("failed to delete layer cache");
        }

        // replicate a third time
        StackedDrg::<Tree, Blake2sHasher>::replicate(
            &pp,
            &replica_id,
            (mmapped_data3.as_mut()).into(),
            None,
            config.clone(),
            replica_path3.clone(),
        )
            .expect("replication failed 3");
        clear_temp();

        assert_ne!(data, &mmapped_data1[..], "replication did not change data");

        assert_eq!(&mmapped_data1[..], &mmapped_data2[..]);
        assert_eq!(&mmapped_data2[..], &mmapped_data3[..]);

        let decoded_data = StackedDrg::<Tree, Blake2sHasher>::extract_all(
            &pp,
            &replica_id,
            mmapped_data1.as_mut(),
            Some(config),
        )
            .expect("failed to extract data");

        assert_eq!(data, decoded_data);

        cache_dir.close().expect("Failed to remove cache dir");
    }

    fn prove_verify_fixed(n: usize) {
        let challenges = LayerChallenges::new(DEFAULT_STACKED_LAYERS, 5);

        test_prove_verify::<DiskTree<Sha256Hasher, typenum::U8, typenum::U0, typenum::U0>>(
            n,
            challenges.clone(),
        );
        test_prove_verify::<DiskTree<Sha256Hasher, typenum::U8, typenum::U2, typenum::U0>>(
            n,
            challenges.clone(),
        );
        test_prove_verify::<DiskTree<Sha256Hasher, typenum::U8, typenum::U8, typenum::U2>>(
            n,
            challenges.clone(),
        );

        test_prove_verify::<DiskTree<Sha256Hasher, typenum::U4, typenum::U0, typenum::U0>>(
            n,
            challenges.clone(),
        );
        test_prove_verify::<DiskTree<Sha256Hasher, typenum::U4, typenum::U2, typenum::U0>>(
            n,
            challenges.clone(),
        );
        test_prove_verify::<DiskTree<Sha256Hasher, typenum::U4, typenum::U8, typenum::U2>>(
            n,
            challenges.clone(),
        );

        test_prove_verify::<DiskTree<Blake2sHasher, typenum::U4, typenum::U0, typenum::U0>>(
            n,
            challenges.clone(),
        );
        test_prove_verify::<DiskTree<Blake2sHasher, typenum::U4, typenum::U2, typenum::U0>>(
            n,
            challenges.clone(),
        );
        test_prove_verify::<DiskTree<Blake2sHasher, typenum::U4, typenum::U8, typenum::U2>>(
            n,
            challenges.clone(),
        );

        test_prove_verify::<DiskTree<Blake2sHasher, typenum::U8, typenum::U0, typenum::U0>>(
            n,
            challenges.clone(),
        );
        test_prove_verify::<DiskTree<Blake2sHasher, typenum::U8, typenum::U2, typenum::U0>>(
            n,
            challenges.clone(),
        );
        test_prove_verify::<DiskTree<Blake2sHasher, typenum::U8, typenum::U8, typenum::U2>>(
            n,
            challenges.clone(),
        );

        test_prove_verify::<DiskTree<PoseidonHasher, typenum::U4, typenum::U0, typenum::U0>>(
            n,
            challenges.clone(),
        );
        test_prove_verify::<DiskTree<PoseidonHasher, typenum::U4, typenum::U2, typenum::U0>>(
            n,
            challenges.clone(),
        );
        test_prove_verify::<DiskTree<PoseidonHasher, typenum::U4, typenum::U8, typenum::U2>>(
            n,
            challenges.clone(),
        );

        test_prove_verify::<DiskTree<PoseidonHasher, typenum::U8, typenum::U0, typenum::U0>>(
            n,
            challenges.clone(),
        );
        test_prove_verify::<DiskTree<PoseidonHasher, typenum::U8, typenum::U2, typenum::U0>>(
            n,
            challenges.clone(),
        );
        test_prove_verify::<DiskTree<PoseidonHasher, typenum::U8, typenum::U8, typenum::U2>>(
            n, challenges,
        );
    }

    fn test_prove_verify<Tree: 'static + MerkleTreeTrait>(n: usize, challenges: LayerChallenges) {
        // This will be called multiple times, only the first one succeeds, and that is ok.
        // femme::pretty::Logger::new()
        //     .start(log::LevelFilter::Trace)
        //     .ok();

        let nodes = n * get_base_tree_count::<Tree>();
        let rng = &mut XorShiftRng::from_seed(crate::TEST_SEED);

        let degree = BASE_DEGREE;
        let expansion_degree = EXP_DEGREE;
        let replica_id: <Tree::Hasher as Hasher>::Domain =
            <Tree::Hasher as Hasher>::Domain::random(rng);
        let data: Vec<u8> = (0..nodes)
            .flat_map(|_| fr_into_bytes(&Fr::random(rng)))
            .collect();

        // MT for original data is always named tree-d, and it will be
        // referenced later in the process as such.
        let cache_dir = tempfile::tempdir().expect("tempdir failure");
        let config = StoreConfig::new(
            cache_dir.path(),
            CacheKey::CommDTree.to_string(),
            default_rows_to_discard(nodes, BINARY_ARITY),
        );

        // Generate a replica path.
        let replica_path = cache_dir.path().join("replica-path");
        let mut mmapped_data = setup_replica(&data, &replica_path);

        let partitions = 2;

        let arbitrary_porep_id = [92; 32];
        let sp = SetupParams {
            nodes,
            degree,
            expansion_degree,
            porep_id: arbitrary_porep_id,
            layer_challenges: challenges,
        };

        let pp = StackedDrg::<Tree, Blake2sHasher>::setup(&sp).expect("setup failed");
        let (tau, (p_aux, t_aux)) = StackedDrg::<Tree, Blake2sHasher>::replicate(
            &pp,
            &replica_id,
            (mmapped_data.as_mut()).into(),
            None,
            config,
            replica_path.clone(),
        )
            .expect("replication failed");

        let mut copied = vec![0; data.len()];
        copied.copy_from_slice(&mmapped_data);
        assert_ne!(data, copied, "replication did not change data");

        let seed = rng.gen();
        let pub_inputs =
            PublicInputs::<<Tree::Hasher as Hasher>::Domain, <Blake2sHasher as Hasher>::Domain> {
                replica_id,
                seed,
                tau: Some(tau),
                k: None,
            };

        // Store a copy of the t_aux for later resource deletion.
        let t_aux_orig = t_aux.clone();

        // Convert TemporaryAux to TemporaryAuxCache, which instantiates all
        // elements based on the configs stored in TemporaryAux.
        let t_aux = TemporaryAuxCache::<Tree, Blake2sHasher>::new(&t_aux, replica_path)
            .expect("failed to restore contents of t_aux");

        let priv_inputs = PrivateInputs { p_aux, t_aux };

        let all_partition_proofs = &StackedDrg::<Tree, Blake2sHasher>::prove_all_partitions(
            &pp,
            &pub_inputs,
            &priv_inputs,
            partitions,
        )
            .expect("failed to generate partition proofs");

        let proofs_are_valid = StackedDrg::<Tree, Blake2sHasher>::verify_all_partitions(
            &pp,
            &pub_inputs,
            all_partition_proofs,
        )
            .expect("failed to verify partition proofs");

        // Discard cached MTs that are no longer needed.
        TemporaryAux::<Tree, Blake2sHasher>::clear_temp(t_aux_orig).expect("t_aux delete failed");

        assert!(proofs_are_valid);

        cache_dir.close().expect("Failed to remove cache dir");
    }

    table_tests! {
        prove_verify_fixed {
           prove_verify_fixed_64_64(64);
        }
    }

    #[test]
    // We are seeing a bug, in which setup never terminates for some sector sizes.
    // This test is to debug that and should remain as a regression teset.
    fn setup_terminates() {
        let degree = BASE_DEGREE;
        let expansion_degree = EXP_DEGREE;
        let nodes = 1024 * 1024 * 32 * 8; // This corresponds to 8GiB sectors (32-byte nodes)
        let layer_challenges = LayerChallenges::new(10, 333);
        let sp = SetupParams {
            nodes,
            degree,
            expansion_degree,
            porep_id: [32; 32],
            layer_challenges,
        };

        // When this fails, the call to setup should panic, but seems to actually hang (i.e. neither return nor panic) for some reason.
        // When working as designed, the call to setup returns without error.
        let _pp = StackedDrg::<
            DiskTree<Sha256Hasher, typenum::U8, typenum::U0, typenum::U0>,
            Blake2sHasher,
        >::setup(&sp)
            .expect("setup failed");
    }

    #[test]
    fn test_generate_labels() {
        let layers = 11;
        let nodes_2k = 1 << 11;
        let nodes_4k = 1 << 12;
        let replica_id = [9u8; 32];
        let legacy_porep_id = [0; 32];
        let porep_id = [123; 32];
        test_generate_labels_aux(
            nodes_2k,
            layers,
            replica_id,
            legacy_porep_id,
            Fr::from_repr(FrRepr([
                0xd3faa96b9a0fba04,
                0xea81a283d106485e,
                0xe3d51b9afa5ac2b3,
                0x0462f4f4f1a68d37,
            ]))
                .unwrap(),
        );

        test_generate_labels_aux(
            nodes_4k,
            layers,
            replica_id,
            legacy_porep_id,
            Fr::from_repr(FrRepr([
                0x7e191e52c4a8da86,
                0x5ae8a1c9e6fac148,
                0xce239f3b88a894b8,
                0x234c00d1dc1d53be,
            ]))
                .unwrap(),
        );

        test_generate_labels_aux(
            nodes_2k,
            layers,
            replica_id,
            porep_id,
            Fr::from_repr(FrRepr([
                0xabb3f38bb70defcf,
                0x777a2e4d7769119f,
                0x3448959d495490bc,
                0x06021188c7a71cb5,
            ]))
                .unwrap(),
        );

        test_generate_labels_aux(
            nodes_4k,
            layers,
            replica_id,
            porep_id,
            Fr::from_repr(FrRepr([
                0x22ab81cf68c4676d,
                0x7a77a82fc7c9c189,
                0xc6c03d32c1e42d23,
                0x0f777c18cc2c55bd,
            ]))
                .unwrap(),
        );
    }

    fn test_generate_labels_aux(
        sector_size: usize,
        layers: usize,
        replica_id: [u8; 32],
        porep_id: [u8; 32],
        expected_last_label: Fr,
    ) {
        let nodes = sector_size / NODE_SIZE;

        let cache_dir = tempfile::tempdir().expect("tempdir failure");
        let config = StoreConfig::new(
            cache_dir.path(),
            CacheKey::CommDTree.to_string(),
            nodes.trailing_zeros() as usize,
        );

        let graph = StackedBucketGraph::<PoseidonHasher>::new(
            None,
            nodes,
            BASE_DEGREE,
            EXP_DEGREE,
            porep_id,
        )
            .unwrap();

        let unused_layer_challenges = LayerChallenges::new(layers, 0);

        let labels = StackedDrg::<
            // Although not generally correct for every size, the hasher shape is not used,
            // so for purposes of testing label creation, it is safe to supply a dummy.
            DiskTree<PoseidonHasher, typenum::U8, typenum::U8, typenum::U2>,
            Sha256Hasher,
        >::generate_labels_for_decoding(
            &graph,
            &unused_layer_challenges,
            &<PoseidonHasher as Hasher>::Domain::try_from_bytes(&replica_id).unwrap(),
            config,
        )
            .unwrap();

        let final_labels = labels.labels_for_last_layer().unwrap();
        let last_label = final_labels.read_at(nodes - 1).unwrap();

        assert_eq!(expected_last_label.into_repr(), last_label.0);
    }
}<|MERGE_RESOLUTION|>--- conflicted
+++ resolved
@@ -594,7 +594,6 @@
                             assert!(find_idle_gpu >= 0);
                             let find_idle_gpu: usize = find_idle_gpu as usize;
 
-<<<<<<< HEAD
                             info!("[tree_c] Use multi GPUs, total_gpu={}, i={}, use_gpu_index={}", _bus_num, i, find_idle_gpu);
                             let mut column_tree_builder = ColumnTreeBuilder::<
                                 ColumnArity,
@@ -696,28 +695,6 @@
                                     //     break;
                                     // }
                                     // config = &configs[i];
-=======
-                    // Persist the base and tree data to disk based using the current store config.
-                    let tree_c_store =
-                        DiskStore::<<Tree::Hasher as Hasher>::Domain>::new_with_config(
-                            tree_len,
-                            Tree::Arity::to_usize(),
-                            config.clone(),
-                        )
-                        .expect("failed to create DiskStore for base tree data");
-
-                    let store = Arc::new(RwLock::new(tree_c_store));
-                    let batch_size = std::cmp::min(base_data.len(), column_write_batch_size);
-                    let flatten_and_write_store = |data: &Vec<Fr>, offset| {
-                        data.into_par_iter()
-                            .chunks(batch_size)
-                            .enumerate()
-                            .try_for_each(|(index, fr_elements)| {
-                                let mut buf = Vec::with_capacity(batch_size * NODE_SIZE);
-
-                                for fr in fr_elements {
-                                    buf.extend(fr_into_bytes(&fr));
->>>>>>> b1a8d84c
                                 }
                                 break;
                             }
