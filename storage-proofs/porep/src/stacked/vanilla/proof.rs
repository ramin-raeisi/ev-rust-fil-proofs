use lazy_static::lazy_static;
use std::fs::OpenOptions;
use std::io::Write;
use std::marker::PhantomData;
use std::path::{Path, PathBuf};
use std::sync::{mpsc, Arc, Mutex, RwLock};
use std::thread;
use std::time::Duration;

use digest::generic_array::{GenericArray, sequence::GenericSequence};
use anyhow::Context;
use bellperson::bls::Fr;
use bincode::deserialize;
use filecoin_hashers::{Domain, HashFunction, Hasher, PoseidonArity};
use generic_array::typenum::{self, Unsigned};
use log::*;
use merkletree::merkle::{
    get_merkle_tree_cache_size, get_merkle_tree_leafs, get_merkle_tree_len,
    is_merkle_tree_size_valid,
};
use merkletree::store::{DiskStore, StoreConfig};
use rayon::prelude::*;
use typenum::{U11, U2, U8};

use storage_proofs_core::{
    cache_key::CacheKey,
    data::Data,
    drgraph::Graph,
    error::Result,
    measurements::{
        measure_op,
        Operation::{CommD, EncodeWindowTimeAll, GenerateTreeC, GenerateTreeRLast},
    },
    merkle::*,
    settings,
    util::{default_rows_to_discard, NODE_SIZE},
};
use storage_proofs_core::fr32::fr_into_bytes;

use crate::encode::{decode, encode};
use crate::PoRep;

use super::{
    challenges::LayerChallenges,
    column::Column,
    create_label,
    EncodingProof,
    graph::StackedBucketGraph,
    hash::hash_single_column,
    LabelingProof, params::{
        BINARY_ARITY, get_node, Labels, LabelsCache, PersistentAux, Proof, PublicInputs,
        PublicParams, ReplicaColumnProof, Tau, TemporaryAux, TemporaryAuxCache, TransformedLayers,
    },
};

use ff::Field;

use neptune::batch_hasher::BatcherType;
use neptune::column_tree_builder::{ColumnTreeBuilder, ColumnTreeBuilderTrait};
use neptune::tree_builder::{TreeBuilder, TreeBuilderTrait};

use rust_gpu_tools::opencl;

pub const TOTAL_PARENTS: usize = 37;

lazy_static! {
    /// Ensure that only one `TreeBuilder` or `ColumnTreeBuilder` uses the GPU at a time.
    /// Curently, this is accomplished by only instantiating at most one at a time.
    /// It might be possible relax this constraint, but in that case, only one builder
    /// should actually be active at any given time, so the mutex should still be used.
    static ref GPU_LOCK: Mutex<()> = Mutex::new(());
}

#[derive(Debug)]
pub struct StackedDrg<'a, Tree: MerkleTreeTrait, G: Hasher> {
    _a: PhantomData<&'a Tree>,
    _b: PhantomData<&'a G>,
}

#[derive(Debug)]
pub struct LayerState {
    pub config: StoreConfig,
    pub generated: bool,
}

impl<'a, Tree: 'static + MerkleTreeTrait, G: 'static + Hasher> StackedDrg<'a, Tree, G> {
    #[allow(clippy::too_many_arguments)]
    pub(crate) fn prove_layers(
        graph: &StackedBucketGraph<Tree::Hasher>,
        pub_inputs: &PublicInputs<<Tree::Hasher as Hasher>::Domain, <G as Hasher>::Domain>,
        p_aux: &PersistentAux<<Tree::Hasher as Hasher>::Domain>,
        t_aux: &TemporaryAuxCache<Tree, G>,
        layer_challenges: &LayerChallenges,
        layers: usize,
        partition_count: usize,
    ) -> Result<Vec<Vec<Proof<Tree, G>>>> {
        assert!(layers > 0);
        assert_eq!(t_aux.labels.len(), layers);

        let graph_size = graph.size();

        // Sanity checks on restored trees.
        assert!(pub_inputs.tau.is_some());
        assert_eq!(
            pub_inputs.tau.as_ref().expect("as_ref failure").comm_d,
            t_aux.tree_d.root()
        );

        let get_drg_parents_columns = |x: usize| -> Result<Vec<Column<Tree::Hasher>>> {
            let base_degree = graph.base_graph().degree();

            let mut columns = Vec::with_capacity(base_degree);

            let mut parents = vec![0; base_degree];
            graph.base_parents(x, &mut parents)?;

            for parent in &parents {
                columns.push(t_aux.column(*parent)?);
            }

            debug_assert!(columns.len() == base_degree);

            Ok(columns)
        };

        let get_exp_parents_columns = |x: usize| -> Result<Vec<Column<Tree::Hasher>>> {
            let mut parents = vec![0; graph.expansion_degree()];
            graph.expanded_parents(x, &mut parents)?;

            parents.iter().map(|parent| t_aux.column(*parent)).collect()
        };

        (0..partition_count)
            .map(|k| {
                trace!("proving partition {}/{}", k + 1, partition_count);

                // Derive the set of challenges we are proving over.
                let challenges = pub_inputs.challenges(layer_challenges, graph_size, Some(k));

                // Stacked commitment specifics
                challenges
                    .into_par_iter()
                    .enumerate()
                    .map(|(challenge_index, challenge)| {
                        trace!(" challenge {} ({})", challenge, challenge_index);
                        assert!(challenge < graph.size(), "Invalid challenge");
                        assert!(challenge > 0, "Invalid challenge");

                        // Initial data layer openings (c_X in Comm_D)
                        let comm_d_proof = t_aux.tree_d.gen_proof(challenge)?;
                        assert!(comm_d_proof.validate(challenge));

                        // Stacked replica column openings
                        let rcp = {
                            let (c_x, drg_parents, exp_parents) = {
                                assert_eq!(p_aux.comm_c, t_aux.tree_c.root());
                                let tree_c = &t_aux.tree_c;

                                // All labels in C_X
                                trace!("  c_x");
                                let c_x = t_aux.column(challenge as u32)?.into_proof(tree_c)?;

                                // All labels in the DRG parents.
                                trace!("  drg_parents");
                                let drg_parents = get_drg_parents_columns(challenge)?
                                    .into_iter()
                                    .map(|column| column.into_proof(tree_c))
                                    .collect::<Result<_>>()?;

                                // Labels for the expander parents
                                trace!("  exp_parents");
                                let exp_parents = get_exp_parents_columns(challenge)?
                                    .into_iter()
                                    .map(|column| column.into_proof(tree_c))
                                    .collect::<Result<_>>()?;

                                (c_x, drg_parents, exp_parents)
                            };

                            ReplicaColumnProof {
                                c_x,
                                drg_parents,
                                exp_parents,
                            }
                        };

                        // Final replica layer openings
                        trace!("final replica layer openings");
                        let comm_r_last_proof = t_aux.tree_r_last.gen_cached_proof(
                            challenge,
                            Some(t_aux.tree_r_last_config_rows_to_discard),
                        )?;

                        debug_assert!(comm_r_last_proof.validate(challenge));

                        // Labeling Proofs Layer 1..l
                        let mut labeling_proofs = Vec::with_capacity(layers);
                        let mut encoding_proof = None;

                        for layer in 1..=layers {
                            trace!("  encoding proof layer {}", layer, );  // encoding, layer:
                            let parents_data: Vec<<Tree::Hasher as Hasher>::Domain> = if layer == 1
                            {
                                let mut parents = vec![0; graph.base_graph().degree()];
                                graph.base_parents(challenge, &mut parents)?;

                                parents
                                    .into_iter()
                                    .map(|parent| t_aux.domain_node_at_layer(layer, parent))
                                    .collect::<Result<_>>()?
                            } else {
                                let mut parents = vec![0; graph.degree()];
                                graph.parents(challenge, &mut parents)?;
                                let base_parents_count = graph.base_graph().degree();

                                parents
                                    .into_iter()
                                    .enumerate()
                                    .map(|(i, parent)| {
                                        if i < base_parents_count {
                                            // parents data for base parents is from the current layer
                                            t_aux.domain_node_at_layer(layer, parent)
                                        } else {
                                            // parents data for exp parents is from the previous layer
                                            t_aux.domain_node_at_layer(layer - 1, parent)
                                        }
                                    })
                                    .collect::<Result<_>>()?
                            };

                            // repeat parents
                            let mut parents_data_full = vec![Default::default(); TOTAL_PARENTS];
                            for chunk in parents_data_full.chunks_mut(parents_data.len()) {
                                chunk.copy_from_slice(&parents_data[..chunk.len()]);
                            }

                            let proof = LabelingProof::<Tree::Hasher>::new(
                                layer as u32,
                                challenge as u64,
                                parents_data_full.clone(),
                            );

                            {
                                let labeled_node = rcp.c_x.get_node_at_layer(layer)?;
                                assert!(
                                    proof.verify(&pub_inputs.replica_id, &labeled_node),
                                    format!("Invalid encoding proof generated at layer {}", layer)
                                );
                                trace!("Valid encoding proof generated at layer {}", layer);
                            }

                            labeling_proofs.push(proof);

                            if layer == layers {
                                encoding_proof = Some(EncodingProof::new(
                                    layer as u32,
                                    challenge as u64,
                                    parents_data_full,
                                ));
                            }
                        }

                        Ok(Proof {
                            comm_d_proofs: comm_d_proof,
                            replica_column_proofs: rcp,
                            comm_r_last_proof,
                            labeling_proofs,
                            encoding_proof: encoding_proof.expect("invalid tapering"),
                        })
                    })
                    .collect()
            })
            .collect()
    }

    pub(crate) fn extract_and_invert_transform_layers(
        graph: &StackedBucketGraph<Tree::Hasher>,
        layer_challenges: &LayerChallenges,
        replica_id: &<Tree::Hasher as Hasher>::Domain,
        data: &mut [u8],
        config: StoreConfig,
    ) -> Result<()> {
        trace!("extract_and_invert_transform_layers");

        let layers = layer_challenges.layers();
        assert!(layers > 0);

        let labels =
            Self::generate_labels_for_decoding(graph, layer_challenges, replica_id, config)?;

        let last_layer_labels = labels.labels_for_last_layer()?;
        let size = merkletree::store::Store::len(last_layer_labels);

        for (key, encoded_node_bytes) in last_layer_labels
            .read_range(0..size)?
            .into_iter()
            .zip(data.chunks_mut(NODE_SIZE))
        {
            let encoded_node =
                <Tree::Hasher as Hasher>::Domain::try_from_bytes(encoded_node_bytes)?;
            let data_node = decode::<<Tree::Hasher as Hasher>::Domain>(key, encoded_node);

            // store result in the data
            encoded_node_bytes.copy_from_slice(AsRef::<[u8]>::as_ref(&data_node));
        }

        Ok(())
    }

    /// Generates the layers as needed for encoding.
    fn generate_labels_for_encoding(
        graph: &StackedBucketGraph<Tree::Hasher>,
        layer_challenges: &LayerChallenges,
        replica_id: &<Tree::Hasher as Hasher>::Domain,
        config: StoreConfig,
    ) -> Result<(Labels<Tree>, Vec<LayerState>)> {
        let mut parent_cache = graph.parent_cache()?;

        if settings::SETTINGS.use_multicore_sdr {
            info!("multi core replication");
            create_label::multi::create_labels_for_encoding(
                graph,
                &parent_cache,
                layer_challenges.layers(),
                replica_id,
                config,
            )
        } else {
            info!("single core replication");
            create_label::single::create_labels_for_encoding(
                graph,
                &mut parent_cache,
                layer_challenges.layers(),
                replica_id,
                config,
            )
        }
    }

    /// Generates the layers, as needed for decoding.
    fn generate_labels_for_decoding(
        graph: &StackedBucketGraph<Tree::Hasher>,
        layer_challenges: &LayerChallenges,
        replica_id: &<Tree::Hasher as Hasher>::Domain,
        config: StoreConfig,
    ) -> Result<LabelsCache<Tree>> {
        let mut parent_cache = graph.parent_cache()?;

        if settings::SETTINGS.use_multicore_sdr {
            info!("multi core replication");
            create_label::multi::create_labels_for_decoding(
                graph,
                &parent_cache,
                layer_challenges.layers(),
                replica_id,
                config,
            )
        } else {
            info!("single core replication");
            create_label::single::create_labels_for_decoding(
                graph,
                &mut parent_cache,
                layer_challenges.layers(),
                replica_id,
                config,
            )
        }
    }

    fn build_binary_tree<K: Hasher>(
        tree_data: &[u8],
        config: StoreConfig,
    ) -> Result<BinaryMerkleTree<K>> {
        trace!("building tree (size: {})", tree_data.len());

        let leafs = tree_data.len() / NODE_SIZE;
        assert_eq!(tree_data.len() % NODE_SIZE, 0);

        let tree = MerkleTree::from_par_iter_with_config(
            (0..leafs)
                .into_par_iter()
                // TODO: proper error handling instead of `unwrap()`
                .map(|i| get_node::<K>(tree_data, i).expect("get_node failure")),
            config,
        )?;
        Ok(tree)
    }

    fn generate_tree_c<ColumnArity, TreeArity>(
        layers: usize,
        nodes_count: usize,
        tree_count: usize,
        configs: Vec<StoreConfig>,
        labels: &LabelsCache<Tree>,
    ) -> Result<DiskTree<Tree::Hasher, Tree::Arity, Tree::SubTreeArity, Tree::TopTreeArity>>
        where
            ColumnArity: 'static + PoseidonArity,
            TreeArity: PoseidonArity,
    {
        if settings::SETTINGS.use_gpu_column_builder {
            Self::generate_tree_c_gpu::<ColumnArity, TreeArity>(
                layers,
                nodes_count,
                tree_count,
                configs,
                labels,
            )
        } else {
            Self::generate_tree_c_cpu::<ColumnArity, TreeArity>(
                layers,
                nodes_count,
                tree_count,
                configs,
                labels,
            )
        }
    }

    // Internally changed to use GPU in parallel
    #[allow(clippy::needless_range_loop)]
    fn generate_tree_c_gpu<ColumnArity, TreeArity>(
        layers: usize,
        nodes_count: usize,
        tree_count: usize,
        configs: Vec<StoreConfig>,
        labels: &LabelsCache<Tree>,
    ) -> Result<DiskTree<Tree::Hasher, Tree::Arity, Tree::SubTreeArity, Tree::TopTreeArity>>
        where
            ColumnArity: 'static + PoseidonArity,
            TreeArity: PoseidonArity,
    {
        info!("generating tree c using the GPU");
        // Build the tree for CommC
        measure_op(GenerateTreeC, || {
            info!("Building column hashes");

            // NOTE: The max number of columns we recommend sending to the GPU at once is
            // 400000 for columns and 700000 for trees (conservative soft-limits discussed).
            //
            // 'column_write_batch_size' is how many nodes to chunk the base layer of data
            // into when persisting to disk.
            //
            // Override these values with care using environment variables:
            // FIL_PROOFS_MAX_GPU_COLUMN_BATCH_SIZE, FIL_PROOFS_MAX_GPU_TREE_BATCH_SIZE, and
            // FIL_PROOFS_COLUMN_WRITE_BATCH_SIZE respectively.
            let max_gpu_column_batch_size =
                settings::SETTINGS.max_gpu_column_batch_size as usize;
            let max_gpu_tree_batch_size =
                settings::SETTINGS.max_gpu_tree_batch_size as usize;
            let column_write_batch_size =
                settings::SETTINGS.column_write_batch_size as usize;

            // Ryan
            let mut batchertype_gpus = Vec::new();
            if settings::SETTINGS.use_gpu_column_builder {
                let all_bus_ids = opencl::Device::all()
                    .unwrap()
                    .iter()
                    .map(|d| d.bus_id())
                    .collect::<Vec<_>>();
                let _bus_num = all_bus_ids.len();
                assert!(_bus_num > 0);
                for gpu_index in 0.._bus_num {
                    batchertype_gpus.push(Some(BatcherType::CustomGPU(opencl::GPUSelector::BusId(all_bus_ids[gpu_index]))));
                };
            }

            let _bus_num = batchertype_gpus.len();
            assert!(_bus_num > 0);

            let mutex = Arc::new(RwLock::new(0));   //Arc::new Thread safe reading and writing of variable data

            // Use this set of read-write locks to control GPU threads
            let mut gpu_busy_flag = Vec::new();
            for _ in 0.._bus_num {
                gpu_busy_flag.push(Arc::new(RwLock::new(0)))
            }
            // Ryan end

            let config_count = configs.len(); // Don't move config into closure below.
            rayon::scope(|s| {
                for i in (0..config_count).step_by(_bus_num) {
                    //    rayon::scope(|s| {
                    for j in 0.._bus_num {
                        // Move on to the next config.
                        let i = i + j;
                        if i == config_count {
                            break;
                        }

                        // This channel will receive batches of columns and add them to the ColumnTreeBuilder.
                        let (builder_tx, builder_rx) = mpsc::sync_channel(0);
                        let mutex = mutex.clone();

                        // rayon::scope(|s| {
                        s.spawn(move |_| {

                            // for i in 0..config_count {
                            let mut node_index = 0;
                            // let builder_tx = builder_tx.clone();
                            while node_index != nodes_count {
                                let chunked_nodes_count =
                                    std::cmp::min(nodes_count - node_index, max_gpu_column_batch_size);
                                trace!(
                                    "[tree_c] processing config {}/{} with column nodes {}",
                                    i + 1,
                                    tree_count,
                                    chunked_nodes_count,
                                );
                                let mut columns: Vec<GenericArray<Fr, ColumnArity>> = vec![
                                    GenericArray::<Fr, ColumnArity>::generate(|_i: usize| Fr::zero());
                                    chunked_nodes_count
                                ];

                                // Allocate layer data array and insert a placeholder for each layer.
                                let mut layer_data: Vec<Vec<Fr>> =
                                    vec![Vec::with_capacity(chunked_nodes_count); layers];

                                rayon::scope(|s| {
                                    // capture a shadowed version of layer_data.
                                    let layer_data: &mut Vec<_> = &mut layer_data;

                                    // gather all layer data in parallel.
                                    // s.spawn(move |_| {
                                    for (layer_index, layer_elements) in
                                    layer_data.iter_mut().enumerate()
                                    {
                                        s.spawn(move |_| { // TODO-Ryan: parallel
                                            let store = labels.labels_for_layer(layer_index + 1);
                                            let start = (i * nodes_count) + node_index;
                                            let end = start + chunked_nodes_count;
                                            let elements: Vec<<Tree::Hasher as Hasher>::Domain> = store
                                                .read_range(std::ops::Range { start, end })
                                                .expect("failed to read store range");
                                            layer_elements.extend(elements.into_iter().map(Into::into));
                                        });
                                    }
                                    // });
                                });

                                // Copy out all layer data arranged into columns.
                                for layer_index in 0..layers {
                                    for index in 0..chunked_nodes_count {
                                        columns[index][layer_index] = layer_data[layer_index][index];
                                    }
                                }

                                drop(layer_data);

                                node_index += chunked_nodes_count;
                                trace!(
                                    "[tree_c] {}/{} node index {}/{}/{}",
                                    i + 1,
                                    tree_count,
                                    node_index,
                                    chunked_nodes_count,
                                    nodes_count,
                                );

                                let is_final = node_index == nodes_count;
                                builder_tx
                                    .send((columns, is_final))
                                    .expect("failed to send columns");
                            }
                            // }
                        });
                        let configs = &configs;
                        let batchertype_gpus = &batchertype_gpus;
                        let mut gpu_busy_flag = gpu_busy_flag.clone();
                        //Parallel tuning GPU computing
                        s.spawn(move |_| {

                            // TODO-Ryan: find_idle_gpu
                            info!("[tree_c] begin to find idle gpu");
                            let mut find_idle_gpu: i32 = -1;
                            loop {
                                for i in 0.._bus_num {
                                    if *gpu_busy_flag[i].read().unwrap() == 0 {
                                        *gpu_busy_flag[i].write().unwrap() = 1;
                                        find_idle_gpu = i as i32;

                                        trace!("[tree_c] find_idle_gpu={} i={}, j={}", find_idle_gpu, i, j);
                                        break;
                                    }
                                }

                                if find_idle_gpu == -1 {
                                    thread::sleep(Duration::from_millis(1));
                                } else {
                                    break;
                                }
                            }

                            assert!(find_idle_gpu >= 0);
                            let find_idle_gpu: usize = find_idle_gpu as usize;

<<<<<<< HEAD
                            info!("[tree_c] Use multi GPUs, total_gpu={}, i={}, use_gpu_index={}", _bus_num, i, find_idle_gpu);
                            let mut column_tree_builder = ColumnTreeBuilder::<
                                ColumnArity,
                                TreeArity,
                            >::new(
                                // Some(BatcherType::GPU),
                                batchertype_gpus[find_idle_gpu].clone(), // TODO-Ryan: Use multi GPUs
                                nodes_count,
                                max_gpu_column_batch_size,
                                max_gpu_tree_batch_size,
                            ).expect("failed to create ColumnTreeBuilder");

                            // let mut i = 0;
                            let config = &configs[i]; //let mut config = &configs[i];

                            // Loop until all trees for all configs have been built.
                            loop { //while i < configs.len() {
                                let (columns, is_final): (Vec<GenericArray<Fr, ColumnArity>>, bool) = builder_rx.recv().expect("failed to recv columns");

                                // Just add non-final column batches.
                                if !is_final {
                                    column_tree_builder.add_columns(&columns).expect("failed to add columns");
                                    continue;
                                };

                                info!("[tree_c] final column");
                                // If we get here, this is a final column: build a sub-tree.
                                let (base_data, tree_data) = column_tree_builder.add_final_columns(&columns).expect("failed to add final columns");
                                trace!(
                                    "base data len {}, tree data len {}",
                                    base_data.len(),
                                    tree_data.len()
                                );
                                let tree_len = base_data.len() + tree_data.len();
                                info!(
                                    "persisting base tree_c {}/{} of length {}",
                                    i + 1,
                                    tree_count,
                                    tree_len,
                                );
                                assert_eq!(base_data.len(), nodes_count);
                                assert_eq!(tree_len, config.size.unwrap());
                                // *gpu_busy_flag[find_idle_gpu].write().unwrap() = 0; // TODO-Ryan: At the store stage, you can go directly to the preparation of the next tree (intel platform adopted)
                                // trace!("[tree_c] set gpu idle={} i={}, j={}", find_idle_gpu, i, j);

                                // Persist the base and tree data to disk based using the current store config.
                                let tree_c_store =
                                    DiskStore::<<Tree::Hasher as Hasher>::Domain>::new_with_config(
                                        tree_len,
                                        Tree::Arity::to_usize(),
                                        config.clone(),
                                    ).expect("failed to create DiskStore for base tree data");

                                let store = Arc::new(RwLock::new(tree_c_store));
                                let batch_size = std::cmp::min(base_data.len(), column_write_batch_size);
                                let flatten_and_write_store = |data: &Vec<Fr>, offset| {
                                    data.into_par_iter()
                                        .chunks(column_write_batch_size)
                                        .enumerate()
                                        .try_for_each(|(index, fr_elements)| {
                                            let mut buf = Vec::with_capacity(batch_size * NODE_SIZE);

                                            for fr in fr_elements {
                                                buf.extend(fr_into_bytes(&fr));
                                            }
                                            store
                                                .write()
                                                .expect("failed to access store for write")
                                                .copy_from_slice(&buf[..], offset + (batch_size * index))
                                        })
                                };

                                {//TODO-Ryan: tree_c gpu store, At the same time, only one thread can write data to the disk, leaving the scope to unlock
                                    let _mutex = mutex.write().expect("[tree_c] failed to access store for write"); // Cannot be changed to _, the lock will be released immediately

                                    trace!(
                                        "flattening tree_c base data of {} nodes using batch size {}",
                                        base_data.len(),
                                        batch_size
                                    );
                                    flatten_and_write_store(&base_data, 0).expect("failed to flatten and write store");
                                    trace!("done flattening tree_c base data");

                                    let base_offset = base_data.len();
                                    trace!("flattening tree_c tree data of {} nodes using batch size {} and base offset {}", tree_data.len(), batch_size, base_offset);
                                    flatten_and_write_store(&tree_data, base_offset).expect("failed to flatten and write store");
                                    trace!("done flattening tree_c tree data");

                                    trace!("writing tree_c store data");
                                    store
                                        .write()
                                        .expect("failed to access store for sync")
                                        .sync().unwrap();
                                    trace!("done writing tree_c store data");

                                    // // Move on to the next config.
                                    // i += 1;
                                    // if i == configs.len() {
                                    //     break;
                                    // }
                                    // config = &configs[i];
=======
                    // Persist the base and tree data to disk based using the current store config.
                    let tree_c_store =
                        DiskStore::<<Tree::Hasher as Hasher>::Domain>::new_with_config(
                            tree_len,
                            Tree::Arity::to_usize(),
                            config.clone(),
                        )
                        .expect("failed to create DiskStore for base tree data");

                    let store = Arc::new(RwLock::new(tree_c_store));
                    let batch_size = std::cmp::min(base_data.len(), column_write_batch_size);
                    let flatten_and_write_store = |data: &Vec<Fr>, offset| {
                        data.into_par_iter()
                            .chunks(batch_size)
                            .enumerate()
                            .try_for_each(|(index, fr_elements)| {
                                let mut buf = Vec::with_capacity(batch_size * NODE_SIZE);

                                for fr in fr_elements {
                                    buf.extend(fr_into_bytes(&fr));
>>>>>>> 88d1af88
                                }
                                break;
                            }

                            *gpu_busy_flag[find_idle_gpu].write().unwrap() = 0; // TODO-Ryan: After the store is completed, enter the preparation for the next tree (adopted by the amd platform)
                            trace!("[tree_c] set gpu idle={} i={}, j={}", find_idle_gpu, i, j);
                        });
                        // }); // scope_end
                    }
                    //    }); // scope_end
                }
            }); // scope_end

            create_disk_tree::<
                DiskTree<Tree::Hasher, Tree::Arity, Tree::SubTreeArity, Tree::TopTreeArity>,
            >(configs[0].size.unwrap(), &configs)
        })
    }

    fn generate_tree_c_cpu<ColumnArity, TreeArity>(
        layers: usize,
        nodes_count: usize,
        tree_count: usize,
        configs: Vec<StoreConfig>,
        labels: &LabelsCache<Tree>,
    ) -> Result<DiskTree<Tree::Hasher, Tree::Arity, Tree::SubTreeArity, Tree::TopTreeArity>>
        where
            ColumnArity: PoseidonArity,
            TreeArity: PoseidonArity,
    {
        info!("generating tree c using the CPU");
        measure_op(GenerateTreeC, || {
            info!("Building column hashes");

            let mut trees = Vec::with_capacity(tree_count);
            for (i, config) in configs.iter().enumerate() {
                let mut hashes: Vec<<Tree::Hasher as Hasher>::Domain> =
                    vec![<Tree::Hasher as Hasher>::Domain::default(); nodes_count];

                rayon::scope(|s| {
                    let n = num_cpus::get();

                    // only split if we have at least two elements per thread
                    let num_chunks = if n > nodes_count * 2 { 1 } else { n };

                    // chunk into n chunks
                    let chunk_size = (nodes_count as f64 / num_chunks as f64).ceil() as usize;

                    // calculate all n chunks in parallel
                    for (chunk, hashes_chunk) in hashes.chunks_mut(chunk_size).enumerate() {
                        let labels = &labels;

                        s.spawn(move |_| {
                            for (j, hash) in hashes_chunk.iter_mut().enumerate() {
                                let data: Vec<_> = (1..=layers)
                                    .map(|layer| {
                                        let store = labels.labels_for_layer(layer);
                                        let el: <Tree::Hasher as Hasher>::Domain = store
                                            .read_at((i * nodes_count) + j + chunk * chunk_size)
                                            .expect("store read_at failure");
                                        el.into()
                                    })
                                    .collect();

                                *hash = hash_single_column(&data).into();
                            }
                        });
                    }
                });

                info!("building base tree_c {}/{}", i + 1, tree_count);
                trees.push(DiskTree::<
                    Tree::Hasher,
                    Tree::Arity,
                    typenum::U0,
                    typenum::U0,
                >::from_par_iter_with_config(
                    hashes.into_par_iter(), config.clone(),
                ));
            }

            assert_eq!(tree_count, trees.len());
            create_disk_tree::<
                DiskTree<Tree::Hasher, Tree::Arity, Tree::SubTreeArity, Tree::TopTreeArity>,
            >(configs[0].size.expect("config size failure"), &configs)
        })
    }

    // Internally, it has been changed to use GPU in parallel (after tree_c is built in parallel, tree_r_last is built in parallel)
    #[cfg(feature = "tree_c-serial-tree_r_last")]
    fn generate_tree_r_last<TreeArity>(
        data: &mut Data<'_>,
        nodes_count: usize,
        tree_count: usize,
        tree_r_last_config: StoreConfig,
        replica_path: PathBuf,
        labels: &LabelsCache<Tree>,
    ) -> Result<LCTree<Tree::Hasher, Tree::Arity, Tree::SubTreeArity, Tree::TopTreeArity>>
        where
            TreeArity: PoseidonArity,
    {
        info!("[generate_tree_r_last] tree_c-serial-tree_r_last");
        let (configs, replica_config) = split_config_and_replica(
            tree_r_last_config.clone(),
            replica_path,
            nodes_count,
            tree_count,
        )?;

        data.ensure_data()?;
        let last_layer_labels = labels.labels_for_last_layer()?;

        if settings::SETTINGS.use_gpu_tree_builder {    // generate_tree_r_last
            info!("[tree_r_last] generating tree r last using the GPU");
            let max_gpu_tree_batch_size =
                settings::SETTINGS.max_gpu_tree_batch_size as usize;

            // Ryan 
            let mut batchertype_gpus = Vec::new();
            if settings::SETTINGS.use_gpu_tree_builder {
                let all_bus_ids = opencl::Device::all()
                    .unwrap()
                    .iter()
                    .map(|d| d.bus_id())
                    .collect::<Vec<_>>();
                let _bus_num = all_bus_ids.len();
                assert!(_bus_num > 0);
                for gpu_index in 0.._bus_num {
                    batchertype_gpus.push(Some(BatcherType::CustomGPU
                        (opencl::GPUSelector::BusId(all_bus_ids[gpu_index]))));
                };
            }

            let _bus_num = batchertype_gpus.len();
            assert!(_bus_num > 0);

            let mutex_data = Arc::new(RwLock::new(data)); //Arc:new Thread safe reading and writing of variable data
            let mutex = Arc::new(RwLock::new(0));
            // Ryan End


            let config_count = configs.len(); // Don't move config into closure below.
            let configs = &configs;

            for i in (0..config_count).step_by(_bus_num) {
                rayon::scope(|s| {
                    for gpu_index in 0.._bus_num {

                        // Move on to the next config.
                        let i = i + gpu_index;
                        if i == config_count {
                            break;
                        }

                        // This channel will receive batches of leaf nodes and add them to the TreeBuilder.
                        let (builder_tx, builder_rx) = mpsc::sync_channel::<(Vec<Fr>, bool)>(0);
                        // let data = data.clone();
                        let mutex_data = mutex_data.clone();
                        let mutex = mutex.clone();

                        // This is CPU operation, prepare for GPU operation
                        s.spawn(move |_| {
                            // for i in 0..config_count {
                            let mut node_index = 0;
                            while node_index != nodes_count {
                                let chunked_nodes_count =
                                    std::cmp::min(nodes_count - node_index, max_gpu_tree_batch_size);
                                let start = (i * nodes_count) + node_index;
                                let end = start + chunked_nodes_count;
                                trace!(
                                    "[tree_r_last] processing config {}/{} with leaf nodes {} [{}, {}, {}-{}]",
                                    i + 1,
                                    tree_count,
                                    chunked_nodes_count,
                                    node_index,
                                    nodes_count,
                                    start,
                                    end,
                                );

                                {//FIXME: tree_r_last cpu, at the same time only allows one thread to write data to the disk, leaving the scope to unlock
                                    let mut mutex_data = mutex_data.write().expect("[tree_r_last] cpu: failed to access data for write");
                                    let encoded_data = last_layer_labels
                                        .read_range(start..end)
                                        .expect("failed to read layer range")
                                        .into_par_iter()
                                        .zip(
                                            // data.as_mut()[(start * NODE_SIZE)..(end * NODE_SIZE)]
                                            (*mutex_data).as_mut()[(start * NODE_SIZE)..(end * NODE_SIZE)]
                                                .par_chunks_mut(NODE_SIZE),
                                        )
                                        .map(|(key, data_node_bytes)| {
                                            let data_node =
                                                <Tree::Hasher as Hasher>::Domain::try_from_bytes(
                                                    data_node_bytes,
                                                )
                                                    .expect("try_from_bytes failed");
                                            let encoded_node =
                                                encode::<<Tree::Hasher as Hasher>::Domain>(key, data_node);
                                            data_node_bytes
                                                .copy_from_slice(AsRef::<[u8]>::as_ref(&encoded_node));

                                            encoded_node
                                        });

                                    node_index += chunked_nodes_count;
                                    trace!(
                                        "[tree_r_last] leaf node index {}/{}/{}",
                                        node_index,
                                        chunked_nodes_count,
                                        nodes_count,
                                    );

                                    let encoded: Vec<_> =
                                        encoded_data.into_par_iter().map(|x| x.into()).collect();

                                    let is_final = node_index == nodes_count;
                                    builder_tx
                                        .send((encoded, is_final))
                                        .expect("failed to send encoded");
                                }
                            }
                            // }
                        });

                        // Parallel tuning GPU computing
                        let tree_r_last_config = &tree_r_last_config;
                        let batchertype_gpus = &batchertype_gpus;
                        s.spawn(move |_| {
                            info!("[tree_r_last] Use multi GPUs, total_gpu={}, i={}, use_gpu_index={}", _bus_num, i, gpu_index);
                            let mut tree_builder = TreeBuilder::<Tree::Arity>::new(       // GPU constructs Merkle tree neptune
                                                                                          // Some(BatcherType::GPU),
                                                                                          batchertype_gpus[gpu_index].clone(), // TODO: Use multi GPUs for `generate_tree_r_last`
                                                                                          nodes_count,
                                                                                          max_gpu_tree_batch_size,
                                                                                          tree_r_last_config.rows_to_discard,
                            )
                                .expect("failed to creatbuilder_txe TreeBuilder");

                            // let mut i = 0;
                            let config = &configs[i]; //let mut config = &configs[i];

                            // Loop until all trees for all configs have been built.
                            loop { //while i < configs.len() {
                                let (encoded, is_final) =
                                    builder_rx.recv().expect("failed to recv encoded data");

                                // Just add non-final leaf batches.
                                if !is_final {
                                    // info!("[tree_r_last] generating tree r last using the GPU - begin to use GPU");
                                    tree_builder
                                        .add_leaves(&encoded)
                                        .expect("failed to add leaves");
                                    continue;
                                };

                                // If we get here, this is a final leaf batch: build a sub-tree.
                                info!(
                                    "[tree_r_last] building base tree_r_last with GPU {}/{}",
                                    i + 1,
                                    tree_count
                                );
                                // info!("[tree_r_last] generating tree r last using the GPU - begin to use GPU (final)");
                                let (_, tree_data) = tree_builder
                                    .add_final_leaves(&encoded)
                                    .expect("failed to add final leaves");
                                let tree_data_len = tree_data.len();
                                let cache_size = get_merkle_tree_cache_size(
                                    get_merkle_tree_leafs(
                                        config.size.unwrap(),
                                        Tree::Arity::to_usize(),
                                    )
                                        .expect("failed to get merkle tree leaves"),
                                    Tree::Arity::to_usize(),
                                    config.rows_to_discard,
                                )
                                    .expect("failed to get merkle tree cache size");
                                assert_eq!(tree_data_len, cache_size);

                                let flat_tree_data: Vec<_> = tree_data
                                    .into_par_iter()
                                    .flat_map(|el| fr_into_bytes(&el))
                                    .collect();

                                // Persist the data to the store based on the current config.
                                let tree_r_last_path = StoreConfig::data_path(&config.path, &config.id);
                                trace!(
                                    "[tree_r_last] persisting tree r of len {} with {} rows to discard at path {:?}",
                                    tree_data_len,
                                    config.rows_to_discard,
                                    tree_r_last_path
                                );

                                {//FIXME: tree_r_last gpu store, At the same time, only one thread can write data to the disk, leaving the scope to unlock
                                    let mut _mutex = mutex.write().expect("[tree_r_last] failed to access data for write");
                                    let mut f = OpenOptions::new()
                                        .create(true)
                                        .write(true)
                                        .open(&tree_r_last_path)
                                        .expect("failed to open file for tree_r_last");
                                    f.write_all(&flat_tree_data)
                                        .expect("failed to wrote tree_r_last data");
                                }

                                info!("[tree_r_last] done writing tree_r_last store data");

                                // // Move on to the next config.
                                // i += 1;
                                // if i == configs.len() {
                                //     break;
                                // }
                                // config = &configs[i];

                                break;
                            }
                        });
                    }
                }); // scope end
            }

            info!("[tree_r_last] generating tree r last using the GPU done");
        } else {
            info!("generating tree r last using the CPU");
            let size = Store::len(last_layer_labels);

            let mut start = 0;
            let mut end = size / tree_count;

            for (i, config) in configs.iter().enumerate() {
                let encoded_data = last_layer_labels
                    .read_range(start..end)?
                    .into_par_iter()
                    .zip(
                        data.as_mut()[(start * NODE_SIZE)..(end * NODE_SIZE)]
                            .par_chunks_mut(NODE_SIZE),
                    )
                    .map(|(key, data_node_bytes)| {
                        let data_node =
                            <Tree::Hasher as Hasher>::Domain::try_from_bytes(data_node_bytes)
                                .expect("try from bytes failed");
                        let encoded_node =
                            encode::<<Tree::Hasher as Hasher>::Domain>(key, data_node);
                        data_node_bytes.copy_from_slice(AsRef::<[u8]>::as_ref(&encoded_node));

                        encoded_node
                    });

                info!(
                    "building base tree_r_last with CPU {}/{}",
                    i + 1,
                    tree_count
                );
                LCTree::<Tree::Hasher, Tree::Arity, typenum::U0, typenum::U0>::from_par_iter_with_config(encoded_data, config.clone())?;

                start = end;
                end += size / tree_count;
            }
        };

        create_lc_tree::<LCTree<Tree::Hasher, Tree::Arity, Tree::SubTreeArity, Tree::TopTreeArity>>(
            tree_r_last_config.size.unwrap(),
            &configs,
            &replica_config,
        )
    }
    // /*
    //FIXME: //tree_r_last (only one GPU is used internally) is built in parallel with tree_c
    #[cfg(feature = "tree_c-parallel-tree_r_last")]
    fn generate_tree_r_last<TreeArity>(
        data: &mut Data,
        nodes_count: usize,
        tree_count: usize,
        tree_r_last_config: StoreConfig,
        replica_path: PathBuf,
        labels: &LabelsCache<Tree>,
    ) -> Result<LCTree<Tree::Hasher, Tree::Arity, Tree::SubTreeArity, Tree::TopTreeArity>>
        where
            TreeArity: PoseidonArity,
    {
        info!("[generate_tree_r_last] tree_c-parallel-tree_r_last");
        let (configs, replica_config) = split_config_and_replica(
            tree_r_last_config.clone(),
            replica_path,
            nodes_count,
            tree_count,
        )?;

        data.ensure_data()?;
        let last_layer_labels = labels.labels_for_last_layer()?;

        if settings::SETTINGS.use_gpu_tree_builder {    // generate_tree_r_last
            info!("[tree_r_last] generating tree r last using the GPU");
            let max_gpu_tree_batch_size =
                settings::SETTINGS.max_gpu_tree_batch_size as usize;

            // Ryan
            let mut batchertype_gpus = Vec::new(); // FIXME-Ryan: batchertype_gpus
            if settings::SETTINGS.use_gpu_tree_builder {
                let all_bus_ids = opencl::Device::all()
                    .unwrap()
                    .iter()
                    .map(|d| d.bus_id())
                    .collect::<Vec<_>>();
                let _bus_num = all_bus_ids.len();
                assert!(_bus_num > 0);
                for gpu_index in 0.._bus_num {
                    batchertype_gpus.push(Some(BatcherType::CustomGPU(opencl::GPUSelector::BusId(all_bus_ids[gpu_index]))));
                };
            }

            let _bus_num = batchertype_gpus.len();
            assert!(_bus_num > 0);
            let batchertype_gpu = batchertype_gpus[_bus_num - 1];  // FIXME-Ryan: //Use the last GPU

            // let all_bus_ids = opencl::Device::all()
            //                     .unwrap()
            //                     .iter()
            //                     .map(|d| d.bus_id())
            //                     .collect::<Vec<_>>();
            // let _bus_num = all_bus_ids.len();
            // assert!(_bus_num>0);
            // let batchertype_gpu = match _bus_num {
            //     1 => Some(BatcherType::GPU),
            //     x => Some(BatcherType::CustomGPU(opencl::GPUSelector::BusId(all_bus_ids[x-1]))),
            // };
            // Ryan End

            // This channel will receive batches of leaf nodes and add them to the TreeBuilder.
            let (builder_tx, builder_rx) = mpsc::sync_channel::<(Vec<Fr>, bool)>(0);
            let config_count = configs.len(); // Don't move config into closure below.
            let configs = &configs;
            rayon::scope(|s| {
                // This is CPU operation, prepare for GPU operation
                s.spawn(move |_| {
                    for i in 0..config_count {
                        let mut node_index = 0;
                        while node_index != nodes_count {
                            let chunked_nodes_count =
                                std::cmp::min(nodes_count - node_index, max_gpu_tree_batch_size);
                            let start = (i * nodes_count) + node_index;
                            let end = start + chunked_nodes_count;
                            trace!(
                                "[tree_r_last] processing config {}/{} with leaf nodes {} [{}, {}, {}-{}]",
                                i + 1,
                                tree_count,
                                chunked_nodes_count,
                                node_index,
                                nodes_count,
                                start,
                                end,
                            );

                            let encoded_data = last_layer_labels
                                .read_range(start..end)
                                .expect("failed to read layer range")
                                .into_par_iter()
                                .zip(
                                    data.as_mut()[(start * NODE_SIZE)..(end * NODE_SIZE)]
                                        .par_chunks_mut(NODE_SIZE),
                                )
                                .map(|(key, data_node_bytes)| {
                                    let data_node =
                                        <Tree::Hasher as Hasher>::Domain::try_from_bytes(
                                            data_node_bytes,
                                        )
                                            .expect("try_from_bytes failed");
                                    let encoded_node =
                                        encode::<<Tree::Hasher as Hasher>::Domain>(key, data_node);
                                    data_node_bytes
                                        .copy_from_slice(AsRef::<[u8]>::as_ref(&encoded_node));

                                    encoded_node
                                });

                            node_index += chunked_nodes_count;
                            trace!(
                                "[tree_r_last] leaf node index {}/{}/{}",
                                node_index,
                                chunked_nodes_count,
                                nodes_count,
                            );

                            let encoded: Vec<_> =
                                encoded_data.into_par_iter().map(|x| x.into()).collect();

                            let is_final = node_index == nodes_count;
                            builder_tx
                                .send((encoded, is_final))
                                .expect("failed to send encoded");
                        }
                    }
                });
                
                { // Parallel tuning GPU computing
                    let tree_r_last_config = &tree_r_last_config;
                    s.spawn(move |_| {
                        let mut tree_builder = TreeBuilder::<Tree::Arity>::new(       // GPU construction of Merkle tree neptune
                                                                                      // Some(BatcherType::GPU),
                                                                                      batchertype_gpu,  // FIXME-Ryan: //Use the last GPU    for `generate_tree_r_last`
                                                                                      nodes_count,
                                                                                      max_gpu_tree_batch_size,
                                                                                      tree_r_last_config.rows_to_discard,
                        )
                            .expect("failed to create TreeBuilder");

                        let mut i = 0;
                        let mut config = &configs[i];

                        // Loop until all trees for all configs have been built.
                        while i < configs.len() {
                            let (encoded, is_final) =
                                builder_rx.recv().expect("failed to recv encoded data");

                            // Just add non-final leaf batches.
                            if !is_final {
                                // info!("[tree_r_last] generating tree r last using the GPU - begin to use GPU");
                                tree_builder
                                    .add_leaves(&encoded)
                                    .expect("failed to add leaves");
                                continue;
                            };

                            // If we get here, this is a final leaf batch: build a sub-tree.
                            info!(
                                "[tree_r_last] building base tree_r_last with GPU {}/{}",
                                i + 1,
                                tree_count
                            );
                            // info!("[tree_r_last] generating tree r last using the GPU - begin to use GPU (final)");
                            let (_, tree_data) = tree_builder
                                .add_final_leaves(&encoded)
                                .expect("failed to add final leaves");
                            let tree_data_len = tree_data.len();
                            let cache_size = get_merkle_tree_cache_size(
                                get_merkle_tree_leafs(
                                    config.size.unwrap(),
                                    Tree::Arity::to_usize(),
                                )
                                    .expect("failed to get merkle tree leaves"),
                                Tree::Arity::to_usize(),
                                config.rows_to_discard,
                            )
                                .expect("failed to get merkle tree cache size");
                            assert_eq!(tree_data_len, cache_size);

                            let flat_tree_data: Vec<_> = tree_data
                                .into_par_iter()
                                .flat_map(|el| fr_into_bytes(&el))
                                .collect();

                            // Persist the data to the store based on the current config.
                            let tree_r_last_path = StoreConfig::data_path(&config.path, &config.id);
                            trace!(
                                "[tree_r_last] persisting tree r of len {} with {} rows to discard at path {:?}",
                                tree_data_len,
                                config.rows_to_discard,
                                tree_r_last_path
                            );
                            let mut f = OpenOptions::new()
                                .create(true)
                                .write(true)
                                .open(&tree_r_last_path)
                                .expect("failed to open file for tree_r_last");
                            f.write_all(&flat_tree_data)
                                .expect("failed to wrote tree_r_last data");

                            // Move on to the next config.
                            i += 1;
                            if i == configs.len() {
                                break;
                            }
                            config = &configs[i];
                        }
                    });
                }
            });

            info!("[tree_r_last] generating tree r last using the GPU done");
        } else {
            info!("generating tree r last using the CPU");
            let size = Store::len(last_layer_labels);

            let mut start = 0;
            let mut end = size / tree_count;

            for (i, config) in configs.iter().enumerate() {
                let encoded_data = last_layer_labels
                    .read_range(start..end)?
                    .into_par_iter()
                    .zip(
                        data.as_mut()[(start * NODE_SIZE)..(end * NODE_SIZE)]
                            .par_chunks_mut(NODE_SIZE),
                    )
                    .map(|(key, data_node_bytes)| {
                        let data_node =
                            <Tree::Hasher as Hasher>::Domain::try_from_bytes(data_node_bytes)
                                .expect("try from bytes failed");
                        let encoded_node =
                            encode::<<Tree::Hasher as Hasher>::Domain>(key, data_node);
                        data_node_bytes.copy_from_slice(AsRef::<[u8]>::as_ref(&encoded_node));

                        encoded_node
                    });

                info!(
                    "building base tree_r_last with CPU {}/{}",
                    i + 1,
                    tree_count
                );
                LCTree::<Tree::Hasher, Tree::Arity, typenum::U0, typenum::U0>::from_par_iter_with_config(encoded_data, config.clone())?;

                start = end;
                end += size / tree_count;
            }
        };

        create_lc_tree::<LCTree<Tree::Hasher, Tree::Arity, Tree::SubTreeArity, Tree::TopTreeArity>>(
            tree_r_last_config.size.unwrap(),
            &configs,
            &replica_config,
        )
    }

    // Calculation logic implementation of Precommit2 (tree_c and tree_r_last serial)
    #[cfg(feature = "tree_c-serial-tree_r_last")]
    pub(crate) fn transform_and_replicate_layers_inner(
        graph: &StackedBucketGraph<Tree::Hasher>,
        layer_challenges: &LayerChallenges,
        mut data: Data<'_>,
        data_tree: Option<BinaryMerkleTree<G>>,
        config: StoreConfig,
        replica_path: PathBuf,
        label_configs: Labels<Tree>,
    ) -> Result<TransformedLayers<Tree, G>> {
        info!("[transform_and_replicate_layers_inner] tree_c-serial-tree_r_last");

        trace!("transform_and_replicate_layers");
        let nodes_count = graph.size();

        assert_eq!(data.len(), nodes_count * NODE_SIZE);
        trace!("nodes count {}, data len {}", nodes_count, data.len());

        let tree_count = get_base_tree_count::<Tree>();
        let nodes_count = graph.size() / tree_count;

        // Ensure that the node count will work for binary and oct arities.
        let binary_arity_valid = is_merkle_tree_size_valid(nodes_count, BINARY_ARITY);
        let other_arity_valid = is_merkle_tree_size_valid(nodes_count, Tree::Arity::to_usize());
        trace!(
            "is_merkle_tree_size_valid({}, BINARY_ARITY) = {}",
            nodes_count,
            binary_arity_valid
        );
        trace!(
            "is_merkle_tree_size_valid({}, {}) = {}",
            nodes_count,
            Tree::Arity::to_usize(),
            other_arity_valid
        );
        assert!(binary_arity_valid);
        assert!(other_arity_valid);

        let layers = layer_challenges.layers();
        assert!(layers > 0);

        // Generate all store configs that we need based on the
        // cache_path in the specified config.
        let mut tree_d_config = StoreConfig::from_config(
            &config,
            CacheKey::CommDTree.to_string(),
            Some(get_merkle_tree_len(nodes_count, BINARY_ARITY)?),
        );
        tree_d_config.rows_to_discard = default_rows_to_discard(nodes_count, BINARY_ARITY);

        let mut tree_r_last_config = StoreConfig::from_config(
            &config,
            CacheKey::CommRLastTree.to_string(),
            Some(get_merkle_tree_len(nodes_count, Tree::Arity::to_usize())?),
        );

        // A default 'rows_to_discard' value will be chosen for tree_r_last, unless the user overrides this value via the
        // environment setting (FIL_PROOFS_ROWS_TO_DISCARD).  If this value is specified, no checking is done on it and it may
        // result in a broken configuration.  Use with caution.  It must be noted that if/when this unchecked value is passed
        // through merkle_light, merkle_light now does a check that does not allow us to discard more rows than is possible
        // to discard.
        tree_r_last_config.rows_to_discard =
            default_rows_to_discard(nodes_count, Tree::Arity::to_usize());
        trace!(
            "tree_r_last using rows_to_discard={}",
            tree_r_last_config.rows_to_discard
        );

        let mut tree_c_config = StoreConfig::from_config(
            &config,
            CacheKey::CommCTree.to_string(),
            Some(get_merkle_tree_len(nodes_count, Tree::Arity::to_usize())?),
        );
        tree_c_config.rows_to_discard =
            default_rows_to_discard(nodes_count, Tree::Arity::to_usize());

        let labels =
            LabelsCache::<Tree>::new(&label_configs).context("failed to create labels cache")?;
        let configs = split_config(tree_c_config.clone(), tree_count)?;

        match fdlimit::raise_fd_limit() {
            Some(res) => {
                info!("Building trees [{} descriptors max available]", res);
            }
            None => error!("Failed to raise the fd limit"),
        };

        let tree_c_root = match layers {
            2 => {
                let tree_c = Self::generate_tree_c::<U2, Tree::Arity>(
                    layers,
                    nodes_count,
                    tree_count,
                    configs,
                    &labels,
                )?;
                tree_c.root()
            }
            8 => {
                let tree_c = Self::generate_tree_c::<U8, Tree::Arity>(
                    layers,
                    nodes_count,
                    tree_count,
                    configs,
                    &labels,
                )?;
                tree_c.root()
            }
            11 => {
                let tree_c = Self::generate_tree_c::<U11, Tree::Arity>(
                    layers,
                    nodes_count,
                    tree_count,
                    configs,
                    &labels,
                )?;
                tree_c.root()
            }
            _ => panic!("Unsupported column arity"),
        };
        info!("tree_c done");

        // Build the MerkleTree over the original data (if needed).
        let tree_d = match data_tree {
            Some(t) => {
                trace!("using existing original data merkle tree");
                assert_eq!(t.len(), 2 * (data.len() / NODE_SIZE) - 1);

                t
            }
            None => {
                trace!("building merkle tree for the original data");
                data.ensure_data()?;
                measure_op(CommD, || {
                    Self::build_binary_tree::<G>(data.as_ref(), tree_d_config.clone())
                })?
            }
        };
        tree_d_config.size = Some(tree_d.len());
        assert_eq!(
            tree_d_config.size.expect("config size failure"),
            tree_d.len()
        );
        let tree_d_root = tree_d.root();
        drop(tree_d);

        // Encode original data into the last layer.
        info!("building tree_r_last");
        let tree_r_last = measure_op(GenerateTreeRLast, || {
            Self::generate_tree_r_last::<Tree::Arity>(
                &mut data,
                nodes_count,
                tree_count,
                tree_r_last_config.clone(),
                replica_path.clone(),
                &labels,
            )
                .context("failed to generate tree_r_last")
        })?;
        info!("tree_r_last done");

        let tree_r_last_root = tree_r_last.root();
        drop(tree_r_last);

        data.drop_data();

        // comm_r = H(comm_c || comm_r_last)
        let comm_r: <Tree::Hasher as Hasher>::Domain =
            <Tree::Hasher as Hasher>::Function::hash2(&tree_c_root, &tree_r_last_root);

        Ok((
            Tau {
                comm_d: tree_d_root,
                comm_r,
            },
            PersistentAux {
                comm_c: tree_c_root,
                comm_r_last: tree_r_last_root,
            },
            TemporaryAux {
                labels: label_configs,
                tree_d_config,
                tree_r_last_config,
                tree_c_config,
                _g: PhantomData,
            },
        ))
    }

    // /*
    //FIXME-Ryan: tree_r_last(Only one GPU is used internally) Built in parallel with tree_c
    // The calculation logic of Precommit2 is implemented (tree_c and tree_r_last are parallel) (When there are more than 8 graphics cards, enable this paragraph, and use the last card for tree_r_last (that is, the 9th card))
    #[cfg(feature = "tree_c-parallel-tree_r_last")]
    pub(crate) fn transform_and_replicate_layers_inner(
        graph: &StackedBucketGraph<Tree::Hasher>,
        layer_challenges: &LayerChallenges,
        mut data: Data,
        data_tree: Option<BinaryMerkleTree<G>>,
        config: StoreConfig,
        replica_path: PathBuf,
        label_configs: Labels<Tree>,
    ) -> Result<TransformedLayers<Tree, G>> {
        info!("[transform_and_replicate_layers_inner] tree_c-parallel-tree_r_last");

        trace!("transform_and_replicate_layers");
        let nodes_count = graph.size();

        assert_eq!(data.len(), nodes_count * NODE_SIZE);
        trace!("nodes count {}, data len {}", nodes_count, data.len());

        let tree_count = get_base_tree_count::<Tree>();
        let nodes_count = graph.size() / tree_count;

        // Ensure that the node count will work for binary and oct arities.
        let binary_arity_valid = is_merkle_tree_size_valid(nodes_count, BINARY_ARITY);
        let other_arity_valid = is_merkle_tree_size_valid(nodes_count, Tree::Arity::to_usize());
        trace!(
            "is_merkle_tree_size_valid({}, BINARY_ARITY) = {}",
            nodes_count,
            binary_arity_valid
        );
        trace!(
            "is_merkle_tree_size_valid({}, {}) = {}",
            nodes_count,
            Tree::Arity::to_usize(),
            other_arity_valid
        );
        assert!(binary_arity_valid);
        assert!(other_arity_valid);

        let layers = layer_challenges.layers();
        assert!(layers > 0);

        // Generate all store configs that we need based on the
        // cache_path in the specified config.
        let mut tree_d_config = StoreConfig::from_config(
            &config,
            CacheKey::CommDTree.to_string(),
            Some(get_merkle_tree_len(nodes_count, BINARY_ARITY)?),
        );
        tree_d_config.rows_to_discard = default_rows_to_discard(nodes_count, BINARY_ARITY);

        let mut tree_r_last_config = StoreConfig::from_config(
            &config,
            CacheKey::CommRLastTree.to_string(),
            Some(get_merkle_tree_len(nodes_count, Tree::Arity::to_usize())?),
        );

        // A default 'rows_to_discard' value will be chosen for tree_r_last, unless the user overrides this value via the
        // environment setting (FIL_PROOFS_ROWS_TO_DISCARD).  If this value is specified, no checking is done on it and it may
        // result in a broken configuration.  Use with caution.
        tree_r_last_config.rows_to_discard =
            default_rows_to_discard(nodes_count, Tree::Arity::to_usize());
        trace!(
            "tree_r_last using rows_to_discard={}",
            tree_r_last_config.rows_to_discard
        );

        let mut tree_c_config = StoreConfig::from_config(
            &config,
            CacheKey::CommCTree.to_string(),
            Some(get_merkle_tree_len(nodes_count, Tree::Arity::to_usize())?),
        );
        tree_c_config.rows_to_discard =
            default_rows_to_discard(nodes_count, Tree::Arity::to_usize());

        let labels = LabelsCache::<Tree>::new(&label_configs)?;
        let configs = split_config(tree_c_config.clone(), tree_count)?;

        // FIXME-Ryan: The following 2 steps in P2 can be parallel
        let mut tree_c_root: <Tree::Hasher as Hasher>::Domain = <Tree::Hasher as Hasher>::Domain::default();
        let mut tree_d_root: <G as storage_proofs_core::hasher::types::Hasher>::Domain = <G as storage_proofs_core::hasher::types::Hasher>::Domain::default();
        let mut tree_r_last_root: <Tree::Hasher as Hasher>::Domain = <Tree::Hasher as Hasher>::Domain::default();

        rayon::scope(|s| {

            // capture a shadowed version of datas.
            let tree_c_root = &mut tree_c_root;
            let tree_d_root = &mut tree_d_root;
            let tree_r_last_root = &mut tree_r_last_root;

            let labels = &labels;
            let tree_d_config = &mut tree_d_config;
            let tree_r_last_config = &tree_r_last_config;

            // 1)[gpu] Column Hash calculation
            s.spawn(move |_| {
                info!("[tree_c] building tree_c");
                *tree_c_root = match layers {
                    2 => {
                        let tree_c = Self::generate_tree_c::<U2, Tree::Arity>(
                            layers,
                            nodes_count,
                            tree_count,
                            configs,
                            &labels,
                        ).expect("failed to generate_tree_c U2");
                        tree_c.root()
                    }
                    8 => {
                        let tree_c = Self::generate_tree_c::<U8, Tree::Arity>(
                            layers,
                            nodes_count,
                            tree_count,
                            configs,
                            &labels,
                        ).expect("failed to generate_tree_c U8");
                        tree_c.root()
                    }
                    11 => {
                        let tree_c = Self::generate_tree_c::<U11, Tree::Arity>(
                            layers,
                            nodes_count,
                            tree_count,
                            configs,
                            &labels,
                        ).expect("failed to generate_tree_c U11");
                        tree_c.root()
                    }
                    _ => panic!("Unsupported column arity"),
                };
                info!("[tree_c] tree_c done");
            });

            s.spawn(move |_| {
                // 2) [cpu] Build the MerkleTree over the original data (if needed).
                let tree_d = match data_tree {
                    Some(t) => {
                        trace!("using existing original data merkle tree");
                        assert_eq!(t.len(), 2 * (data.len() / NODE_SIZE) - 1);

                        t
                    }
                    None => {
                        trace!("building merkle tree for the original data");
                        data.ensure_data().expect("failed to data.ensure_data");
                        measure_op(CommD, || {
                            Self::build_binary_tree::<G>(data.as_ref(), tree_d_config.clone())
                        }).expect("failed to tree_d measure_op")
                    }
                };
                tree_d_config.size = Some(tree_d.len());
                assert_eq!(tree_d_config.size.unwrap(), tree_d.len());

                *tree_d_root = tree_d.root();
                drop(tree_d);
                info!("building original done");

                // You have to wait for the second step to be executed before the third step
                // 3) [gpu] Encode original data into the last layer.
                info!("[tree_r_last] building tree_r_last");
                let tree_r_last = measure_op(GenerateTreeRLast, || {
                    Self::generate_tree_r_last::<Tree::Arity>(
                        &mut data,
                        nodes_count,
                        tree_count,
                        tree_r_last_config.clone(),
                        replica_path.clone(),
                        &labels,
                    )
                }).expect("failed to generate tree_r_last");
                info!("[tree_r_last] tree_r_last done");

                *tree_r_last_root = tree_r_last.root();
                drop(tree_r_last);
                data.drop_data();
            });
        });

        // comm_r = H(comm_c || comm_r_last)
        let comm_r: <Tree::Hasher as Hasher>::Domain =
            <Tree::Hasher as Hasher>::Function::hash2(&tree_c_root, &tree_r_last_root);

        Ok((
            Tau {
                comm_d: tree_d_root,
                comm_r,
            },
            PersistentAux { // p_aux
                comm_c: tree_c_root,
                comm_r_last: tree_r_last_root,
            },
            TemporaryAux {  // t_aux
                labels: label_configs,
                tree_d_config,
                tree_r_last_config,
                tree_c_config,
                _g: PhantomData,
            },
        ))
    }
// */

    // SDR calculation logic
    pub(crate) fn transform_and_replicate_layers(
        graph: &StackedBucketGraph<Tree::Hasher>,
        layer_challenges: &LayerChallenges,
        replica_id: &<Tree::Hasher as Hasher>::Domain,
        data: Data<'_>,
        data_tree: Option<BinaryMerkleTree<G>>,
        config: StoreConfig,
        replica_path: PathBuf,
    ) -> Result<TransformedLayers<Tree, G>> {
        // [P1] Generate key layers.
        let labels = measure_op(EncodeWindowTimeAll, || {
            // For the entire Sector, calculate SDR and calculate 11 layers
            Self::generate_labels_for_encoding(graph, layer_challenges, replica_id, config.clone())
                .context("failed to generate labels")
        })?
            .0;

        // [P2]
        Self::transform_and_replicate_layers_inner(
            graph,
            layer_challenges,
            data,
            data_tree,
            config,
            replica_path,
            labels,
        )
            .context("failed to transform")
    }

    /// Phase1 of replication.
    pub fn replicate_phase1(
        pp: &'a PublicParams<Tree>,
        replica_id: &<Tree::Hasher as Hasher>::Domain,
        config: StoreConfig,
    ) -> Result<Labels<Tree>> {
        info!("replicate_phase1");

        let labels = measure_op(EncodeWindowTimeAll, || {
            Self::generate_labels_for_encoding(&pp.graph, &pp.layer_challenges, replica_id, config)
        })?
            .0;

        Ok(labels)
    }

    /// Phase2 of replication.
    #[allow(clippy::type_complexity)]
    pub fn replicate_phase2(
        pp: &'a PublicParams<Tree>,
        labels: Labels<Tree>,
        data: Data<'a>,
        data_tree: BinaryMerkleTree<G>,
        config: StoreConfig,
        replica_path: PathBuf,
    ) -> Result<(
        <Self as PoRep<'a, Tree::Hasher, G>>::Tau,
        <Self as PoRep<'a, Tree::Hasher, G>>::ProverAux,
    )> {
        info!("replicate_phase2");

        let (tau, paux, taux) = Self::transform_and_replicate_layers_inner(
            &pp.graph,
            &pp.layer_challenges,
            data,
            Some(data_tree),
            config,
            replica_path,
            labels,
        )?;

        Ok((tau, (paux, taux)))
    }

    // Assumes data is all zeros.
    // Replica path is used to create configs, but is not read.
    // Instead new zeros are provided (hence the need for replica to be all zeros).
    fn generate_fake_tree_r_last<TreeArity>(
        nodes_count: usize,
        tree_count: usize,
        tree_r_last_config: StoreConfig,
        replica_path: PathBuf,
    ) -> Result<LCTree<Tree::Hasher, Tree::Arity, Tree::SubTreeArity, Tree::TopTreeArity>>
        where
            TreeArity: PoseidonArity,
    {
        let (configs, replica_config) = split_config_and_replica(
            tree_r_last_config.clone(),
            replica_path,
            nodes_count,
            tree_count,
        )?;

        if settings::SETTINGS.use_gpu_tree_builder {    // generate_fake_tree_r_last
            info!("fake generating tree r last using the GPU");
            let max_gpu_tree_batch_size =
                settings::SETTINGS.max_gpu_tree_batch_size as usize;

            // let all_bus_ids = let all_bus_ids = opencl::Device::all()
            //                     .unwrap()
            //                     .iter()
            //                     .map(|d| d.bus_id())
            //                     .collect::<Vec<_>>();
            // let _bus_num = all_bus_ids.len();
            // assert!(_bus_num>0);

            let mut tree_builder = TreeBuilder::<Tree::Arity>::new(       // GPU construction of Merkle tree neptune
                                                                          Some(BatcherType::GPU),
                                                                          // Some(BatcherType::CustomGPU(cl::GPUSelector::BusId(0))),  // for `generate_fake_tree_r_last`
                                                                          nodes_count,
                                                                          max_gpu_tree_batch_size,
                                                                          tree_r_last_config.rows_to_discard,
            ).expect("failed to create TreeBuilder");

            // Allocate zeros once and reuse.
            let zero_leaves: Vec<Fr> = vec![Fr::zero(); max_gpu_tree_batch_size];
            for (i, config) in configs.iter().enumerate() {
                let mut consumed = 0;
                while consumed < nodes_count {
                    let batch_size = usize::min(max_gpu_tree_batch_size, nodes_count - consumed);

                    consumed += batch_size;

                    if consumed != nodes_count {
                        tree_builder
                            .add_leaves(&zero_leaves[0..batch_size])
                            .expect("failed to add leaves");
                        continue;
                    };

                    // If we get here, this is a final leaf batch: build a sub-tree.
                    info!(
                        "fake building base tree_r_last with GPU {}/{}",
                        i + 1,
                        tree_count
                    );

                    let (_, tree_data) = tree_builder
                        .add_final_leaves(&zero_leaves[0..batch_size])
                        .expect("failed to add final leaves");
                    let tree_data_len = tree_data.len();
                    let cache_size = get_merkle_tree_cache_size(
                        get_merkle_tree_leafs(
                            config.size.expect("config size failure"),
                            Tree::Arity::to_usize(),
                        )
                            .expect("failed to get merkle tree leaves"),
                        Tree::Arity::to_usize(),
                        config.rows_to_discard,
                    )
                        .expect("failed to get merkle tree cache size");
                    assert_eq!(tree_data_len, cache_size);

                    let flat_tree_data: Vec<_> = tree_data
                        .into_par_iter()
                        .flat_map(|el| fr_into_bytes(&el))
                        .collect();

                    // Persist the data to the store based on the current config.
                    let tree_r_last_path = StoreConfig::data_path(&config.path, &config.id);
                    trace!(
                        "persisting tree r of len {} with {} rows to discard at path {:?}",
                        tree_data_len,
                        config.rows_to_discard,
                        tree_r_last_path
                    );
                    let mut f = OpenOptions::new()
                        .create(true)
                        .write(true)
                        .open(&tree_r_last_path)
                        .expect("failed to open file for tree_r_last");
                    f.write_all(&flat_tree_data)
                        .expect("failed to wrote tree_r_last data");
                }
            }
        } else {
            info!("generating tree r last using the CPU");
            for (i, config) in configs.iter().enumerate() {
                let encoded_data = vec![<Tree::Hasher as Hasher>::Domain::default(); nodes_count];

                info!(
                    "building base tree_r_last with CPU {}/{}",
                    i + 1,
                    tree_count
                );
                LCTree::<Tree::Hasher, Tree::Arity, typenum::U0, typenum::U0>::from_par_iter_with_config(encoded_data, config.clone())?;
            }
        };

        create_lc_tree::<LCTree<Tree::Hasher, Tree::Arity, Tree::SubTreeArity, Tree::TopTreeArity>>(
            tree_r_last_config.size.expect("config size failure"),
            &configs,
            &replica_config,
        )
    }

    pub fn fake_replicate_phase2<R: AsRef<Path>, S: AsRef<Path>>(
        tree_c_root: <Tree::Hasher as Hasher>::Domain,
        replica_path: R,
        cache_path: S,
        sector_size: usize,
    ) -> Result<(
        <Tree::Hasher as Hasher>::Domain,
        PersistentAux<<Tree::Hasher as Hasher>::Domain>,
    )> {
        let leaf_count = sector_size / NODE_SIZE;
        let replica_pathbuf = PathBuf::from(replica_path.as_ref());
        assert_eq!(0, sector_size % NODE_SIZE);
        let tree_count = get_base_tree_count::<Tree>();
        let nodes_count = leaf_count / tree_count;

        let config = StoreConfig::new(
            cache_path.as_ref(),
            CacheKey::CommRLastTree.to_string(),
            default_rows_to_discard(nodes_count, Tree::Arity::to_usize()),
        );
        let tree_r_last_config = StoreConfig::from_config(
            &config,
            CacheKey::CommRLastTree.to_string(),
            Some(get_merkle_tree_len(nodes_count, Tree::Arity::to_usize())?),
        );

        // Encode original data into the last layer.
        info!("fake building tree_r_last");
        let tree_r_last = Self::generate_fake_tree_r_last::<Tree::Arity>(
            nodes_count,
            tree_count,
            tree_r_last_config,
            replica_pathbuf,
        )?;
        info!("fake tree_r_last done");

        let tree_r_last_root = tree_r_last.root();
        drop(tree_r_last);

        // comm_r = H(comm_c || comm_r_last)
        let comm_r: <Tree::Hasher as Hasher>::Domain =
            <Tree::Hasher as Hasher>::Function::hash2(&tree_c_root, &tree_r_last_root);

        let p_aux = PersistentAux {
            comm_c: tree_c_root,
            comm_r_last: tree_r_last_root,
        };

        Ok((comm_r, p_aux))
    }

    pub fn fake_comm_r<R: AsRef<Path>>(
        tree_c_root: <Tree::Hasher as Hasher>::Domain,
        existing_p_aux_path: R,
    ) -> Result<(
        <Tree::Hasher as Hasher>::Domain,
        PersistentAux<<Tree::Hasher as Hasher>::Domain>,
    )> {
        let existing_p_aux: PersistentAux<<Tree::Hasher as Hasher>::Domain> = {
            let p_aux_bytes = std::fs::read(&existing_p_aux_path)?;

            deserialize(&p_aux_bytes)
        }?;

        let existing_comm_r_last = existing_p_aux.comm_r_last;

        // comm_r = H(comm_c || comm_r_last)
        let comm_r: <Tree::Hasher as Hasher>::Domain =
            <Tree::Hasher as Hasher>::Function::hash2(&tree_c_root, &existing_comm_r_last);

        let p_aux = PersistentAux {
            comm_c: tree_c_root,
            comm_r_last: existing_comm_r_last,
        };

        Ok((comm_r, p_aux))
    }
}

#[cfg(test)]
mod tests {
    use super::*;

    use bellperson::bls::{Fr, FrRepr};
    use ff::{Field, PrimeField};
    use filecoin_hashers::{
        blake2s::Blake2sHasher, poseidon::PoseidonHasher, sha256::Sha256Hasher,
    };
    use rand::{Rng, SeedableRng};
    use rand_xorshift::XorShiftRng;
    use storage_proofs_core::{
        api_version::ApiVersion, drgraph::BASE_DEGREE, fr32::fr_into_bytes,
        merkle::MerkleTreeTrait, proof::ProofScheme, table_tests, test_helper::setup_replica,
    };

    use crate::PoRep;
    use crate::stacked::{EXP_DEGREE, PrivateInputs, SetupParams};

    use super::*;

    const DEFAULT_STACKED_LAYERS: usize = 11;

    #[test]
    fn test_calculate_fixed_challenges() {
        let layer_challenges = LayerChallenges::new(10, 333);
        let expected = 333;

        let calculated_count = layer_challenges.challenges_count_all();
        assert_eq!(expected as usize, calculated_count);
    }

    #[test]
    fn extract_all_sha256_8() {
        test_extract_all::<DiskTree<Sha256Hasher, typenum::U8, typenum::U0, typenum::U0>>();
    }

    #[test]
    fn extract_all_sha256_8_8() {
        test_extract_all::<DiskTree<Sha256Hasher, typenum::U8, typenum::U8, typenum::U0>>();
    }

    #[test]
    fn extract_all_sha256_8_8_2() {
        test_extract_all::<DiskTree<Sha256Hasher, typenum::U8, typenum::U8, typenum::U2>>();
    }

    #[test]
    fn extract_all_blake2s_8() {
        test_extract_all::<DiskTree<Blake2sHasher, typenum::U8, typenum::U0, typenum::U0>>();
    }

    #[test]
    fn extract_all_blake2s_8_8() {
        test_extract_all::<DiskTree<Blake2sHasher, typenum::U8, typenum::U8, typenum::U0>>();
    }

    #[test]
    fn extract_all_blake2s_8_8_2() {
        test_extract_all::<DiskTree<Blake2sHasher, typenum::U8, typenum::U8, typenum::U2>>();
    }

    #[test]
    fn extract_all_poseidon_8() {
        test_extract_all::<DiskTree<PoseidonHasher, typenum::U8, typenum::U0, typenum::U0>>();
    }

    #[test]
    fn extract_all_poseidon_8_2() {
        test_extract_all::<DiskTree<PoseidonHasher, typenum::U8, typenum::U2, typenum::U0>>();
    }

    #[test]
    fn extract_all_poseidon_8_8_2() {
        test_extract_all::<DiskTree<PoseidonHasher, typenum::U8, typenum::U8, typenum::U2>>();
    }

    fn test_extract_all<Tree: 'static + MerkleTreeTrait>() {
        // pretty_env_logger::try_init();

        let rng = &mut XorShiftRng::from_seed(crate::TEST_SEED);
        let replica_id: <Tree::Hasher as Hasher>::Domain =
            <Tree::Hasher as Hasher>::Domain::random(rng);
        let nodes = 64 * get_base_tree_count::<Tree>();

        let data: Vec<u8> = (0..nodes)
            .flat_map(|_| {
                let v: <Tree::Hasher as Hasher>::Domain =
                    <Tree::Hasher as Hasher>::Domain::random(rng);
                v.into_bytes()
            })
            .collect();

        // MT for original data is always named tree-d, and it will be
        // referenced later in the process as such.
        let cache_dir = tempfile::tempdir().expect("tempdir failure");
        let config = StoreConfig::new(
            cache_dir.path(),
            CacheKey::CommDTree.to_string(),
            default_rows_to_discard(nodes, BINARY_ARITY),
        );

        // Generate a replica path.
        let replica_path = cache_dir.path().join("replica-path");
        let mut mmapped_data = setup_replica(&data, &replica_path);

        let layer_challenges = LayerChallenges::new(DEFAULT_STACKED_LAYERS, 5);

        let sp = SetupParams {
            nodes,
            degree: BASE_DEGREE,
            expansion_degree: EXP_DEGREE,
            porep_id: [32; 32],
            layer_challenges: layer_challenges.clone(),
            api_version: ApiVersion::V1_1_0,
        };

        let pp = StackedDrg::<Tree, Blake2sHasher>::setup(&sp).expect("setup failed");

        StackedDrg::<Tree, Blake2sHasher>::replicate(
            &pp,
            &replica_id,
            (mmapped_data.as_mut()).into(),
            None,
            config.clone(),
            replica_path.clone(),
        )
            .expect("replication failed");

        // The layers are still in the cache dir, so rerunning the label generation should
        // not do any work.

        let (_, label_states) = StackedDrg::<Tree, Blake2sHasher>::generate_labels_for_encoding(
            &pp.graph,
            &layer_challenges,
            &replica_id,
            config.clone(),
        )
            .expect("label generation failed");
        for state in &label_states {
            assert!(state.generated);
        }
        // delete last 2 layers
        let off = label_states.len() - 3;
        for label_state in &label_states[off..] {
            let config = &label_state.config;
            let data_path = StoreConfig::data_path(&config.path, &config.id);
            std::fs::remove_file(data_path).expect("failed to delete layer cache");
        }

        let (_, label_states) = StackedDrg::<Tree, Blake2sHasher>::generate_labels_for_encoding(
            &pp.graph,
            &layer_challenges,
            &replica_id,
            config.clone(),
        ).expect("label generation failed");
        for state in &label_states[..off] {
            assert!(state.generated);
        }
        for state in &label_states[off..] {
            assert!(!state.generated);
        }

        assert_ne!(data, &mmapped_data[..], "replication did not change data");

        let decoded_data = StackedDrg::<Tree, Blake2sHasher>::extract_all(
            &pp,
            &replica_id,
            mmapped_data.as_mut(),
            Some(config),
        )
            .expect("failed to extract data");

        assert_eq!(data, decoded_data);

        cache_dir.close().expect("Failed to remove cache dir");
    }

    #[test]
    fn test_resume_seal() {
        // pretty_env_logger::try_init().ok();

        type Tree = DiskTree<PoseidonHasher, typenum::U8, typenum::U8, typenum::U2>;

        let rng = &mut XorShiftRng::from_seed(crate::TEST_SEED);
        let replica_id = <PoseidonHasher as Hasher>::Domain::random(rng);
        let nodes = 64 * get_base_tree_count::<Tree>();

        let data: Vec<u8> = (0..nodes)
            .flat_map(|_| {
                let v = <PoseidonHasher as Hasher>::Domain::random(rng);
                v.into_bytes()
            })
            .collect();

        // MT for original data is always named tree-d, and it will be
        // referenced later in the process as such.
        let cache_dir = tempfile::tempdir().expect("tempdir failure");
        let config = StoreConfig::new(
            cache_dir.path(),
            CacheKey::CommDTree.to_string(),
            default_rows_to_discard(nodes, BINARY_ARITY),
        );

        // Generate a replica path.
        let replica_path1 = cache_dir.path().join("replica-path-1");
        let replica_path2 = cache_dir.path().join("replica-path-2");
        let replica_path3 = cache_dir.path().join("replica-path-3");
        let mut mmapped_data1 = setup_replica(&data, &replica_path1);
        let mut mmapped_data2 = setup_replica(&data, &replica_path2);
        let mut mmapped_data3 = setup_replica(&data, &replica_path3);

        let layer_challenges = LayerChallenges::new(DEFAULT_STACKED_LAYERS, 5);

        let sp = SetupParams {
            nodes,
            degree: BASE_DEGREE,
            expansion_degree: EXP_DEGREE,
            porep_id: [32; 32],
            layer_challenges: layer_challenges.clone(),
        };

        let pp = StackedDrg::<Tree, Blake2sHasher>::setup(&sp).expect("setup failed");

        let clear_temp = || {
            for entry in glob::glob(&(cache_dir.path().to_string_lossy() + "/*.dat")).unwrap() {
                let entry = entry.unwrap();
                if entry.is_file() {
                    // delete everything except the data-layers
                    if !entry.to_string_lossy().contains("data-layer") {
                        std::fs::remove_file(entry).unwrap();
                    }
                }
            }
        };

        // first replicaton
        StackedDrg::<Tree, Blake2sHasher>::replicate(
            &pp,
            &replica_id,
            (mmapped_data1.as_mut()).into(),
            None,
            config.clone(),
            replica_path1.clone(),
        )
            .expect("replication failed 1");
        clear_temp();

        // replicate a second time
        StackedDrg::<Tree, Blake2sHasher>::replicate(
            &pp,
            &replica_id,
            (mmapped_data2.as_mut()).into(),
            None,
            config.clone(),
            replica_path2.clone(),
        )
            .expect("replication failed 2");
        clear_temp();

        // delete last 2 layers
        let (_, label_states) = StackedDrg::<Tree, Blake2sHasher>::generate_labels_for_encoding(
            &pp.graph,
            &layer_challenges,
            &replica_id,
            config.clone(),
        )
            .expect("label generation failed");
        let off = label_states.len() - 3;
        for label_state in &label_states[off..] {
            let config = &label_state.config;
            let data_path = StoreConfig::data_path(&config.path, &config.id);
            std::fs::remove_file(data_path).expect("failed to delete layer cache");
        }

        // replicate a third time
        StackedDrg::<Tree, Blake2sHasher>::replicate(
            &pp,
            &replica_id,
            (mmapped_data3.as_mut()).into(),
            None,
            config.clone(),
            replica_path3.clone(),
        )
            .expect("replication failed 3");
        clear_temp();

        assert_ne!(data, &mmapped_data1[..], "replication did not change data");

        assert_eq!(&mmapped_data1[..], &mmapped_data2[..]);
        assert_eq!(&mmapped_data2[..], &mmapped_data3[..]);

        let decoded_data = StackedDrg::<Tree, Blake2sHasher>::extract_all(
            &pp,
            &replica_id,
            mmapped_data1.as_mut(),
            Some(config),
        )
            .expect("failed to extract data");

        assert_eq!(data, decoded_data);

        cache_dir.close().expect("Failed to remove cache dir");
    }

    #[test]
    fn test_resume_seal() {
        // pretty_env_logger::try_init().ok();

        type Tree = DiskTree<PoseidonHasher, typenum::U8, typenum::U8, typenum::U2>;

        let rng = &mut XorShiftRng::from_seed(crate::TEST_SEED);
        let replica_id = <PoseidonHasher as Hasher>::Domain::random(rng);
        let nodes = 64 * get_base_tree_count::<Tree>();

        let data: Vec<u8> = (0..nodes)
            .flat_map(|_| {
                let v = <PoseidonHasher as Hasher>::Domain::random(rng);
                v.into_bytes()
            })
            .collect();

        // MT for original data is always named tree-d, and it will be
        // referenced later in the process as such.
        let cache_dir = tempfile::tempdir().expect("tempdir failure");
        let config = StoreConfig::new(
            cache_dir.path(),
            CacheKey::CommDTree.to_string(),
            default_rows_to_discard(nodes, BINARY_ARITY),
        );

        // Generate a replica path.
        let replica_path1 = cache_dir.path().join("replica-path-1");
        let replica_path2 = cache_dir.path().join("replica-path-2");
        let replica_path3 = cache_dir.path().join("replica-path-3");
        let mut mmapped_data1 = setup_replica(&data, &replica_path1);
        let mut mmapped_data2 = setup_replica(&data, &replica_path2);
        let mut mmapped_data3 = setup_replica(&data, &replica_path3);

        let layer_challenges = LayerChallenges::new(DEFAULT_STACKED_LAYERS, 5);

        let sp = SetupParams {
            nodes,
            degree: BASE_DEGREE,
            expansion_degree: EXP_DEGREE,
            porep_id: [32; 32],
            layer_challenges: layer_challenges.clone(),
            api_version: ApiVersion::V1_1_0,
        };

        let pp = StackedDrg::<Tree, Blake2sHasher>::setup(&sp).expect("setup failed");

        let clear_temp = || {
            for entry in glob::glob(&(cache_dir.path().to_string_lossy() + "/*.dat")).unwrap() {
                let entry = entry.unwrap();
                if entry.is_file() {
                    // delete everything except the data-layers
                    if !entry.to_string_lossy().contains("data-layer") {
                        std::fs::remove_file(entry).unwrap();
                    }
                }
            }
        };

        // first replicaton
        StackedDrg::<Tree, Blake2sHasher>::replicate(
            &pp,
            &replica_id,
            (mmapped_data1.as_mut()).into(),
            None,
            config.clone(),
            replica_path1.clone(),
        )
            .expect("replication failed 1");
        clear_temp();

        // replicate a second time
        StackedDrg::<Tree, Blake2sHasher>::replicate(
            &pp,
            &replica_id,
            (mmapped_data2.as_mut()).into(),
            None,
            config.clone(),
            replica_path2.clone(),
        )
            .expect("replication failed 2");
        clear_temp();

        // delete last 2 layers
        let (_, label_states) = StackedDrg::<Tree, Blake2sHasher>::generate_labels_for_encoding(
            &pp.graph,
            &layer_challenges,
            &replica_id,
            config.clone(),
        )
            .expect("label generation failed");
        let off = label_states.len() - 3;
        for label_state in &label_states[off..] {
            let config = &label_state.config;
            let data_path = StoreConfig::data_path(&config.path, &config.id);
            std::fs::remove_file(data_path).expect("failed to delete layer cache");
        }

        // replicate a third time
        StackedDrg::<Tree, Blake2sHasher>::replicate(
            &pp,
            &replica_id,
            (mmapped_data3.as_mut()).into(),
            None,
            config.clone(),
            replica_path3.clone(),
        )
            .expect("replication failed 3");
        clear_temp();

        assert_ne!(data, &mmapped_data1[..], "replication did not change data");

        assert_eq!(&mmapped_data1[..], &mmapped_data2[..]);
        assert_eq!(&mmapped_data2[..], &mmapped_data3[..]);

        let decoded_data = StackedDrg::<Tree, Blake2sHasher>::extract_all(
            &pp,
            &replica_id,
            mmapped_data1.as_mut(),
            Some(config),
        )
            .expect("failed to extract data");

        assert_eq!(data, decoded_data);

        cache_dir.close().expect("Failed to remove cache dir");
    }

    fn prove_verify_fixed(n: usize) {
        let challenges = LayerChallenges::new(DEFAULT_STACKED_LAYERS, 5);

        test_prove_verify::<DiskTree<Sha256Hasher, typenum::U8, typenum::U0, typenum::U0>>(
            n,
            challenges.clone(),
        );
        test_prove_verify::<DiskTree<Sha256Hasher, typenum::U8, typenum::U2, typenum::U0>>(
            n,
            challenges.clone(),
        );
        test_prove_verify::<DiskTree<Sha256Hasher, typenum::U8, typenum::U8, typenum::U2>>(
            n,
            challenges.clone(),
        );

        test_prove_verify::<DiskTree<Sha256Hasher, typenum::U4, typenum::U0, typenum::U0>>(
            n,
            challenges.clone(),
        );
        test_prove_verify::<DiskTree<Sha256Hasher, typenum::U4, typenum::U2, typenum::U0>>(
            n,
            challenges.clone(),
        );
        test_prove_verify::<DiskTree<Sha256Hasher, typenum::U4, typenum::U8, typenum::U2>>(
            n,
            challenges.clone(),
        );

        test_prove_verify::<DiskTree<Blake2sHasher, typenum::U4, typenum::U0, typenum::U0>>(
            n,
            challenges.clone(),
        );
        test_prove_verify::<DiskTree<Blake2sHasher, typenum::U4, typenum::U2, typenum::U0>>(
            n,
            challenges.clone(),
        );
        test_prove_verify::<DiskTree<Blake2sHasher, typenum::U4, typenum::U8, typenum::U2>>(
            n,
            challenges.clone(),
        );

        test_prove_verify::<DiskTree<Blake2sHasher, typenum::U8, typenum::U0, typenum::U0>>(
            n,
            challenges.clone(),
        );
        test_prove_verify::<DiskTree<Blake2sHasher, typenum::U8, typenum::U2, typenum::U0>>(
            n,
            challenges.clone(),
        );
        test_prove_verify::<DiskTree<Blake2sHasher, typenum::U8, typenum::U8, typenum::U2>>(
            n,
            challenges.clone(),
        );

        test_prove_verify::<DiskTree<PoseidonHasher, typenum::U4, typenum::U0, typenum::U0>>(
            n,
            challenges.clone(),
        );
        test_prove_verify::<DiskTree<PoseidonHasher, typenum::U4, typenum::U2, typenum::U0>>(
            n,
            challenges.clone(),
        );
        test_prove_verify::<DiskTree<PoseidonHasher, typenum::U4, typenum::U8, typenum::U2>>(
            n,
            challenges.clone(),
        );

        test_prove_verify::<DiskTree<PoseidonHasher, typenum::U8, typenum::U0, typenum::U0>>(
            n,
            challenges.clone(),
        );
        test_prove_verify::<DiskTree<PoseidonHasher, typenum::U8, typenum::U2, typenum::U0>>(
            n,
            challenges.clone(),
        );
        test_prove_verify::<DiskTree<PoseidonHasher, typenum::U8, typenum::U8, typenum::U2>>(
            n, challenges,
        );
    }

    fn test_prove_verify<Tree: 'static + MerkleTreeTrait>(n: usize, challenges: LayerChallenges) {
        // This will be called multiple times, only the first one succeeds, and that is ok.
        // femme::pretty::Logger::new()
        //     .start(log::LevelFilter::Trace)
        //     .ok();

        let nodes = n * get_base_tree_count::<Tree>();
        let rng = &mut XorShiftRng::from_seed(crate::TEST_SEED);

        let degree = BASE_DEGREE;
        let expansion_degree = EXP_DEGREE;
        let replica_id: <Tree::Hasher as Hasher>::Domain =
            <Tree::Hasher as Hasher>::Domain::random(rng);
        let data: Vec<u8> = (0..nodes)
            .flat_map(|_| fr_into_bytes(&Fr::random(rng)))
            .collect();

        // MT for original data is always named tree-d, and it will be
        // referenced later in the process as such.
        let cache_dir = tempfile::tempdir().expect("tempdir failure");
        let config = StoreConfig::new(
            cache_dir.path(),
            CacheKey::CommDTree.to_string(),
            default_rows_to_discard(nodes, BINARY_ARITY),
        );

        // Generate a replica path.
        let replica_path = cache_dir.path().join("replica-path");
        let mut mmapped_data = setup_replica(&data, &replica_path);

        let partitions = 2;

        let arbitrary_porep_id = [92; 32];
        let sp = SetupParams {
            nodes,
            degree,
            expansion_degree,
            porep_id: arbitrary_porep_id,
            layer_challenges: challenges,
            api_version: ApiVersion::V1_1_0,
        };

        let pp = StackedDrg::<Tree, Blake2sHasher>::setup(&sp).expect("setup failed");
        let (tau, (p_aux, t_aux)) = StackedDrg::<Tree, Blake2sHasher>::replicate(
            &pp,
            &replica_id,
            (mmapped_data.as_mut()).into(),
            None,
            config,
            replica_path.clone(),
        )
            .expect("replication failed");

        let mut copied = vec![0; data.len()];
        copied.copy_from_slice(&mmapped_data);
        assert_ne!(data, copied, "replication did not change data");

        let seed = rng.gen();
        let pub_inputs =
            PublicInputs::<<Tree::Hasher as Hasher>::Domain, <Blake2sHasher as Hasher>::Domain> {
                replica_id,
                seed,
                tau: Some(tau),
                k: None,
            };

        // Store a copy of the t_aux for later resource deletion.
        let t_aux_orig = t_aux.clone();

        // Convert TemporaryAux to TemporaryAuxCache, which instantiates all
        // elements based on the configs stored in TemporaryAux.
        let t_aux = TemporaryAuxCache::<Tree, Blake2sHasher>::new(&t_aux, replica_path)
            .expect("failed to restore contents of t_aux");

        let priv_inputs = PrivateInputs { p_aux, t_aux };

        let all_partition_proofs = &StackedDrg::<Tree, Blake2sHasher>::prove_all_partitions(
            &pp,
            &pub_inputs,
            &priv_inputs,
            partitions,
        )
            .expect("failed to generate partition proofs");

        let proofs_are_valid = StackedDrg::<Tree, Blake2sHasher>::verify_all_partitions(
            &pp,
            &pub_inputs,
            all_partition_proofs,
        )
            .expect("failed to verify partition proofs");

        // Discard cached MTs that are no longer needed.
        TemporaryAux::<Tree, Blake2sHasher>::clear_temp(t_aux_orig).expect("t_aux delete failed");

        assert!(proofs_are_valid);

        cache_dir.close().expect("Failed to remove cache dir");
    }

    table_tests! {
        prove_verify_fixed {
           prove_verify_fixed_64_64(64);
        }
    }

    #[test]
    // We are seeing a bug, in which setup never terminates for some sector sizes.
    // This test is to debug that and should remain as a regression teset.
    fn setup_terminates() {
        let degree = BASE_DEGREE;
        let expansion_degree = EXP_DEGREE;
        let nodes = 1024 * 1024 * 32 * 8; // This corresponds to 8GiB sectors (32-byte nodes)
        let layer_challenges = LayerChallenges::new(10, 333);
        let sp = SetupParams {
            nodes,
            degree,
            expansion_degree,
            porep_id: [32; 32],
            layer_challenges,
            api_version: ApiVersion::V1_1_0,
        };

        // When this fails, the call to setup should panic, but seems to actually hang (i.e. neither return nor panic) for some reason.
        // When working as designed, the call to setup returns without error.
        let _pp = StackedDrg::<
            DiskTree<Sha256Hasher, typenum::U8, typenum::U0, typenum::U0>,
            Blake2sHasher,
        >::setup(&sp)
            .expect("setup failed");
    }

    #[test]
    fn test_generate_labels() {
        let layers = 11;
        let nodes_2k = 1 << 11;
        let nodes_4k = 1 << 12;
        let replica_id = [9u8; 32];
        let legacy_porep_id = [0; 32];
        let porep_id = [123; 32];
        test_generate_labels_aux(
            nodes_2k,
            layers,
            replica_id,
            legacy_porep_id,
            ApiVersion::V1_0_0,
            Fr::from_repr(FrRepr([
                0xd3faa96b9a0fba04,
                0xea81a283d106485e,
                0xe3d51b9afa5ac2b3,
                0x0462f4f4f1a68d37,
            ]))
                .unwrap(),
        );

        test_generate_labels_aux(
            nodes_4k,
            layers,
            replica_id,
            legacy_porep_id,
            ApiVersion::V1_0_0,
            Fr::from_repr(FrRepr([
                0x7e191e52c4a8da86,
                0x5ae8a1c9e6fac148,
                0xce239f3b88a894b8,
                0x234c00d1dc1d53be,
            ]))
                .unwrap(),
        );

        test_generate_labels_aux(
            nodes_2k,
            layers,
            replica_id,
            porep_id,
            ApiVersion::V1_1_0,
            Fr::from_repr(FrRepr([
                0xabb3f38bb70defcf,
                0x777a2e4d7769119f,
                0x3448959d495490bc,
                0x06021188c7a71cb5,
            ]))
                .unwrap(),
        );

        test_generate_labels_aux(
            nodes_4k,
            layers,
            replica_id,
            porep_id,
            ApiVersion::V1_1_0,
            Fr::from_repr(FrRepr([
                0x22ab81cf68c4676d,
                0x7a77a82fc7c9c189,
                0xc6c03d32c1e42d23,
                0x0f777c18cc2c55bd,
            ]))
                .unwrap(),
        );
    }

    fn test_generate_labels_aux(
        sector_size: usize,
        layers: usize,
        replica_id: [u8; 32],
        porep_id: [u8; 32],
        api_version: ApiVersion,
        expected_last_label: Fr,
    ) {
        let nodes = sector_size / NODE_SIZE;

        let cache_dir = tempfile::tempdir().expect("tempdir failure");
        let config = StoreConfig::new(
            cache_dir.path(),
            CacheKey::CommDTree.to_string(),
            nodes.trailing_zeros() as usize,
        );

        let graph = StackedBucketGraph::<PoseidonHasher>::new(
            None,
            nodes,
            BASE_DEGREE,
            EXP_DEGREE,
            porep_id,
            api_version,
        )
            .unwrap();

        let unused_layer_challenges = LayerChallenges::new(layers, 0);

        let labels = StackedDrg::<
            // Although not generally correct for every size, the hasher shape is not used,
            // so for purposes of testing label creation, it is safe to supply a dummy.
            DiskTree<PoseidonHasher, typenum::U8, typenum::U8, typenum::U2>,
            Sha256Hasher,
        >::generate_labels_for_decoding(
            &graph,
            &unused_layer_challenges,
            &<PoseidonHasher as Hasher>::Domain::try_from_bytes(&replica_id).unwrap(),
            config,
        )
            .unwrap();

        let final_labels = labels.labels_for_last_layer().unwrap();
        let last_label = final_labels.read_at(nodes - 1).unwrap();

        assert_eq!(expected_last_label.into_repr(), last_label.0);
    }
}<|MERGE_RESOLUTION|>--- conflicted
+++ resolved
@@ -594,109 +594,6 @@
                             assert!(find_idle_gpu >= 0);
                             let find_idle_gpu: usize = find_idle_gpu as usize;
 
-<<<<<<< HEAD
-                            info!("[tree_c] Use multi GPUs, total_gpu={}, i={}, use_gpu_index={}", _bus_num, i, find_idle_gpu);
-                            let mut column_tree_builder = ColumnTreeBuilder::<
-                                ColumnArity,
-                                TreeArity,
-                            >::new(
-                                // Some(BatcherType::GPU),
-                                batchertype_gpus[find_idle_gpu].clone(), // TODO-Ryan: Use multi GPUs
-                                nodes_count,
-                                max_gpu_column_batch_size,
-                                max_gpu_tree_batch_size,
-                            ).expect("failed to create ColumnTreeBuilder");
-
-                            // let mut i = 0;
-                            let config = &configs[i]; //let mut config = &configs[i];
-
-                            // Loop until all trees for all configs have been built.
-                            loop { //while i < configs.len() {
-                                let (columns, is_final): (Vec<GenericArray<Fr, ColumnArity>>, bool) = builder_rx.recv().expect("failed to recv columns");
-
-                                // Just add non-final column batches.
-                                if !is_final {
-                                    column_tree_builder.add_columns(&columns).expect("failed to add columns");
-                                    continue;
-                                };
-
-                                info!("[tree_c] final column");
-                                // If we get here, this is a final column: build a sub-tree.
-                                let (base_data, tree_data) = column_tree_builder.add_final_columns(&columns).expect("failed to add final columns");
-                                trace!(
-                                    "base data len {}, tree data len {}",
-                                    base_data.len(),
-                                    tree_data.len()
-                                );
-                                let tree_len = base_data.len() + tree_data.len();
-                                info!(
-                                    "persisting base tree_c {}/{} of length {}",
-                                    i + 1,
-                                    tree_count,
-                                    tree_len,
-                                );
-                                assert_eq!(base_data.len(), nodes_count);
-                                assert_eq!(tree_len, config.size.unwrap());
-                                // *gpu_busy_flag[find_idle_gpu].write().unwrap() = 0; // TODO-Ryan: At the store stage, you can go directly to the preparation of the next tree (intel platform adopted)
-                                // trace!("[tree_c] set gpu idle={} i={}, j={}", find_idle_gpu, i, j);
-
-                                // Persist the base and tree data to disk based using the current store config.
-                                let tree_c_store =
-                                    DiskStore::<<Tree::Hasher as Hasher>::Domain>::new_with_config(
-                                        tree_len,
-                                        Tree::Arity::to_usize(),
-                                        config.clone(),
-                                    ).expect("failed to create DiskStore for base tree data");
-
-                                let store = Arc::new(RwLock::new(tree_c_store));
-                                let batch_size = std::cmp::min(base_data.len(), column_write_batch_size);
-                                let flatten_and_write_store = |data: &Vec<Fr>, offset| {
-                                    data.into_par_iter()
-                                        .chunks(column_write_batch_size)
-                                        .enumerate()
-                                        .try_for_each(|(index, fr_elements)| {
-                                            let mut buf = Vec::with_capacity(batch_size * NODE_SIZE);
-
-                                            for fr in fr_elements {
-                                                buf.extend(fr_into_bytes(&fr));
-                                            }
-                                            store
-                                                .write()
-                                                .expect("failed to access store for write")
-                                                .copy_from_slice(&buf[..], offset + (batch_size * index))
-                                        })
-                                };
-
-                                {//TODO-Ryan: tree_c gpu store, At the same time, only one thread can write data to the disk, leaving the scope to unlock
-                                    let _mutex = mutex.write().expect("[tree_c] failed to access store for write"); // Cannot be changed to _, the lock will be released immediately
-
-                                    trace!(
-                                        "flattening tree_c base data of {} nodes using batch size {}",
-                                        base_data.len(),
-                                        batch_size
-                                    );
-                                    flatten_and_write_store(&base_data, 0).expect("failed to flatten and write store");
-                                    trace!("done flattening tree_c base data");
-
-                                    let base_offset = base_data.len();
-                                    trace!("flattening tree_c tree data of {} nodes using batch size {} and base offset {}", tree_data.len(), batch_size, base_offset);
-                                    flatten_and_write_store(&tree_data, base_offset).expect("failed to flatten and write store");
-                                    trace!("done flattening tree_c tree data");
-
-                                    trace!("writing tree_c store data");
-                                    store
-                                        .write()
-                                        .expect("failed to access store for sync")
-                                        .sync().unwrap();
-                                    trace!("done writing tree_c store data");
-
-                                    // // Move on to the next config.
-                                    // i += 1;
-                                    // if i == configs.len() {
-                                    //     break;
-                                    // }
-                                    // config = &configs[i];
-=======
                     // Persist the base and tree data to disk based using the current store config.
                     let tree_c_store =
                         DiskStore::<<Tree::Hasher as Hasher>::Domain>::new_with_config(
@@ -717,7 +614,6 @@
 
                                 for fr in fr_elements {
                                     buf.extend(fr_into_bytes(&fr));
->>>>>>> 88d1af88
                                 }
                                 break;
                             }
