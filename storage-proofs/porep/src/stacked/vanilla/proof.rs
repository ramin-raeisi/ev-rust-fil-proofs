use std::fs::OpenOptions;
use std::io::Write;
use std::marker::PhantomData;
use std::path::{Path, PathBuf};
use std::sync::{Arc, mpsc, RwLock};
use std::thread;
use std::time::Duration;

use anyhow::Context;
use bincode::deserialize;
use ff::Field;
use generic_array::{GenericArray, sequence::GenericSequence};
use generic_array::typenum::{self, Unsigned};
use log::*;
use merkletree::merkle::{
    get_merkle_tree_cache_size, get_merkle_tree_leafs, get_merkle_tree_len,
    is_merkle_tree_size_valid,
};
use merkletree::store::{DiskStore, StoreConfig};
use neptune::batch_hasher::BatcherType;
use neptune::column_tree_builder::{ColumnTreeBuilder, ColumnTreeBuilderTrait};
use neptune::tree_builder::{TreeBuilder, TreeBuilderTrait};
use paired::bls12_381::Fr;
use rayon::prelude::*;
use typenum::{U11, U2, U8};

use storage_proofs_core::{
    cache_key::CacheKey,
    data::Data,
    drgraph::Graph,
    error::Result,
    hasher::{Domain, Hasher, HashFunction, PoseidonArity},
    measurements::{
        measure_op,
        Operation::{CommD, EncodeWindowTimeAll, GenerateTreeC, GenerateTreeRLast},
    },
    merkle::*,
    settings,
    util::{default_rows_to_discard, NODE_SIZE},
};
use storage_proofs_core::fr32::fr_into_bytes;

use crate::encode::{decode, encode};
use crate::PoRep;

use super::{
    challenges::LayerChallenges,
    column::Column,
    create_label, create_label_exp,
    EncodingProof,
    graph::StackedBucketGraph,
    hash::hash_single_column,
    LabelingProof, params::{
        BINARY_ARITY, get_node, Labels, LabelsCache, PersistentAux, Proof, PublicInputs,
        PublicParams, ReplicaColumnProof, Tau, TemporaryAux, TemporaryAuxCache, TransformedLayers,
    },
};

pub const TOTAL_PARENTS: usize = 37;

#[derive(Debug)]
pub struct StackedDrg<'a, Tree: 'a + MerkleTreeTrait, G: 'a + Hasher> {
    _a: PhantomData<&'a Tree>,
    _b: PhantomData<&'a G>,
}

#[derive(Debug)]
pub struct LayerState {
    pub config: StoreConfig,
    pub generated: bool,
}

impl<'a, Tree: 'static + MerkleTreeTrait, G: 'static + Hasher> StackedDrg<'a, Tree, G> {
    #[allow(clippy::too_many_arguments)]
    pub(crate) fn prove_layers(
        graph: &StackedBucketGraph<Tree::Hasher>,
        pub_inputs: &PublicInputs<<Tree::Hasher as Hasher>::Domain, <G as Hasher>::Domain>,
        p_aux: &PersistentAux<<Tree::Hasher as Hasher>::Domain>,
        t_aux: &TemporaryAuxCache<Tree, G>,
        layer_challenges: &LayerChallenges,
        layers: usize,
        _total_layers: usize,
        partition_count: usize,
    ) -> Result<Vec<Vec<Proof<Tree, G>>>> {
        assert!(layers > 0);
        assert_eq!(t_aux.labels.len(), layers);

        let graph_size = graph.size();

        // Sanity checks on restored trees.
        assert!(pub_inputs.tau.is_some());
        assert_eq!(
            pub_inputs.tau.as_ref().expect("as_ref failure").comm_d,
            t_aux.tree_d.root()
        );

        let get_drg_parents_columns = |x: usize| -> Result<Vec<Column<Tree::Hasher>>> {
            let base_degree = graph.base_graph().degree();

            let mut columns = Vec::with_capacity(base_degree);

            let mut parents = vec![0; base_degree];
            graph.base_parents(x, &mut parents)?;

            for parent in &parents {
                columns.push(t_aux.column(*parent)?);
            }

            debug_assert!(columns.len() == base_degree);

            Ok(columns)
        };

        let get_exp_parents_columns = |x: usize| -> Result<Vec<Column<Tree::Hasher>>> {
            let mut parents = vec![0; graph.expansion_degree()];
            graph.expanded_parents(x, &mut parents)?;

            parents.iter().map(|parent| t_aux.column(*parent)).collect()
        };

        (0..partition_count)
            .map(|k| {
                trace!("proving partition {}/{}", k + 1, partition_count);

                // Derive the set of challenges we are proving over.
                let challenges = pub_inputs.challenges(layer_challenges, graph_size, Some(k));

                // Stacked commitment specifics
                challenges
                    .into_par_iter()
                    .enumerate()
                    .map(|(challenge_index, challenge)| {
                        trace!(" challenge {} ({})", challenge, challenge_index);
                        assert!(challenge < graph.size(), "Invalid challenge");
                        assert!(challenge > 0, "Invalid challenge");

                        // Initial data layer openings (c_X in Comm_D)
                        let comm_d_proof = t_aux.tree_d.gen_proof(challenge)?;
                        assert!(comm_d_proof.validate(challenge));

                        // Stacked replica column openings
                        let rcp = {
                            let (c_x, drg_parents, exp_parents) = {
                                assert_eq!(p_aux.comm_c, t_aux.tree_c.root());
                                let tree_c = &t_aux.tree_c;

                                // All labels in C_X
                                trace!("  c_x");
                                let c_x = t_aux.column(challenge as u32)?.into_proof(tree_c)?;

                                // All labels in the DRG parents.
                                trace!("  drg_parents");
                                let drg_parents = get_drg_parents_columns(challenge)?
                                    .into_iter()
                                    .map(|column| column.into_proof(tree_c))
                                    .collect::<Result<_>>()?;

                                // Labels for the expander parents
                                trace!("  exp_parents");
                                let exp_parents = get_exp_parents_columns(challenge)?
                                    .into_iter()
                                    .map(|column| column.into_proof(tree_c))
                                    .collect::<Result<_>>()?;

                                (c_x, drg_parents, exp_parents)
                            };

                            ReplicaColumnProof {
                                c_x,
                                drg_parents,
                                exp_parents,
                            }
                        };

                        // Final replica layer openings
                        trace!("final replica layer openings");
                        let comm_r_last_proof = t_aux.tree_r_last.gen_cached_proof(
                            challenge,
                            Some(t_aux.tree_r_last_config_rows_to_discard),
                        )?;

                        debug_assert!(comm_r_last_proof.validate(challenge));

                        // Labeling Proofs Layer 1..l
                        let mut labeling_proofs = Vec::with_capacity(layers);
                        let mut encoding_proof = None;

                        for layer in 1..=layers {
                            trace!("  encoding proof layer {}", layer, );  // encoding, layer:
                            let parents_data: Vec<<Tree::Hasher as Hasher>::Domain> = if layer == 1
                            {
                                let mut parents = vec![0; graph.base_graph().degree()];
                                graph.base_parents(challenge, &mut parents)?;

                                parents
                                    .into_iter()
                                    .map(|parent| t_aux.domain_node_at_layer(layer, parent))
                                    .collect::<Result<_>>()?
                            } else {
                                let mut parents = vec![0; graph.degree()];
                                graph.parents(challenge, &mut parents)?;
                                let base_parents_count = graph.base_graph().degree();

                                parents
                                    .into_iter()
                                    .enumerate()
                                    .map(|(i, parent)| {
                                        if i < base_parents_count {
                                            // parents data for base parents is from the current layer
                                            t_aux.domain_node_at_layer(layer, parent)
                                        } else {
                                            // parents data for exp parents is from the previous layer
                                            t_aux.domain_node_at_layer(layer - 1, parent)
                                        }
                                    })
                                    .collect::<Result<_>>()?
                            };

                            // repeat parents
                            let mut parents_data_full = vec![Default::default(); TOTAL_PARENTS];
                            for chunk in parents_data_full.chunks_mut(parents_data.len()) {
                                chunk.copy_from_slice(&parents_data[..chunk.len()]);
                            }

                            let proof = LabelingProof::<Tree::Hasher>::new(
                                layer as u32,
                                challenge as u64,
                                parents_data_full.clone(),
                            );

                            {
                                let labeled_node = rcp.c_x.get_node_at_layer(layer)?;
                                assert!(
                                    proof.verify(&pub_inputs.replica_id, &labeled_node),
                                    format!("Invalid encoding proof generated at layer {}", layer)
                                );
                                trace!("Valid encoding proof generated at layer {}", layer);
                            }

                            labeling_proofs.push(proof);

                            if layer == layers {
                                encoding_proof = Some(EncodingProof::new(
                                    layer as u32,
                                    challenge as u64,
                                    parents_data_full,
                                ));
                            }
                        }

                        Ok(Proof {
                            comm_d_proofs: comm_d_proof,
                            replica_column_proofs: rcp,
                            comm_r_last_proof,
                            labeling_proofs,
                            encoding_proof: encoding_proof.expect("invalid tapering"),
                        })
                    })
                    .collect()
            })
            .collect()
    }

    pub(crate) fn extract_and_invert_transform_layers(
        graph: &StackedBucketGraph<Tree::Hasher>,
        layer_challenges: &LayerChallenges,
        replica_id: &<Tree::Hasher as Hasher>::Domain,
        data: &mut [u8],
        config: StoreConfig,
    ) -> Result<()> {
        trace!("extract_and_invert_transform_layers");

        let layers = layer_challenges.layers();
        assert!(layers > 0);

        let labels =
            Self::generate_labels_for_decoding(graph, layer_challenges, replica_id, config)?;

        let last_layer_labels = labels.labels_for_last_layer()?;
        let size = merkletree::store::Store::len(last_layer_labels);

        for (key, encoded_node_bytes) in last_layer_labels
            .read_range(0..size)?
            .into_iter()
            .zip(data.chunks_mut(NODE_SIZE))
        {
            let encoded_node =
                <Tree::Hasher as Hasher>::Domain::try_from_bytes(encoded_node_bytes)?;
            let data_node = decode::<<Tree::Hasher as Hasher>::Domain>(key, encoded_node);

            // store result in the data
            encoded_node_bytes.copy_from_slice(AsRef::<[u8]>::as_ref(&data_node));
        }

        Ok(())
    }

<<<<<<< HEAD
    #[allow(clippy::type_complexity)]
    fn generate_labels(// [P1] Start SDR calculation
                       graph: &StackedBucketGraph<Tree::Hasher>,
                       layer_challenges: &LayerChallenges,
                       replica_id: &<Tree::Hasher as Hasher>::Domain,
                       config: StoreConfig,
    ) -> Result<(LabelsCache<Tree>, Labels<Tree>)> {
=======

    /// Generates the layers as needed for encoding.
    fn generate_labels_for_encoding(
        graph: &StackedBucketGraph<Tree::Hasher>,
        layer_challenges: &LayerChallenges,
        replica_id: &<Tree::Hasher as Hasher>::Domain,
        config: StoreConfig,
    ) -> Result<(Labels<Tree>, Vec<LayerState>)> {
        let mut parent_cache = graph.parent_cache()?;

        if settings::SETTINGS
            .lock()
            .expect("use_multicore_sdr settings lock failure")
            .use_multicore_sdr
        {
            info!("multi core replication");
            create_label::multi::create_labels_for_encoding(
                graph,
                &parent_cache,
                layer_challenges.layers(),
                replica_id,
                config,
            )
        } else {
            info!("single core replication");
            create_label::single::create_labels_for_encoding(
                graph,
                &mut parent_cache,
                layer_challenges.layers(),
                replica_id,
                config,
            )
        }
    }

    /// Generates the layers, as needed for decoding.
    fn generate_labels_for_decoding(
        graph: &StackedBucketGraph<Tree::Hasher>,
        layer_challenges: &LayerChallenges,
        replica_id: &<Tree::Hasher as Hasher>::Domain,
        config: StoreConfig,
    ) -> Result<LabelsCache<Tree>> {
>>>>>>> 5a51d12c
        let mut parent_cache = graph.parent_cache()?;

        if settings::SETTINGS
            .lock()
            .expect("use_multicore_sdr settings lock failure")
            .use_multicore_sdr
        {
            info!("multi core replication");
            create_label::multi::create_labels_for_decoding(
                graph,
                &parent_cache,
                layer_challenges.layers(),
                replica_id,
                config,
            )
        } else {
            info!("single core replication");
            create_label::single::create_labels_for_decoding(
                graph,
                &mut parent_cache,
                layer_challenges.layers(),
                replica_id,
                config,
            )
        }
    }

    fn build_binary_tree<K: Hasher>(
        tree_data: &[u8],
        config: StoreConfig,
    ) -> Result<BinaryMerkleTree<K>> {
        trace!("building tree (size: {})", tree_data.len());

        let leafs = tree_data.len() / NODE_SIZE;
        assert_eq!(tree_data.len() % NODE_SIZE, 0);

        let tree = MerkleTree::from_par_iter_with_config(
            (0..leafs)
                .into_par_iter()
                // TODO: proper error handling instead of `unwrap()`
                .map(|i| get_node::<K>(tree_data, i).expect("get_node failure")),
            config,
        )?;
        Ok(tree)
    }

    fn generate_tree_c<ColumnArity, TreeArity>(
        layers: usize,
        nodes_count: usize,
        tree_count: usize,
        configs: Vec<StoreConfig>,
        labels: &LabelsCache<Tree>,
    ) -> Result<DiskTree<Tree::Hasher, Tree::Arity, Tree::SubTreeArity, Tree::TopTreeArity>>
        where
            ColumnArity: 'static + PoseidonArity,
            TreeArity: PoseidonArity,
    {
        if settings::SETTINGS
            .lock()
            .expect("use_gpu_column_builder settings lock failure")
            .use_gpu_column_builder
        {
            Self::generate_tree_c_gpu::<ColumnArity, TreeArity>(
                layers,
                nodes_count,
                tree_count,
                configs,
                labels,
            )
        } else {
            Self::generate_tree_c_cpu::<ColumnArity, TreeArity>(
                layers,
                nodes_count,
                tree_count,
                configs,
                labels,
            )
        }
    }

    // Internally changed to use GPU in parallel
    #[allow(clippy::needless_range_loop)]
    fn generate_tree_c_gpu<ColumnArity, TreeArity>(
        layers: usize,
        nodes_count: usize,
        tree_count: usize,
        configs: Vec<StoreConfig>,
        labels: &LabelsCache<Tree>,
    ) -> Result<DiskTree<Tree::Hasher, Tree::Arity, Tree::SubTreeArity, Tree::TopTreeArity>>
        where
            ColumnArity: 'static + PoseidonArity,
            TreeArity: PoseidonArity,
    {
        info!("generating tree c using the GPU");
        // Build the tree for CommC
        measure_op(GenerateTreeC, || {
            info!("Building column hashes");

            // NOTE: The max number of columns we recommend sending to the GPU at once is
            // 400000 for columns and 700000 for trees (conservative soft-limits discussed).
            //
            // 'column_write_batch_size' is how many nodes to chunk the base layer of data
            // into when persisting to disk.
            //
            // Override these values with care using environment variables:
            // FIL_PROOFS_MAX_GPU_COLUMN_BATCH_SIZE, FIL_PROOFS_MAX_GPU_TREE_BATCH_SIZE, and
            // FIL_PROOFS_COLUMN_WRITE_BATCH_SIZE respectively.
            let max_gpu_column_batch_size = settings::SETTINGS
                .lock()
                .expect("max_gpu_column_batch_size settings lock failure")
                .max_gpu_column_batch_size as usize;
            let max_gpu_tree_batch_size = settings::SETTINGS
                .lock()
                .expect("max_gpu_tree_batch_size settings lock failure")
                .max_gpu_tree_batch_size as usize;
            let column_write_batch_size = settings::SETTINGS
                .lock()
                .expect("column_write_batch_size settings lock failure")
                .column_write_batch_size as usize;

            // Ryan 
            let mut batchertype_gpus = Vec::new();
            if settings::SETTINGS.lock().unwrap().use_gpu_column_builder {
                let all_bus_ids = neptune::cl::get_all_bus_ids().unwrap();
                let _bus_num = all_bus_ids.len();
                assert!(_bus_num > 0);
                for gpu_index in 0.._bus_num {
                    batchertype_gpus.push(Some(BatcherType::CustomGPU(neptune::cl::GPUSelector::BusId(all_bus_ids[gpu_index]))));
                };
            }

            let _bus_num = batchertype_gpus.len();
            assert!(_bus_num > 0);

            let mutex = Arc::new(RwLock::new(0));   //Arc::new Thread safe reading and writing of variable data

            // Use this set of read-write locks to control GPU threads
            let mut gpu_busy_flag = Vec::new();
            for _ in 0.._bus_num {
                gpu_busy_flag.push(Arc::new(RwLock::new(0)))
            }
            // Ryan end

            let config_count = configs.len(); // Don't move config into closure below.
            rayon::scope(|s| {
                for i in (0..config_count).step_by(_bus_num) {
                    //    rayon::scope(|s| {
                    for j in 0.._bus_num {
                        // Move on to the next config.
                        let i = i + j;
                        if i == config_count {
                            break;
                        }

                        // This channel will receive batches of columns and add them to the ColumnTreeBuilder.
                        let (builder_tx, builder_rx) = mpsc::sync_channel(0);
                        let mutex = mutex.clone();

                        // rayon::scope(|s| {
                        s.spawn(move |_| {

                            // for i in 0..config_count {
                            let mut node_index = 0;
                            // let builder_tx = builder_tx.clone();
                            while node_index != nodes_count {
                                let chunked_nodes_count =
                                    std::cmp::min(nodes_count - node_index, max_gpu_column_batch_size);
                                trace!(
                                    "[tree_c] processing config {}/{} with column nodes {}",
                                    i + 1,
                                    tree_count,
                                    chunked_nodes_count,
                                );
                                let mut columns: Vec<GenericArray<Fr, ColumnArity>> = vec![
                                    GenericArray::<Fr, ColumnArity>::generate(|_i: usize| Fr::zero());
                                    chunked_nodes_count
                                ];

                                // Allocate layer data array and insert a placeholder for each layer.
                                let mut layer_data: Vec<Vec<Fr>> =
                                    vec![Vec::with_capacity(chunked_nodes_count); layers];

                                rayon::scope(|s| {
                                    // capture a shadowed version of layer_data.
                                    let layer_data: &mut Vec<_> = &mut layer_data;

                                    // gather all layer data in parallel.
                                    // s.spawn(move |_| {
                                    for (layer_index, layer_elements) in
                                    layer_data.iter_mut().enumerate()
                                    {
                                        s.spawn(move |_| { // TODO-Ryan: parallel
                                            let store = labels.labels_for_layer(layer_index + 1);
                                            let start = (i * nodes_count) + node_index;
                                            let end = start + chunked_nodes_count;
                                            let elements: Vec<<Tree::Hasher as Hasher>::Domain> = store
                                                .read_range(std::ops::Range { start, end })
                                                .expect("failed to read store range");
                                            layer_elements.extend(elements.into_iter().map(Into::into));
                                        });
                                    }
                                    // });
                                });

                                // Copy out all layer data arranged into columns.
                                for layer_index in 0..layers {
                                    for index in 0..chunked_nodes_count {
                                        columns[index][layer_index] = layer_data[layer_index][index];
                                    }
                                }

                                drop(layer_data);

                                node_index += chunked_nodes_count;
                                trace!(
                                    "[tree_c] {}/{} node index {}/{}/{}",
                                    i + 1,
                                    tree_count,
                                    node_index,
                                    chunked_nodes_count,
                                    nodes_count,
                                );

                                let is_final = node_index == nodes_count;
                                builder_tx
                                    .send((columns, is_final))
                                    .expect("failed to send columns");
                            }
                            // }
                        });
                        let configs = &configs;
                        let batchertype_gpus = &batchertype_gpus;
                        let mut gpu_busy_flag = gpu_busy_flag.clone();
                        //Parallel tuning GPU computing
                        s.spawn(move |_| {

                            // TODO-Ryan: find_idle_gpu
                            info!("[tree_c] begin to find idle gpu");
                            let mut find_idle_gpu: i32 = -1;
                            loop {
                                for i in 0.._bus_num {
                                    if *gpu_busy_flag[i].read().unwrap() == 0 {
                                        *gpu_busy_flag[i].write().unwrap() = 1;
                                        find_idle_gpu = i as i32;

                                        trace!("[tree_c] find_idle_gpu={} i={}, j={}", find_idle_gpu, i, j);
                                        break;
                                    }
                                }

                                if find_idle_gpu == -1 {
                                    thread::sleep(Duration::from_millis(1));
                                } else {
                                    break;
                                }
                            }

                            assert!(find_idle_gpu >= 0);
                            let find_idle_gpu: usize = find_idle_gpu as usize;

                            info!("[tree_c] Use multi GPUs, total_gpu={}, i={}, use_gpu_index={}", _bus_num, i, find_idle_gpu);
                            let mut column_tree_builder = ColumnTreeBuilder::<
                                ColumnArity,
                                TreeArity,
                            >::new(
                                // Some(BatcherType::GPU),
                                batchertype_gpus[find_idle_gpu], // TODO-Ryan: Use multi GPUs
                                nodes_count,
                                max_gpu_column_batch_size,
                                max_gpu_tree_batch_size,
                            ).expect("failed to create ColumnTreeBuilder");

                            // let mut i = 0;
                            let config = &configs[i]; //let mut config = &configs[i];

                            // Loop until all trees for all configs have been built.
                            loop { //while i < configs.len() {
                                let (columns, is_final): (Vec<GenericArray<Fr, ColumnArity>>, bool) = builder_rx.recv().expect("failed to recv columns");

                                // Just add non-final column batches.
                                if !is_final {
                                    column_tree_builder.add_columns(&columns).expect("failed to add columns");
                                    continue;
                                };

                                info!("[tree_c] final column");
                                // If we get here, this is a final column: build a sub-tree.
                                let (base_data, tree_data) = column_tree_builder.add_final_columns(&columns).expect("failed to add final columns");
                                trace!(
                                    "base data len {}, tree data len {}",
                                    base_data.len(),
                                    tree_data.len()
                                );
                                let tree_len = base_data.len() + tree_data.len();
                                info!(
                                    "persisting base tree_c {}/{} of length {}",
                                    i + 1,
                                    tree_count,
                                    tree_len,
                                );
                                assert_eq!(base_data.len(), nodes_count);
                                assert_eq!(tree_len, config.size.unwrap());
                                // *gpu_busy_flag[find_idle_gpu].write().unwrap() = 0; // TODO: At the store stage, you can go directly to the preparation of the next tree (intel platform adopted)
                                // trace!("[tree_c] set gpu idle={} i={}, j={}", find_idle_gpu, i, j);

                                // Persist the base and tree data to disk based using the current store config.
                                let tree_c_store =
                                    DiskStore::<<Tree::Hasher as Hasher>::Domain>::new_with_config(
                                        tree_len,
                                        Tree::Arity::to_usize(),
                                        config.clone(),
                                    ).expect("failed to create DiskStore for base tree data");

                                let store = Arc::new(RwLock::new(tree_c_store));
                                let batch_size = std::cmp::min(base_data.len(), column_write_batch_size);
                                let flatten_and_write_store = |data: &Vec<Fr>, offset| {
                                    data.into_par_iter()
                                        .chunks(column_write_batch_size)
                                        .enumerate()
                                        .try_for_each(|(index, fr_elements)| {
                                            let mut buf = Vec::with_capacity(batch_size * NODE_SIZE);

                                            for fr in fr_elements {
                                                buf.extend(fr_into_bytes(&fr));
                                            }
                                            store
                                                .write()
                                                .expect("failed to access store for write")
                                                .copy_from_slice(&buf[..], offset + (batch_size * index))
                                        })
                                };

                                {//TODO: tree_c gpu store, At the same time, only one thread can write data to the disk, leaving the scope to unlock
                                    let _mutex = mutex.write().expect("[tree_c] failed to access store for write"); // Cannot be changed to _, the lock will be released immediately

                                    trace!(
                                        "flattening tree_c base data of {} nodes using batch size {}",
                                        base_data.len(),
                                        batch_size
                                    );
                                    flatten_and_write_store(&base_data, 0).expect("failed to flatten and write store");
                                    trace!("done flattening tree_c base data");

                                    let base_offset = base_data.len();
                                    trace!("flattening tree_c tree data of {} nodes using batch size {} and base offset {}", tree_data.len(), batch_size, base_offset);
                                    flatten_and_write_store(&tree_data, base_offset).expect("failed to flatten and write store");
                                    trace!("done flattening tree_c tree data");

                                    trace!("writing tree_c store data");
                                    store
                                        .write()
                                        .expect("failed to access store for sync")
                                        .sync().unwrap();
                                    trace!("done writing tree_c store data");

                                    // // Move on to the next config.
                                    // i += 1;
                                    // if i == configs.len() {
                                    //     break;
                                    // }
                                    // config = &configs[i];
                                }
                                break;
                            }

                            *gpu_busy_flag[find_idle_gpu].write().unwrap() = 0; // TODO: After the store is completed, enter the preparation for the next tree (adopted by the amd platform)
                            trace!("[tree_c] set gpu idle={} i={}, j={}", find_idle_gpu, i, j);
                        });
                        // }); // scope_end
                    }
                    //    }); // scope_end
                }
            }); // scope_end

            create_disk_tree::<
                DiskTree<Tree::Hasher, Tree::Arity, Tree::SubTreeArity, Tree::TopTreeArity>,
            >(configs[0].size.expect("config size failure"), &configs)
        })
    }

    fn generate_tree_c_cpu<ColumnArity, TreeArity>(
        layers: usize,
        nodes_count: usize,
        tree_count: usize,
        configs: Vec<StoreConfig>,
        labels: &LabelsCache<Tree>,
    ) -> Result<DiskTree<Tree::Hasher, Tree::Arity, Tree::SubTreeArity, Tree::TopTreeArity>>
        where
            ColumnArity: PoseidonArity,
            TreeArity: PoseidonArity,
    {
        info!("generating tree c using the CPU");
        measure_op(GenerateTreeC, || {
            info!("Building column hashes");

            let mut trees = Vec::with_capacity(tree_count);
            for (i, config) in configs.iter().enumerate() {
                let mut hashes: Vec<<Tree::Hasher as Hasher>::Domain> =
                    vec![<Tree::Hasher as Hasher>::Domain::default(); nodes_count];

                rayon::scope(|s| {
                    let n = num_cpus::get();

                    // only split if we have at least two elements per thread
                    let num_chunks = if n > nodes_count * 2 { 1 } else { n };

                    // chunk into n chunks
                    let chunk_size = (nodes_count as f64 / num_chunks as f64).ceil() as usize;

                    // calculate all n chunks in parallel
                    for (chunk, hashes_chunk) in hashes.chunks_mut(chunk_size).enumerate() {
                        let labels = &labels;

                        s.spawn(move |_| {
                            for (j, hash) in hashes_chunk.iter_mut().enumerate() {
                                let data: Vec<_> = (1..=layers)
                                    .map(|layer| {
                                        let store = labels.labels_for_layer(layer);
                                        let el: <Tree::Hasher as Hasher>::Domain = store
                                            .read_at((i * nodes_count) + j + chunk * chunk_size)
                                            .expect("store read_at failure");
                                        el.into()
                                    })
                                    .collect();

                                *hash = hash_single_column(&data).into();
                            }
                        });
                    }
                });

                info!("building base tree_c {}/{}", i + 1, tree_count);
                trees.push(DiskTree::<
                    Tree::Hasher,
                    Tree::Arity,
                    typenum::U0,
                    typenum::U0,
                >::from_par_iter_with_config(
                    hashes.into_par_iter(), config.clone(),
                ));
            }

            assert_eq!(tree_count, trees.len());
            create_disk_tree::<
                DiskTree<Tree::Hasher, Tree::Arity, Tree::SubTreeArity, Tree::TopTreeArity>,
            >(configs[0].size.expect("config size failure"), &configs)
        })
    }

    // Internally, it has been changed to use GPU in parallel (after tree_c is built in parallel, tree_r_last is built in parallel)
    #[cfg(feature = "tree_c-serial-tree_r_last")]
    fn generate_tree_r_last<TreeArity>(
        data: &mut Data,
        nodes_count: usize,
        tree_count: usize,
        tree_r_last_config: StoreConfig,
        replica_path: PathBuf,
        labels: &LabelsCache<Tree>,
    ) -> Result<LCTree<Tree::Hasher, Tree::Arity, Tree::SubTreeArity, Tree::TopTreeArity>>
        where
            TreeArity: PoseidonArity,
    {
        info!("[generate_tree_r_last] tree_c-serial-tree_r_last");
        let (configs, replica_config) = split_config_and_replica(
            tree_r_last_config.clone(),
            replica_path,
            nodes_count,
            tree_count,
        )?;

        data.ensure_data()?;
        let last_layer_labels = labels.labels_for_last_layer()?;

        if settings::SETTINGS.lock().unwrap().use_gpu_tree_builder {    // generate_tree_r_last
            info!("[tree_r_last] generating tree r last using the GPU");
            let max_gpu_tree_batch_size =
                settings::SETTINGS.lock().unwrap().max_gpu_tree_batch_size as usize;

            // Ryan 
            let mut batchertype_gpus = Vec::new();
            if settings::SETTINGS.lock().unwrap().use_gpu_tree_builder {
                let all_bus_ids = neptune::cl::get_all_bus_ids().unwrap();
                let _bus_num = all_bus_ids.len();
                assert!(_bus_num > 0);
                for gpu_index in 0.._bus_num {
                    batchertype_gpus.push(Some(BatcherType::CustomGPU(neptune::cl::GPUSelector::BusId(all_bus_ids[gpu_index]))));
                };
            }

            let _bus_num = batchertype_gpus.len();
            assert!(_bus_num > 0);

            let mutex_data = Arc::new(RwLock::new(data)); //Arc:new Thread safe reading and writing of variable data
            let mutex = Arc::new(RwLock::new(0));
            // Ryan End


            let config_count = configs.len(); // Don't move config into closure below.
            let configs = &configs;

            for i in (0..config_count).step_by(_bus_num) {
                rayon::scope(|s| {
                    for gpu_index in 0.._bus_num {

                        // Move on to the next config.
                        let i = i + gpu_index;
                        if i == config_count {
                            break;
                        }

                        // This channel will receive batches of leaf nodes and add them to the TreeBuilder.
                        let (builder_tx, builder_rx) = mpsc::sync_channel::<(Vec<Fr>, bool)>(0);
                        // let data = data.clone();
                        let mutex_data = mutex_data.clone();
                        let mutex = mutex.clone();

                        // This is CPU operation, prepare for GPU operation
                        s.spawn(move |_| {
                            // for i in 0..config_count {
                            let mut node_index = 0;
                            while node_index != nodes_count {
                                let chunked_nodes_count =
                                    std::cmp::min(nodes_count - node_index, max_gpu_tree_batch_size);
                                let start = (i * nodes_count) + node_index;
                                let end = start + chunked_nodes_count;
                                trace!(
                                    "[tree_r_last] processing config {}/{} with leaf nodes {} [{}, {}, {}-{}]",
                                    i + 1,
                                    tree_count,
                                    chunked_nodes_count,
                                    node_index,
                                    nodes_count,
                                    start,
                                    end,
                                );

                                {//FIXME: tree_r_last cpu, at the same time only allows one thread to write data to the disk, leaving the scope to unlock
                                    let mut mutex_data = mutex_data.write().expect("[tree_r_last] cpu: failed to access data for write");
                                    let encoded_data = last_layer_labels
                                        .read_range(start..end)
                                        .expect("failed to read layer range")
                                        .into_par_iter()
                                        .zip(
                                            // data.as_mut()[(start * NODE_SIZE)..(end * NODE_SIZE)]
                                            (*mutex_data).as_mut()[(start * NODE_SIZE)..(end * NODE_SIZE)]
                                                .par_chunks_mut(NODE_SIZE),
                                        )
                                        .map(|(key, data_node_bytes)| {
                                            let data_node =
                                                <Tree::Hasher as Hasher>::Domain::try_from_bytes(
                                                    data_node_bytes,
                                                )
                                                    .expect("try_from_bytes failed");
                                            let encoded_node =
                                                encode::<<Tree::Hasher as Hasher>::Domain>(key, data_node);
                                            data_node_bytes
                                                .copy_from_slice(AsRef::<[u8]>::as_ref(&encoded_node));

                                            encoded_node
                                        });

                                    node_index += chunked_nodes_count;
                                    trace!(
                                        "[tree_r_last] leaf node index {}/{}/{}",
                                        node_index,
                                        chunked_nodes_count,
                                        nodes_count,
                                    );

                                    let encoded: Vec<_> =
                                        encoded_data.into_par_iter().map(|x| x.into()).collect();

                                    let is_final = node_index == nodes_count;
                                    builder_tx
                                        .send((encoded, is_final))
                                        .expect("failed to send encoded");
                                }
                            }
                            // }
                        });

                        // Parallel tuning GPU computing
                        let tree_r_last_config = &tree_r_last_config;
                        let batchertype_gpus = &batchertype_gpus;
                        s.spawn(move |_| {
                            info!("[tree_r_last] Use multi GPUs, total_gpu={}, i={}, use_gpu_index={}", _bus_num, i, gpu_index);
                            let mut tree_builder = TreeBuilder::<Tree::Arity>::new(       // GPU constructs Merkle tree neptune
                                                                                          // Some(BatcherType::GPU),
                                                                                          batchertype_gpus[gpu_index], // TODO: Use multi GPUs for `generate_tree_r_last`
                                                                                          nodes_count,
                                                                                          max_gpu_tree_batch_size,
                                                                                          tree_r_last_config.rows_to_discard,
                            )
                                .expect("failed to creatbuilder_txe TreeBuilder");

                            // let mut i = 0;
                            let config = &configs[i]; //let mut config = &configs[i];

                            // Loop until all trees for all configs have been built.
                            loop { //while i < configs.len() {
                                let (encoded, is_final) =
                                    builder_rx.recv().expect("failed to recv encoded data");

                                // Just add non-final leaf batches.
                                if !is_final {
                                    // info!("[tree_r_last] generating tree r last using the GPU - begin to use GPU");
                                    tree_builder
                                        .add_leaves(&encoded)
                                        .expect("failed to add leaves");
                                    continue;
                                };

                                // If we get here, this is a final leaf batch: build a sub-tree.
                                info!(
                                    "[tree_r_last] building base tree_r_last with GPU {}/{}",
                                    i + 1,
                                    tree_count
                                );
                                // info!("[tree_r_last] generating tree r last using the GPU - begin to use GPU (final)");
                                let (_, tree_data) = tree_builder
                                    .add_final_leaves(&encoded)
                                    .expect("failed to add final leaves");
                                let tree_data_len = tree_data.len();
                                let cache_size = get_merkle_tree_cache_size(
                                    get_merkle_tree_leafs(
                                        config.size.unwrap(),
                                        Tree::Arity::to_usize(),
                                    )
                                        .expect("failed to get merkle tree leaves"),
                                    Tree::Arity::to_usize(),
                                    config.rows_to_discard,
                                )
                                    .expect("failed to get merkle tree cache size");
                                assert_eq!(tree_data_len, cache_size);

                                let flat_tree_data: Vec<_> = tree_data
                                    .into_par_iter()
                                    .flat_map(|el| fr_into_bytes(&el))
                                    .collect();

                                // Persist the data to the store based on the current config.
                                let tree_r_last_path = StoreConfig::data_path(&config.path, &config.id);
                                trace!(
                                    "[tree_r_last] persisting tree r of len {} with {} rows to discard at path {:?}",
                                    tree_data_len,
                                    config.rows_to_discard,
                                    tree_r_last_path
                                );

                                {//FIXME: tree_r_last gpu store, At the same time, only one thread can write data to the disk, leaving the scope to unlock
                                    let mut _mutex = mutex.write().expect("[tree_r_last] failed to access data for write");
                                    let mut f = OpenOptions::new()
                                        .create(true)
                                        .write(true)
                                        .open(&tree_r_last_path)
                                        .expect("failed to open file for tree_r_last");
                                    f.write_all(&flat_tree_data)
                                        .expect("failed to wrote tree_r_last data");
                                }

                                info!("[tree_r_last] done writing tree_r_last store data");

                                // // Move on to the next config.
                                // i += 1;
                                // if i == configs.len() {
                                //     break;
                                // }
                                // config = &configs[i];

                                break;
                            }
                        });
                    }
                }); // scope end
            }

            info!("[tree_r_last] generating tree r last using the GPU done");
        } else {
            info!("generating tree r last using the CPU");
            let size = Store::len(last_layer_labels);

            let mut start = 0;
            let mut end = size / tree_count;

            for (i, config) in configs.iter().enumerate() {
                let encoded_data = last_layer_labels
                    .read_range(start..end)?
                    .into_par_iter()
                    .zip(
                        data.as_mut()[(start * NODE_SIZE)..(end * NODE_SIZE)]
                            .par_chunks_mut(NODE_SIZE),
                    )
                    .map(|(key, data_node_bytes)| {
                        let data_node =
                            <Tree::Hasher as Hasher>::Domain::try_from_bytes(data_node_bytes)
                                .expect("try from bytes failed");
                        let encoded_node =
                            encode::<<Tree::Hasher as Hasher>::Domain>(key, data_node);
                        data_node_bytes.copy_from_slice(AsRef::<[u8]>::as_ref(&encoded_node));

                        encoded_node
                    });

                info!(
                    "building base tree_r_last with CPU {}/{}",
                    i + 1,
                    tree_count
                );
                LCTree::<Tree::Hasher, Tree::Arity, typenum::U0, typenum::U0>::from_par_iter_with_config(encoded_data, config.clone())?;

                start = end;
                end += size / tree_count;
            }
        };

        create_lc_tree::<LCTree<Tree::Hasher, Tree::Arity, Tree::SubTreeArity, Tree::TopTreeArity>>(
            tree_r_last_config.size.unwrap(),
            &configs,
            &replica_config,
        )
    }
    // /*
    //FIXME: //tree_r_last (only one GPU is used internally) is built in parallel with tree_c
    #[cfg(feature = "tree_c-parallel-tree_r_last")]
    fn generate_tree_r_last<TreeArity>(
        data: &mut Data,
        nodes_count: usize,
        tree_count: usize,
        tree_r_last_config: StoreConfig,
        replica_path: PathBuf,
        labels: &LabelsCache<Tree>,
    ) -> Result<LCTree<Tree::Hasher, Tree::Arity, Tree::SubTreeArity, Tree::TopTreeArity>>
        where
            TreeArity: PoseidonArity,
    {
        info!("[generate_tree_r_last] tree_c-parallel-tree_r_last");
        let (configs, replica_config) = split_config_and_replica(
            tree_r_last_config.clone(),
            replica_path,
            nodes_count,
            tree_count,
        )?;

        data.ensure_data()?;
        let last_layer_labels = labels.labels_for_last_layer()?;

        if settings::SETTINGS.lock().unwrap().use_gpu_tree_builder {    // generate_tree_r_last
            info!("[tree_r_last] generating tree r last using the GPU");
            let max_gpu_tree_batch_size =
                settings::SETTINGS.lock().unwrap().max_gpu_tree_batch_size as usize;

            // Ryan 
            let mut batchertype_gpus = Vec::new(); // FIXME-Ryan: batchertype_gpus
            if settings::SETTINGS.lock().unwrap().use_gpu_tree_builder {
                let all_bus_ids = neptune::cl::get_all_bus_ids().unwrap();
                let _bus_num = all_bus_ids.len();
                assert!(_bus_num > 0);
                for gpu_index in 0.._bus_num {
                    batchertype_gpus.push(Some(BatcherType::CustomGPU(neptune::cl::GPUSelector::BusId(all_bus_ids[gpu_index]))));
                };
            }

            let _bus_num = batchertype_gpus.len();
            assert!(_bus_num > 0);
            let batchertype_gpu = batchertype_gpus[_bus_num - 1];  // FIXME-Ryan: Use the last GPU

            // let all_bus_ids = neptune::cl::get_all_bus_ids().unwrap();
            // let _bus_num = all_bus_ids.len();
            // assert!(_bus_num>0);
            // let batchertype_gpu = match _bus_num {
            //     1 => Some(BatcherType::GPU),
            //     x => Some(BatcherType::CustomGPU(neptune::cl::GPUSelector::BusId(all_bus_ids[x-1]))),
            // };
            // Ryan End

            // This channel will receive batches of leaf nodes and add them to the TreeBuilder.
            let (builder_tx, builder_rx) = mpsc::sync_channel::<(Vec<Fr>, bool)>(0);
            let config_count = configs.len(); // Don't move config into closure below.
            let configs = &configs;
            rayon::scope(|s| {
                // This is CPU operation, prepare for GPU operation
                s.spawn(move |_| {
                    for i in 0..config_count {
                        let mut node_index = 0;
                        while node_index != nodes_count {
                            let chunked_nodes_count =
                                std::cmp::min(nodes_count - node_index, max_gpu_tree_batch_size);
                            let start = (i * nodes_count) + node_index;
                            let end = start + chunked_nodes_count;
                            trace!(
                                "[tree_r_last] processing config {}/{} with leaf nodes {} [{}, {}, {}-{}]",
                                i + 1,
                                tree_count,
                                chunked_nodes_count,
                                node_index,
                                nodes_count,
                                start,
                                end,
                            );

                            let encoded_data = last_layer_labels
                                .read_range(start..end)
                                .expect("failed to read layer range")
                                .into_par_iter()
                                .zip(
                                    data.as_mut()[(start * NODE_SIZE)..(end * NODE_SIZE)]
                                        .par_chunks_mut(NODE_SIZE),
                                )
                                .map(|(key, data_node_bytes)| {
                                    let data_node =
                                        <Tree::Hasher as Hasher>::Domain::try_from_bytes(
                                            data_node_bytes,
                                        )
                                            .expect("try_from_bytes failed");
                                    let encoded_node =
                                        encode::<<Tree::Hasher as Hasher>::Domain>(key, data_node);
                                    data_node_bytes
                                        .copy_from_slice(AsRef::<[u8]>::as_ref(&encoded_node));

                                    encoded_node
                                });

                            node_index += chunked_nodes_count;
                            trace!(
                                "[tree_r_last] leaf node index {}/{}/{}",
                                node_index,
                                chunked_nodes_count,
                                nodes_count,
                            );

                            let encoded: Vec<_> =
                                encoded_data.into_par_iter().map(|x| x.into()).collect();

                            let is_final = node_index == nodes_count;
                            builder_tx
                                .send((encoded, is_final))
                                .expect("failed to send encoded");
                        }
                    }
                });

                { // Parallel tuning GPU computing
                    let tree_r_last_config = &tree_r_last_config;
                    s.spawn(move |_| {
                        let mut tree_builder = TreeBuilder::<Tree::Arity>::new(       // GPU construction of Merkle tree neptune
                                                                                      // Some(BatcherType::GPU),
                                                                                      batchertype_gpu,  // FIXME-Ryan: Use the last GPU for `generate_tree_r_last`
                                                                                      nodes_count,
                                                                                      max_gpu_tree_batch_size,
                                                                                      tree_r_last_config.rows_to_discard,
                        )
                            .expect("failed to create TreeBuilder");

                        let mut i = 0;
                        let mut config = &configs[i];

                        // Loop until all trees for all configs have been built.
                        while i < configs.len() {
                            let (encoded, is_final) =
                                builder_rx.recv().expect("failed to recv encoded data");

                            // Just add non-final leaf batches.
                            if !is_final {
                                // info!("[tree_r_last] generating tree r last using the GPU - begin to use GPU");
                                tree_builder
                                    .add_leaves(&encoded)
                                    .expect("failed to add leaves");
                                continue;
                            };

                            // If we get here, this is a final leaf batch: build a sub-tree.
                            info!(
                                "[tree_r_last] building base tree_r_last with GPU {}/{}",
                                i + 1,
                                tree_count
                            );
                            // info!("[tree_r_last] generating tree r last using the GPU - begin to use GPU (final)");
                            let (_, tree_data) = tree_builder
                                .add_final_leaves(&encoded)
                                .expect("failed to add final leaves");
                            let tree_data_len = tree_data.len();
                            let cache_size = get_merkle_tree_cache_size(
                                get_merkle_tree_leafs(
                                    config.size.expect("config size failure"),
                                    Tree::Arity::to_usize(),
                                )
                                    .expect("failed to get merkle tree leaves"),
                                Tree::Arity::to_usize(),
                                config.rows_to_discard,
                            )
                                .expect("failed to get merkle tree cache size");
                            assert_eq!(tree_data_len, cache_size);

                            let flat_tree_data: Vec<_> = tree_data
                                .into_par_iter()
                                .flat_map(|el| fr_into_bytes(&el))
                                .collect();

                            // Persist the data to the store based on the current config.
                            let tree_r_last_path = StoreConfig::data_path(&config.path, &config.id);
                            trace!(
                                "[tree_r_last] persisting tree r of len {} with {} rows to discard at path {:?}",
                                tree_data_len,
                                config.rows_to_discard,
                                tree_r_last_path
                            );
                            let mut f = OpenOptions::new()
                                .create(true)
                                .write(true)
                                .open(&tree_r_last_path)
                                .expect("failed to open file for tree_r_last");
                            f.write_all(&flat_tree_data)
                                .expect("failed to wrote tree_r_last data");

                            // Move on to the next config.
                            i += 1;
                            if i == configs.len() {
                                break;
                            }
                            config = &configs[i];
                        }
                    });
                }
            });

            info!("[tree_r_last] generating tree r last using the GPU done");
        } else {
            info!("generating tree r last using the CPU");
            let size = Store::len(last_layer_labels);

            let mut start = 0;
            let mut end = size / tree_count;

            for (i, config) in configs.iter().enumerate() {
                let encoded_data = last_layer_labels
                    .read_range(start..end)?
                    .into_par_iter()
                    .zip(
                        data.as_mut()[(start * NODE_SIZE)..(end * NODE_SIZE)]
                            .par_chunks_mut(NODE_SIZE),
                    )
                    .map(|(key, data_node_bytes)| {
                        let data_node =
                            <Tree::Hasher as Hasher>::Domain::try_from_bytes(data_node_bytes)
                                .expect("try from bytes failed");
                        let encoded_node =
                            encode::<<Tree::Hasher as Hasher>::Domain>(key, data_node);
                        data_node_bytes.copy_from_slice(AsRef::<[u8]>::as_ref(&encoded_node));

                        encoded_node
                    });

                info!(
                    "building base tree_r_last with CPU {}/{}",
                    i + 1,
                    tree_count
                );
                LCTree::<Tree::Hasher, Tree::Arity, typenum::U0, typenum::U0>::from_par_iter_with_config(encoded_data, config.clone()).with_context(|| format!("failed tree_r_last CPU {}/{}", i + 1, tree_count))?;

                start = end;
                end += size / tree_count;
            }
        };

        create_lc_tree::<LCTree<Tree::Hasher, Tree::Arity, Tree::SubTreeArity, Tree::TopTreeArity>>(
            tree_r_last_config.size.expect("config size failure"),
            &configs,
            &replica_config,
        )
    }

    // SDR calculation logic
    pub(crate) fn transform_and_replicate_layers(
        graph: &StackedBucketGraph<Tree::Hasher>,
        layer_challenges: &LayerChallenges,
        replica_id: &<Tree::Hasher as Hasher>::Domain,
        data: Data,
        data_tree: Option<BinaryMerkleTree<G>>,
        config: StoreConfig,
        replica_path: PathBuf,
    ) -> Result<TransformedLayers<Tree, G>> {
<<<<<<< HEAD
        // [P1] Generate key layers.
        let (_, labels) = measure_op(EncodeWindowTimeAll, || {
            // For the entire Sector, SDR is calculated and 11 layers are calculated
            Self::generate_labels(graph, layer_challenges, replica_id, config.clone())
        })?;
        // [P2] 
=======
        // Generate key layers.
        let labels = measure_op(EncodeWindowTimeAll, || {
            Self::generate_labels_for_encoding(graph, layer_challenges, replica_id, config.clone())
                .context("failed to generate labels")
        })?
        .0;

>>>>>>> 5a51d12c
        Self::transform_and_replicate_layers_inner(
            graph,
            layer_challenges,
            data,
            data_tree,
            config,
            replica_path,
            labels,
        )
        .context("failed to transform")
    }

    // Calculation logic implementation of Precommit2 (tree_c and tree_r_last serial)
    #[cfg(feature = "tree_c-serial-tree_r_last")]
    pub(crate) fn transform_and_replicate_layers_inner(
        graph: &StackedBucketGraph<Tree::Hasher>,
        layer_challenges: &LayerChallenges,
        mut data: Data,
        data_tree: Option<BinaryMerkleTree<G>>,
        config: StoreConfig,
        replica_path: PathBuf,
        label_configs: Labels<Tree>,
    ) -> Result<TransformedLayers<Tree, G>> {
        info!("[transform_and_replicate_layers_inner] tree_c-serial-tree_r_last");

        trace!("transform_and_replicate_layers");
        let nodes_count = graph.size();

        assert_eq!(data.len(), nodes_count * NODE_SIZE);
        trace!("nodes count {}, data len {}", nodes_count, data.len());

        let tree_count = get_base_tree_count::<Tree>();
        let nodes_count = graph.size() / tree_count;

        // Ensure that the node count will work for binary and oct arities.
        let binary_arity_valid = is_merkle_tree_size_valid(nodes_count, BINARY_ARITY);
        let other_arity_valid = is_merkle_tree_size_valid(nodes_count, Tree::Arity::to_usize());
        trace!(
            "is_merkle_tree_size_valid({}, BINARY_ARITY) = {}",
            nodes_count,
            binary_arity_valid
        );
        trace!(
            "is_merkle_tree_size_valid({}, {}) = {}",
            nodes_count,
            Tree::Arity::to_usize(),
            other_arity_valid
        );
        assert!(binary_arity_valid);
        assert!(other_arity_valid);

        let layers = layer_challenges.layers();
        assert!(layers > 0);

        // Generate all store configs that we need based on the
        // cache_path in the specified config.
        let mut tree_d_config = StoreConfig::from_config(
            &config,
            CacheKey::CommDTree.to_string(),
            Some(get_merkle_tree_len(nodes_count, BINARY_ARITY)?),
        );
        tree_d_config.rows_to_discard = default_rows_to_discard(nodes_count, BINARY_ARITY);

        let mut tree_r_last_config = StoreConfig::from_config(
            &config,
            CacheKey::CommRLastTree.to_string(),
            Some(get_merkle_tree_len(nodes_count, Tree::Arity::to_usize())?),
        );

        // A default 'rows_to_discard' value will be chosen for tree_r_last, unless the user overrides this value via the
        // environment setting (FIL_PROOFS_ROWS_TO_DISCARD).  If this value is specified, no checking is done on it and it may
        // result in a broken configuration.  Use with caution.  It must be noted that if/when this unchecked value is passed
        // through merkle_light, merkle_light now does a check that does not allow us to discard more rows than is possible
        // to discard.
        tree_r_last_config.rows_to_discard =
            default_rows_to_discard(nodes_count, Tree::Arity::to_usize());
        trace!(
            "tree_r_last using rows_to_discard={}",
            tree_r_last_config.rows_to_discard
        );

        let mut tree_c_config = StoreConfig::from_config(
            &config,
            CacheKey::CommCTree.to_string(),
            Some(get_merkle_tree_len(nodes_count, Tree::Arity::to_usize())?),
        );
        tree_c_config.rows_to_discard =
            default_rows_to_discard(nodes_count, Tree::Arity::to_usize());

        let labels =
            LabelsCache::<Tree>::new(&label_configs).context("failed to create labels cache")?;
        let configs = split_config(tree_c_config.clone(), tree_count)?;

        let tree_c_root = match layers {
            2 => {
                let tree_c = Self::generate_tree_c::<U2, Tree::Arity>(
                    layers,
                    nodes_count,
                    tree_count,
                    configs,
                    &labels,
                )?;
                tree_c.root()
            }
            8 => {
                let tree_c = Self::generate_tree_c::<U8, Tree::Arity>(
                    layers,
                    nodes_count,
                    tree_count,
                    configs,
                    &labels,
                )?;
                tree_c.root()
            }
            11 => {
                let tree_c = Self::generate_tree_c::<U11, Tree::Arity>(
                    layers,
                    nodes_count,
                    tree_count,
                    configs,
                    &labels,
                )?;
                tree_c.root()
            }
            _ => panic!("Unsupported column arity"),
        };
        info!("tree_c done");

        // Build the MerkleTree over the original data (if needed).
        let tree_d = match data_tree {
            Some(t) => {
                trace!("using existing original data merkle tree");
                assert_eq!(t.len(), 2 * (data.len() / NODE_SIZE) - 1);

                t
            }
            None => {
                trace!("building merkle tree for the original data");
                data.ensure_data()?;
                measure_op(CommD, || {
                    Self::build_binary_tree::<G>(data.as_ref(), tree_d_config.clone())
                })?
            }
        };
        tree_d_config.size = Some(tree_d.len());
        assert_eq!(
            tree_d_config.size.expect("config size failure"),
            tree_d.len()
        );
        let tree_d_root = tree_d.root();
        drop(tree_d);

        // Encode original data into the last layer.
        info!("building tree_r_last");
        let tree_r_last = measure_op(GenerateTreeRLast, || {
            Self::generate_tree_r_last::<Tree::Arity>(
                &mut data,
                nodes_count,
                tree_count,
                tree_r_last_config.clone(),
                replica_path.clone(),
                &labels,
            )
            .context("failed to generate tree_r_last")
        })?;
        info!("tree_r_last done");

        let tree_r_last_root = tree_r_last.root();
        drop(tree_r_last);

        data.drop_data();

        // comm_r = H(comm_c || comm_r_last)
        let comm_r: <Tree::Hasher as Hasher>::Domain =
            <Tree::Hasher as Hasher>::Function::hash2(&tree_c_root, &tree_r_last_root);

        Ok((
            Tau {
                comm_d: tree_d_root,
                comm_r,
            },
            PersistentAux {
                comm_c: tree_c_root,
                comm_r_last: tree_r_last_root,
            },
            TemporaryAux {
                labels: label_configs,
                tree_d_config,
                tree_r_last_config,
                tree_c_config,
                _g: PhantomData,
            },
        ))
    }

    // /*
    //FIXME-Ryan: tree_r_last(Only one GPU is used internally) Built in parallel with tree_c
    // The calculation logic of Precommit2 is implemented (tree_c and tree_r_last are parallel) (When there are more than 8 graphics cards, enable this paragraph, and use the last card for tree_r_last (that is, the 9th card))
    #[cfg(feature = "tree_c-parallel-tree_r_last")]
    pub(crate) fn transform_and_replicate_layers_inner(
        graph: &StackedBucketGraph<Tree::Hasher>,
        layer_challenges: &LayerChallenges,
        mut data: Data,
        data_tree: Option<BinaryMerkleTree<G>>,
        config: StoreConfig,
        replica_path: PathBuf,
        label_configs: Labels<Tree>,
    ) -> Result<TransformedLayers<Tree, G>> {
        info!("[transform_and_replicate_layers_inner] tree_c-parallel-tree_r_last");

        trace!("transform_and_replicate_layers");
        let nodes_count = graph.size();

        assert_eq!(data.len(), nodes_count * NODE_SIZE);
        trace!("nodes count {}, data len {}", nodes_count, data.len());

        let tree_count = get_base_tree_count::<Tree>();
        let nodes_count = graph.size() / tree_count;

        // Ensure that the node count will work for binary and oct arities.
        let binary_arity_valid = is_merkle_tree_size_valid(nodes_count, BINARY_ARITY);
        let other_arity_valid = is_merkle_tree_size_valid(nodes_count, Tree::Arity::to_usize());
        trace!(
            "is_merkle_tree_size_valid({}, BINARY_ARITY) = {}",
            nodes_count,
            binary_arity_valid
        );
        trace!(
            "is_merkle_tree_size_valid({}, {}) = {}",
            nodes_count,
            Tree::Arity::to_usize(),
            other_arity_valid
        );
        assert!(binary_arity_valid);
        assert!(other_arity_valid);

        let layers = layer_challenges.layers();
        assert!(layers > 0);

        // Generate all store configs that we need based on the
        // cache_path in the specified config.
        let mut tree_d_config = StoreConfig::from_config(
            &config,
            CacheKey::CommDTree.to_string(),
            Some(get_merkle_tree_len(nodes_count, BINARY_ARITY)?),
        );
        tree_d_config.rows_to_discard = default_rows_to_discard(nodes_count, BINARY_ARITY);

        let mut tree_r_last_config = StoreConfig::from_config(
            &config,
            CacheKey::CommRLastTree.to_string(),
            Some(get_merkle_tree_len(nodes_count, Tree::Arity::to_usize())?),
        );

        // A default 'rows_to_discard' value will be chosen for tree_r_last, unless the user overrides this value via the
        // environment setting (FIL_PROOFS_ROWS_TO_DISCARD).  If this value is specified, no checking is done on it and it may
        // result in a broken configuration.  Use with caution.
        tree_r_last_config.rows_to_discard =
            default_rows_to_discard(nodes_count, Tree::Arity::to_usize());
        trace!(
            "tree_r_last using rows_to_discard={}",
            tree_r_last_config.rows_to_discard
        );

        let mut tree_c_config = StoreConfig::from_config(
            &config,
            CacheKey::CommCTree.to_string(),
            Some(get_merkle_tree_len(nodes_count, Tree::Arity::to_usize())?),
        );
        tree_c_config.rows_to_discard =
            default_rows_to_discard(nodes_count, Tree::Arity::to_usize());

        let labels = LabelsCache::<Tree>::new(&label_configs)?;
        let configs = split_config(tree_c_config.clone(), tree_count)?;

        // FIXME-Ryan: The following 2 steps in P2 can be parallel
        let mut tree_c_root: <Tree::Hasher as Hasher>::Domain = <Tree::Hasher as Hasher>::Domain::default();
        let mut tree_d_root: <G as storage_proofs_core::hasher::types::Hasher>::Domain = <G as storage_proofs_core::hasher::types::Hasher>::Domain::default();
        let mut tree_r_last_root: <Tree::Hasher as Hasher>::Domain = <Tree::Hasher as Hasher>::Domain::default();

        rayon::scope(|s| {

            // capture a shadowed version of datas.
            let tree_c_root = &mut tree_c_root;
            let tree_d_root = &mut tree_d_root;
            let tree_r_last_root = &mut tree_r_last_root;

            let labels = &labels;
            let tree_d_config = &mut tree_d_config;
            let tree_r_last_config = &tree_r_last_config;

            // 1)[gpu] Column Hash calculation
            s.spawn(move |_| {
                info!("[tree_c] building tree_c");
                *tree_c_root = match layers {
                    2 => {
                        let tree_c = Self::generate_tree_c::<U2, Tree::Arity>(
                            layers,
                            nodes_count,
                            tree_count,
                            configs,
                            &labels,
                        ).expect("failed to generate_tree_c U2");
                        tree_c.root()
                    }
                    8 => {
                        let tree_c = Self::generate_tree_c::<U8, Tree::Arity>(
                            layers,
                            nodes_count,
                            tree_count,
                            configs,
                            &labels,
                        ).expect("failed to generate_tree_c U8");
                        tree_c.root()
                    }
                    11 => {
                        let tree_c = Self::generate_tree_c::<U11, Tree::Arity>(
                            layers,
                            nodes_count,
                            tree_count,
                            configs,
                            &labels,
                        ).expect("failed to generate_tree_c U11");
                        tree_c.root()
                    }
                    _ => panic!("Unsupported column arity"),
                };
                info!("[tree_c] tree_c done");
            });

            s.spawn(move |_| {
                // 2) [cpu] Build the MerkleTree over the original data (if needed).
                let tree_d = match data_tree {
                    Some(t) => {
                        trace!("using existing original data merkle tree");
                        assert_eq!(t.len(), 2 * (data.len() / NODE_SIZE) - 1);

                        t
                    }
                    None => {
                        trace!("building merkle tree for the original data");
                        data.ensure_data().expect("failed to data.ensure_data");
                        measure_op(CommD, || {
                            Self::build_binary_tree::<G>(data.as_ref(), tree_d_config.clone())
                        }).expect("failed to tree_d measure_op")
                    }
                };
                tree_d_config.size = Some(tree_d.len());
                assert_eq!(tree_d_config.size.unwrap(), tree_d.len());

                *tree_d_root = tree_d.root();
                drop(tree_d);
                info!("building original done");

                // You have to wait for the second step to be executed before the third step
                // 3) [gpu] Encode original data into the last layer.
                info!("[tree_r_last] building tree_r_last");
                let tree_r_last = measure_op(GenerateTreeRLast, || {
                    Self::generate_tree_r_last::<Tree::Arity>(
                        &mut data,
                        nodes_count,
                        tree_count,
                        tree_r_last_config.clone(),
                        replica_path.clone(),
                        &labels,
                    )
                }).expect("failed to generate tree_r_last");
                info!("[tree_r_last] tree_r_last done");

                *tree_r_last_root = tree_r_last.root();
                drop(tree_r_last);
                data.drop_data();
            });
        });

        // comm_r = H(comm_c || comm_r_last)
        let comm_r: <Tree::Hasher as Hasher>::Domain =
            <Tree::Hasher as Hasher>::Function::hash2(&tree_c_root, &tree_r_last_root);

        Ok((
            Tau {
                comm_d: tree_d_root,
                comm_r,
            },
            PersistentAux { // p_aux
                comm_c: tree_c_root,
                comm_r_last: tree_r_last_root,
            },
            TemporaryAux {  // t_aux
                labels: label_configs,
                tree_d_config,
                tree_r_last_config,
                tree_c_config,
                _g: PhantomData,
            },
        ))
    }
// */

    /// Phase1 of replication.
    pub fn replicate_phase1(
        pp: &'a PublicParams<Tree>,
        replica_id: &<Tree::Hasher as Hasher>::Domain,
        config: StoreConfig,
    ) -> Result<Labels<Tree>> {
        info!("replicate_phase1");

<<<<<<< HEAD
        let (_, labels) = measure_op(EncodeWindowTimeAll, || {
            Self::generate_labels(&pp.graph, &pp.layer_challenges, replica_id, config)  // [P1] Start SDR calculation
        })?;
=======
        let labels = measure_op(EncodeWindowTimeAll, || {
            Self::generate_labels_for_encoding(&pp.graph, &pp.layer_challenges, replica_id, config)
        })?
        .0;
>>>>>>> 5a51d12c

        Ok(labels)
    }

    /// Phase2 of replication.
    #[allow(clippy::type_complexity)]
    pub fn replicate_phase2(
        pp: &'a PublicParams<Tree>,
        labels: Labels<Tree>,
        data: Data<'a>,
        data_tree: BinaryMerkleTree<G>,
        config: StoreConfig,
        replica_path: PathBuf,
    ) -> Result<(
        <Self as PoRep<'a, Tree::Hasher, G>>::Tau,
        <Self as PoRep<'a, Tree::Hasher, G>>::ProverAux,
    )> {
        info!("replicate_phase2");

        let (tau, paux, taux) = Self::transform_and_replicate_layers_inner(
            &pp.graph,
            &pp.layer_challenges,
            data,
            Some(data_tree),
            config,
            replica_path,
            labels,
        )?;

        Ok((tau, (paux, taux)))
    }

    // Assumes data is all zeros.
    // Replica path is used to create configs, but is not read.
    // Instead new zeros are provided (hence the need for replica to be all zeros).
    fn generate_fake_tree_r_last<TreeArity>(
        nodes_count: usize,
        tree_count: usize,
        tree_r_last_config: StoreConfig,
        replica_path: PathBuf,
    ) -> Result<LCTree<Tree::Hasher, Tree::Arity, Tree::SubTreeArity, Tree::TopTreeArity>>
        where
            TreeArity: PoseidonArity,
    {
        let (configs, replica_config) = split_config_and_replica(
            tree_r_last_config.clone(),
            replica_path,
            nodes_count,
            tree_count,
        )?;

        if settings::SETTINGS.lock().unwrap().use_gpu_tree_builder {    // generate_fake_tree_r_last
            info!("fake generating tree r last using the GPU");
            let max_gpu_tree_batch_size =
                settings::SETTINGS.lock().unwrap().max_gpu_tree_batch_size as usize;

            // let all_bus_ids = neptune::cl::get_all_bus_ids().unwrap();
            // let _bus_num = all_bus_ids.len();
            // assert!(_bus_num>0);

            let mut tree_builder = TreeBuilder::<Tree::Arity>::new(       // GPU构造Merkle树 neptune
                                                                          Some(BatcherType::GPU),
                                                                          // Some(BatcherType::CustomGPU(cl::GPUSelector::BusId(0))),  // for `generate_fake_tree_r_last`
                                                                          nodes_count,
                                                                          max_gpu_tree_batch_size,
                                                                          tree_r_last_config.rows_to_discard,
            )
                .expect("failed to create TreeBuilder");

            // Allocate zeros once and reuse.
            let zero_leaves: Vec<Fr> = vec![Fr::zero(); max_gpu_tree_batch_size];
            for (i, config) in configs.iter().enumerate() {
                let mut consumed = 0;
                while consumed < nodes_count {
                    let batch_size = usize::min(max_gpu_tree_batch_size, nodes_count - consumed);

                    consumed += batch_size;

                    if consumed != nodes_count {
                        tree_builder
                            .add_leaves(&zero_leaves[0..batch_size])
                            .expect("failed to add leaves");
                        continue;
                    };

                    // If we get here, this is a final leaf batch: build a sub-tree.
                    info!(
                        "fake building base tree_r_last with GPU {}/{}",
                        i + 1,
                        tree_count
                    );

                    let (_, tree_data) = tree_builder
                        .add_final_leaves(&zero_leaves[0..batch_size])
                        .expect("failed to add final leaves");
                    let tree_data_len = tree_data.len();
                    let cache_size = get_merkle_tree_cache_size(
                        get_merkle_tree_leafs(
                            config.size.expect("config size failure"),
                            Tree::Arity::to_usize(),
                        )
                            .expect("failed to get merkle tree leaves"),
                        Tree::Arity::to_usize(),
                        config.rows_to_discard,
                    )
                        .expect("failed to get merkle tree cache size");
                    assert_eq!(tree_data_len, cache_size);

                    let flat_tree_data: Vec<_> = tree_data
                        .into_par_iter()
                        .flat_map(|el| fr_into_bytes(&el))
                        .collect();

                    // Persist the data to the store based on the current config.
                    let tree_r_last_path = StoreConfig::data_path(&config.path, &config.id);
                    trace!(
                        "persisting tree r of len {} with {} rows to discard at path {:?}",
                        tree_data_len,
                        config.rows_to_discard,
                        tree_r_last_path
                    );
                    let mut f = OpenOptions::new()
                        .create(true)
                        .write(true)
                        .open(&tree_r_last_path)
                        .expect("failed to open file for tree_r_last");
                    f.write_all(&flat_tree_data)
                        .expect("failed to wrote tree_r_last data");
                }
            }
        } else {
            info!("generating tree r last using the CPU");
            for (i, config) in configs.iter().enumerate() {
                let encoded_data = vec![<Tree::Hasher as Hasher>::Domain::default(); nodes_count];

                info!(
                    "building base tree_r_last with CPU {}/{}",
                    i + 1,
                    tree_count
                );
                LCTree::<Tree::Hasher, Tree::Arity, typenum::U0, typenum::U0>::from_par_iter_with_config(encoded_data, config.clone())?;
            }
        };

        create_lc_tree::<LCTree<Tree::Hasher, Tree::Arity, Tree::SubTreeArity, Tree::TopTreeArity>>(
            tree_r_last_config.size.expect("config size failure"),
            &configs,
            &replica_config,
        )
    }

    pub fn fake_replicate_phase2<R: AsRef<Path>, S: AsRef<Path>>(
        tree_c_root: <Tree::Hasher as Hasher>::Domain,
        replica_path: R,
        cache_path: S,
        sector_size: usize,
    ) -> Result<(
        <Tree::Hasher as Hasher>::Domain,
        PersistentAux<<Tree::Hasher as Hasher>::Domain>,
    )> {
        let leaf_count = sector_size / NODE_SIZE;
        let replica_pathbuf = PathBuf::from(replica_path.as_ref());
        assert_eq!(0, sector_size % NODE_SIZE);
        let tree_count = get_base_tree_count::<Tree>();
        let nodes_count = leaf_count / tree_count;

        let config = StoreConfig::new(
            cache_path.as_ref(),
            CacheKey::CommRLastTree.to_string(),
            default_rows_to_discard(nodes_count, Tree::Arity::to_usize()),
        );
        let tree_r_last_config = StoreConfig::from_config(
            &config,
            CacheKey::CommRLastTree.to_string(),
            Some(get_merkle_tree_len(nodes_count, Tree::Arity::to_usize())?),
        );

        // Encode original data into the last layer.
        info!("fake building tree_r_last");
        let tree_r_last = Self::generate_fake_tree_r_last::<Tree::Arity>(
            nodes_count,
            tree_count,
            tree_r_last_config,
            replica_pathbuf,
        )?;
        info!("fake tree_r_last done");

        let tree_r_last_root = tree_r_last.root();
        drop(tree_r_last);

        // comm_r = H(comm_c || comm_r_last)
        let comm_r: <Tree::Hasher as Hasher>::Domain =
            <Tree::Hasher as Hasher>::Function::hash2(&tree_c_root, &tree_r_last_root);

        let p_aux = PersistentAux {
            comm_c: tree_c_root,
            comm_r_last: tree_r_last_root,
        };

        Ok((comm_r, p_aux))
    }

    pub fn fake_comm_r<R: AsRef<Path>>(
        tree_c_root: <Tree::Hasher as Hasher>::Domain,
        existing_p_aux_path: R,
    ) -> Result<(
        <Tree::Hasher as Hasher>::Domain,
        PersistentAux<<Tree::Hasher as Hasher>::Domain>,
    )> {
        let existing_p_aux: PersistentAux<<Tree::Hasher as Hasher>::Domain> = {
            let p_aux_bytes = std::fs::read(&existing_p_aux_path)?;

            deserialize(&p_aux_bytes)
        }?;

        let existing_comm_r_last = existing_p_aux.comm_r_last;

        // comm_r = H(comm_c || comm_r_last)
        let comm_r: <Tree::Hasher as Hasher>::Domain =
            <Tree::Hasher as Hasher>::Function::hash2(&tree_c_root, &existing_comm_r_last);

        let p_aux = PersistentAux {
            comm_c: tree_c_root,
            comm_r_last: existing_comm_r_last,
        };

        Ok((comm_r, p_aux))
    }
}

#[cfg(test)]
mod tests {
    use super::*;

    use ff::{Field, PrimeField};
    use paired::bls12_381::{Fr, FrRepr};
    use rand::{Rng, SeedableRng};
    use rand_xorshift::XorShiftRng;
    use storage_proofs_core::hasher::poseidon::PoseidonHasher;
    use storage_proofs_core::{
        drgraph::BASE_DEGREE,
        fr32::fr_into_bytes,
        hasher::{Blake2sHasher, PedersenHasher, Sha256Hasher},
        merkle::MerkleTreeTrait,
        proof::ProofScheme,
        table_tests,
        test_helper::setup_replica,
    };

    use crate::PoRep;
    use crate::stacked::{EXP_DEGREE, PrivateInputs, SetupParams};

    use super::*;

    const DEFAULT_STACKED_LAYERS: usize = 11;

    #[test]
    fn test_calculate_fixed_challenges() {
        let layer_challenges = LayerChallenges::new(10, 333);
        let expected = 333;

        let calculated_count = layer_challenges.challenges_count_all();
        assert_eq!(expected as usize, calculated_count);
    }

    #[test]
    fn extract_all_pedersen_8() {
        test_extract_all::<DiskTree<PedersenHasher, typenum::U8, typenum::U0, typenum::U0>>();
    }

    #[test]
    fn extract_all_pedersen_8_2() {
        test_extract_all::<DiskTree<PedersenHasher, typenum::U8, typenum::U2, typenum::U0>>();
    }

    #[test]
    fn extract_all_pedersen_8_8_2() {
        test_extract_all::<DiskTree<PedersenHasher, typenum::U8, typenum::U8, typenum::U2>>();
    }

    #[test]
    fn extract_all_sha256_8() {
        test_extract_all::<DiskTree<Sha256Hasher, typenum::U8, typenum::U0, typenum::U0>>();
    }

    #[test]
    fn extract_all_sha256_8_8() {
        test_extract_all::<DiskTree<Sha256Hasher, typenum::U8, typenum::U8, typenum::U0>>();
    }

    #[test]
    fn extract_all_sha256_8_8_2() {
        test_extract_all::<DiskTree<Sha256Hasher, typenum::U8, typenum::U8, typenum::U2>>();
    }

    #[test]
    fn extract_all_blake2s_8() {
        test_extract_all::<DiskTree<Blake2sHasher, typenum::U8, typenum::U0, typenum::U0>>();
    }

    #[test]
    fn extract_all_blake2s_8_8() {
        test_extract_all::<DiskTree<Blake2sHasher, typenum::U8, typenum::U8, typenum::U0>>();
    }

    #[test]
    fn extract_all_blake2s_8_8_2() {
        test_extract_all::<DiskTree<Blake2sHasher, typenum::U8, typenum::U8, typenum::U2>>();
    }

    #[test]
    fn extract_all_poseidon_8() {
        test_extract_all::<DiskTree<PoseidonHasher, typenum::U8, typenum::U0, typenum::U0>>();
    }

    #[test]
    fn extract_all_poseidon_8_2() {
        test_extract_all::<DiskTree<PoseidonHasher, typenum::U8, typenum::U2, typenum::U0>>();
    }

    #[test]
    fn extract_all_poseidon_8_8_2() {
        test_extract_all::<DiskTree<PoseidonHasher, typenum::U8, typenum::U8, typenum::U2>>();
    }

    fn test_extract_all<Tree: 'static + MerkleTreeTrait>() {
        // pretty_env_logger::try_init();

        let rng = &mut XorShiftRng::from_seed(crate::TEST_SEED);
        let replica_id: <Tree::Hasher as Hasher>::Domain =
            <Tree::Hasher as Hasher>::Domain::random(rng);
        let nodes = 64 * get_base_tree_count::<Tree>();

        let data: Vec<u8> = (0..nodes)
            .flat_map(|_| {
                let v: <Tree::Hasher as Hasher>::Domain =
                    <Tree::Hasher as Hasher>::Domain::random(rng);
                v.into_bytes()
            })
            .collect();

        // MT for original data is always named tree-d, and it will be
        // referenced later in the process as such.
        let cache_dir = tempfile::tempdir().expect("tempdir failure");
        let config = StoreConfig::new(
            cache_dir.path(),
            CacheKey::CommDTree.to_string(),
            default_rows_to_discard(nodes, BINARY_ARITY),
        );

        // Generate a replica path.
        let replica_path = cache_dir.path().join("replica-path");
        let mut mmapped_data = setup_replica(&data, &replica_path);

        let layer_challenges = LayerChallenges::new(DEFAULT_STACKED_LAYERS, 5);

        let sp = SetupParams {
            nodes,
            degree: BASE_DEGREE,
            expansion_degree: EXP_DEGREE,
            porep_id: [32; 32],
            layer_challenges: layer_challenges.clone(),
        };

        let pp = StackedDrg::<Tree, Blake2sHasher>::setup(&sp).expect("setup failed");

        StackedDrg::<Tree, Blake2sHasher>::replicate(
            &pp,
            &replica_id,
            (mmapped_data.as_mut()).into(),
            None,
            config.clone(),
            replica_path.clone(),
        )
            .expect("replication failed");

        // The layers are still in the cache dir, so rerunning the label generation should
        // not do any work.

        let (_, label_states) = StackedDrg::<Tree, Blake2sHasher>::generate_labels_for_encoding(
            &pp.graph,
            &layer_challenges,
            &replica_id,
            config.clone(),
        )
        .expect("label generation failed");
        for state in &label_states {
            assert!(state.generated);
        }
        // delete last 2 layers
        let off = label_states.len() - 3;
        for label_state in &label_states[off..] {
            let config = &label_state.config;
            let data_path = StoreConfig::data_path(&config.path, &config.id);
            std::fs::remove_file(data_path).expect("failed to delete layer cache");
        }

        let (_, label_states) = StackedDrg::<Tree, Blake2sHasher>::generate_labels_for_encoding(
            &pp.graph,
            &layer_challenges,
            &replica_id,
            config.clone(),
        )
        .expect("label generation failed");
        for state in &label_states[..off] {
            assert!(state.generated);
        }
        for state in &label_states[off..] {
            assert!(!state.generated);
        }

        assert_ne!(data, &mmapped_data[..], "replication did not change data");

        let decoded_data = StackedDrg::<Tree, Blake2sHasher>::extract_all(
            &pp,
            &replica_id,
            mmapped_data.as_mut(),
            Some(config),
        )
            .expect("failed to extract data");

        assert_eq!(data, decoded_data);

        cache_dir.close().expect("Failed to remove cache dir");
    }

    #[test]
<<<<<<< HEAD
    fn test_prove_verify_fixed() -> Result<()> { //UT CPU
        let challenges = LayerChallenges::new(DEFAULT_STACKED_LAYERS, 5);
        let n: usize = 64;
        test_prove_verify::<DiskTree<PedersenHasher, typenum::U4, typenum::U0, typenum::U0>>(
            n,
            challenges.clone(),
        );

        Ok(())
=======
    fn test_resume_seal() {
        // pretty_env_logger::try_init().ok();

        type Tree = DiskTree<PoseidonHasher, typenum::U8, typenum::U8, typenum::U2>;

        let rng = &mut XorShiftRng::from_seed(crate::TEST_SEED);
        let replica_id = <PoseidonHasher as Hasher>::Domain::random(rng);
        let nodes = 64 * get_base_tree_count::<Tree>();

        let data: Vec<u8> = (0..nodes)
            .flat_map(|_| {
                let v = <PoseidonHasher as Hasher>::Domain::random(rng);
                v.into_bytes()
            })
            .collect();

        // MT for original data is always named tree-d, and it will be
        // referenced later in the process as such.
        let cache_dir = tempfile::tempdir().expect("tempdir failure");
        let config = StoreConfig::new(
            cache_dir.path(),
            CacheKey::CommDTree.to_string(),
            default_rows_to_discard(nodes, BINARY_ARITY),
        );

        // Generate a replica path.
        let replica_path1 = cache_dir.path().join("replica-path-1");
        let replica_path2 = cache_dir.path().join("replica-path-2");
        let replica_path3 = cache_dir.path().join("replica-path-3");
        let mut mmapped_data1 = setup_replica(&data, &replica_path1);
        let mut mmapped_data2 = setup_replica(&data, &replica_path2);
        let mut mmapped_data3 = setup_replica(&data, &replica_path3);

        let layer_challenges = LayerChallenges::new(DEFAULT_STACKED_LAYERS, 5);

        let sp = SetupParams {
            nodes,
            degree: BASE_DEGREE,
            expansion_degree: EXP_DEGREE,
            porep_id: [32; 32],
            layer_challenges: layer_challenges.clone(),
        };

        let pp = StackedDrg::<Tree, Blake2sHasher>::setup(&sp).expect("setup failed");

        let clear_temp = || {
            for entry in glob::glob(&(cache_dir.path().to_string_lossy() + "/*.dat")).unwrap() {
                let entry = entry.unwrap();
                if entry.is_file() {
                    // delete everything except the data-layers
                    if !entry.to_string_lossy().contains("data-layer") {
                        std::fs::remove_file(entry).unwrap();
                    }
                }
            }
        };

        // first replicaton
        StackedDrg::<Tree, Blake2sHasher>::replicate(
            &pp,
            &replica_id,
            (mmapped_data1.as_mut()).into(),
            None,
            config.clone(),
            replica_path1.clone(),
        )
        .expect("replication failed 1");
        clear_temp();

        // replicate a second time
        StackedDrg::<Tree, Blake2sHasher>::replicate(
            &pp,
            &replica_id,
            (mmapped_data2.as_mut()).into(),
            None,
            config.clone(),
            replica_path2.clone(),
        )
        .expect("replication failed 2");
        clear_temp();

        // delete last 2 layers
        let (_, label_states) = StackedDrg::<Tree, Blake2sHasher>::generate_labels_for_encoding(
            &pp.graph,
            &layer_challenges,
            &replica_id,
            config.clone(),
        )
        .expect("label generation failed");
        let off = label_states.len() - 3;
        for label_state in &label_states[off..] {
            let config = &label_state.config;
            let data_path = StoreConfig::data_path(&config.path, &config.id);
            std::fs::remove_file(data_path).expect("failed to delete layer cache");
        }

        // replicate a third time
        StackedDrg::<Tree, Blake2sHasher>::replicate(
            &pp,
            &replica_id,
            (mmapped_data3.as_mut()).into(),
            None,
            config.clone(),
            replica_path3.clone(),
        )
        .expect("replication failed 3");
        clear_temp();

        assert_ne!(data, &mmapped_data1[..], "replication did not change data");

        assert_eq!(&mmapped_data1[..], &mmapped_data2[..]);
        assert_eq!(&mmapped_data2[..], &mmapped_data3[..]);

        let decoded_data = StackedDrg::<Tree, Blake2sHasher>::extract_all(
            &pp,
            &replica_id,
            mmapped_data1.as_mut(),
            Some(config),
        )
        .expect("failed to extract data");

        assert_eq!(data, decoded_data);

        cache_dir.close().expect("Failed to remove cache dir");
>>>>>>> 5a51d12c
    }

    fn prove_verify_fixed(n: usize) {
        let challenges = LayerChallenges::new(DEFAULT_STACKED_LAYERS, 5);

        test_prove_verify::<DiskTree<PedersenHasher, typenum::U4, typenum::U0, typenum::U0>>(
            n,
            challenges.clone(),
        );
        test_prove_verify::<DiskTree<PedersenHasher, typenum::U4, typenum::U2, typenum::U0>>(
            n,
            challenges.clone(),
        );
        test_prove_verify::<DiskTree<PedersenHasher, typenum::U4, typenum::U8, typenum::U2>>(
            n,
            challenges.clone(),
        );

        test_prove_verify::<DiskTree<PedersenHasher, typenum::U8, typenum::U0, typenum::U0>>(
            n,
            challenges.clone(),
        );
        test_prove_verify::<DiskTree<PedersenHasher, typenum::U8, typenum::U2, typenum::U0>>(
            n,
            challenges.clone(),
        );
        test_prove_verify::<DiskTree<PedersenHasher, typenum::U8, typenum::U8, typenum::U2>>(
            n,
            challenges.clone(),
        );

        test_prove_verify::<DiskTree<Sha256Hasher, typenum::U8, typenum::U0, typenum::U0>>(
            n,
            challenges.clone(),
        );
        test_prove_verify::<DiskTree<Sha256Hasher, typenum::U8, typenum::U2, typenum::U0>>(
            n,
            challenges.clone(),
        );
        test_prove_verify::<DiskTree<Sha256Hasher, typenum::U8, typenum::U8, typenum::U2>>(
            n,
            challenges.clone(),
        );

        test_prove_verify::<DiskTree<Sha256Hasher, typenum::U4, typenum::U0, typenum::U0>>(
            n,
            challenges.clone(),
        );
        test_prove_verify::<DiskTree<Sha256Hasher, typenum::U4, typenum::U2, typenum::U0>>(
            n,
            challenges.clone(),
        );
        test_prove_verify::<DiskTree<Sha256Hasher, typenum::U4, typenum::U8, typenum::U2>>(
            n,
            challenges.clone(),
        );

        test_prove_verify::<DiskTree<Blake2sHasher, typenum::U4, typenum::U0, typenum::U0>>(
            n,
            challenges.clone(),
        );
        test_prove_verify::<DiskTree<Blake2sHasher, typenum::U4, typenum::U2, typenum::U0>>(
            n,
            challenges.clone(),
        );
        test_prove_verify::<DiskTree<Blake2sHasher, typenum::U4, typenum::U8, typenum::U2>>(
            n,
            challenges.clone(),
        );

        test_prove_verify::<DiskTree<Blake2sHasher, typenum::U8, typenum::U0, typenum::U0>>(
            n,
            challenges.clone(),
        );
        test_prove_verify::<DiskTree<Blake2sHasher, typenum::U8, typenum::U2, typenum::U0>>(
            n,
            challenges.clone(),
        );
        test_prove_verify::<DiskTree<Blake2sHasher, typenum::U8, typenum::U8, typenum::U2>>(
            n,
            challenges.clone(),
        );

        test_prove_verify::<DiskTree<PoseidonHasher, typenum::U4, typenum::U0, typenum::U0>>(
            n,
            challenges.clone(),
        );
        test_prove_verify::<DiskTree<PoseidonHasher, typenum::U4, typenum::U2, typenum::U0>>(
            n,
            challenges.clone(),
        );
        test_prove_verify::<DiskTree<PoseidonHasher, typenum::U4, typenum::U8, typenum::U2>>(
            n,
            challenges.clone(),
        );

        test_prove_verify::<DiskTree<PoseidonHasher, typenum::U8, typenum::U0, typenum::U0>>(
            n,
            challenges.clone(),
        );
        test_prove_verify::<DiskTree<PoseidonHasher, typenum::U8, typenum::U2, typenum::U0>>(
            n,
            challenges.clone(),
        );
        test_prove_verify::<DiskTree<PoseidonHasher, typenum::U8, typenum::U8, typenum::U2>>(
            n, challenges,
        );
    }

    fn test_prove_verify<Tree: 'static + MerkleTreeTrait>(n: usize, challenges: LayerChallenges) {
        // This will be called multiple times, only the first one succeeds, and that is ok.
        // femme::pretty::Logger::new()
        //     .start(log::LevelFilter::Trace)
        //     .ok();

        let nodes = n * get_base_tree_count::<Tree>();
        let rng = &mut XorShiftRng::from_seed(crate::TEST_SEED);

        let degree = BASE_DEGREE;
        let expansion_degree = EXP_DEGREE;
        let replica_id: <Tree::Hasher as Hasher>::Domain =
            <Tree::Hasher as Hasher>::Domain::random(rng);
        let data: Vec<u8> = (0..nodes)
            .flat_map(|_| fr_into_bytes(&Fr::random(rng)))
            .collect();

        // MT for original data is always named tree-d, and it will be
        // referenced later in the process as such.
        let cache_dir = tempfile::tempdir().expect("tempdir failure");
        let config = StoreConfig::new(
            cache_dir.path(),
            CacheKey::CommDTree.to_string(),
            default_rows_to_discard(nodes, BINARY_ARITY),
        );

        // Generate a replica path.
        let replica_path = cache_dir.path().join("replica-path");
        let mut mmapped_data = setup_replica(&data, &replica_path);

        let partitions = 2;

        let arbitrary_porep_id = [92; 32];
        let sp = SetupParams {
            nodes,
            degree,
            expansion_degree,
            porep_id: arbitrary_porep_id,
            layer_challenges: challenges,
        };

        let pp = StackedDrg::<Tree, Blake2sHasher>::setup(&sp).expect("setup failed");
        let (tau, (p_aux, t_aux)) = StackedDrg::<Tree, Blake2sHasher>::replicate(
            &pp,
            &replica_id,
            (mmapped_data.as_mut()).into(),
            None,
            config,
            replica_path.clone(),
        )
            .expect("replication failed");

        let mut copied = vec![0; data.len()];
        copied.copy_from_slice(&mmapped_data);
        assert_ne!(data, copied, "replication did not change data");

        let seed = rng.gen();
        let pub_inputs =
            PublicInputs::<<Tree::Hasher as Hasher>::Domain, <Blake2sHasher as Hasher>::Domain> {
                replica_id,
                seed,
                tau: Some(tau),
                k: None,
            };

        // Store a copy of the t_aux for later resource deletion.
        let t_aux_orig = t_aux.clone();

        // Convert TemporaryAux to TemporaryAuxCache, which instantiates all
        // elements based on the configs stored in TemporaryAux.
        let t_aux = TemporaryAuxCache::<Tree, Blake2sHasher>::new(&t_aux, replica_path)
            .expect("failed to restore contents of t_aux");

        let priv_inputs = PrivateInputs { p_aux, t_aux };

        let all_partition_proofs = &StackedDrg::<Tree, Blake2sHasher>::prove_all_partitions(
            &pp,
            &pub_inputs,
            &priv_inputs,
            partitions,
        )
            .expect("failed to generate partition proofs");

        let proofs_are_valid = StackedDrg::<Tree, Blake2sHasher>::verify_all_partitions(
            &pp,
            &pub_inputs,
            all_partition_proofs,
        )
            .expect("failed to verify partition proofs");

        // Discard cached MTs that are no longer needed.
        TemporaryAux::<Tree, Blake2sHasher>::clear_temp(t_aux_orig).expect("t_aux delete failed");

        assert!(proofs_are_valid);

        cache_dir.close().expect("Failed to remove cache dir");
    }

    table_tests! {
        prove_verify_fixed {
           prove_verify_fixed_64_64(64);
        }
    }

    #[test]
    // We are seeing a bug, in which setup never terminates for some sector sizes.
    // This test is to debug that and should remain as a regression teset.
    fn setup_terminates() {
        let degree = BASE_DEGREE;
        let expansion_degree = EXP_DEGREE;
        let nodes = 1024 * 1024 * 32 * 8; // This corresponds to 8GiB sectors (32-byte nodes)
        let layer_challenges = LayerChallenges::new(10, 333);
        let sp = SetupParams {
            nodes,
            degree,
            expansion_degree,
            porep_id: [32; 32],
            layer_challenges,
        };

        // When this fails, the call to setup should panic, but seems to actually hang (i.e. neither return nor panic) for some reason.
        // When working as designed, the call to setup returns without error.
        let _pp = StackedDrg::<
            DiskTree<PedersenHasher, typenum::U8, typenum::U0, typenum::U0>,
            Blake2sHasher,
        >::setup(&sp)
            .expect("setup failed");
    }

    #[test]
    fn test_generate_labels() {
        let layers = 11;
        let nodes_2k = 1 << 11;
        let nodes_4k = 1 << 12;
        let replica_id = [9u8; 32];
        let porep_id = [123; 32];
        test_generate_labels_aux(
            nodes_2k,
            layers,
            replica_id,
            porep_id,
            Fr::from_repr(FrRepr([
                0x1a4017052cbe1c4a,
                0x446354db91e96d8e,
                0xbc864a95454eba0c,
                0x094cf219d72cad06,
            ]))
                .unwrap(),
        );

        test_generate_labels_aux(
            nodes_4k,
            layers,
            replica_id,
            porep_id,
            Fr::from_repr(FrRepr([
                0x0a6917a59c51198b,
                0xd2edc96e3717044a,
                0xf438a1131f907206,
                0x084f42888ca2342c,
            ]))
                .unwrap(),
        );
    }

    fn test_generate_labels_aux(
        sector_size: usize,
        layers: usize,
        replica_id: [u8; 32],
        porep_id: [u8; 32],
        expected_last_label: Fr,
    ) {
        let nodes = sector_size / NODE_SIZE;

        let cache_dir = tempfile::tempdir().expect("tempdir failure");
        let config = StoreConfig::new(
            cache_dir.path(),
            CacheKey::CommDTree.to_string(),
            nodes.trailing_zeros() as usize,
        );

        let graph = StackedBucketGraph::<PoseidonHasher>::new(
            None,
            nodes,
            BASE_DEGREE,
            EXP_DEGREE,
            porep_id,
        )
            .unwrap();

        let unused_layer_challenges = LayerChallenges::new(layers, 0);

        let labels = StackedDrg::<
            // Although not generally correct for every size, the hasher shape is not used,
            // so for purposes of testing label creation, it is safe to supply a dummy.
            DiskTree<PoseidonHasher, typenum::U8, typenum::U8, typenum::U2>,
            Sha256Hasher,
        >::generate_labels_for_decoding(
            &graph,
            &unused_layer_challenges,
            &<PoseidonHasher as Hasher>::Domain::try_from_bytes(&replica_id).unwrap(),
            config,
        )
            .unwrap();

        let final_labels = labels.labels_for_last_layer().unwrap();
        let last_label = final_labels.read_at(nodes - 1).unwrap();

        assert_eq!(expected_last_label.into_repr(), last_label.0);
    }
}<|MERGE_RESOLUTION|>--- conflicted
+++ resolved
@@ -295,22 +295,13 @@
         Ok(())
     }
 
-<<<<<<< HEAD
+    /// Generates the layers as needed for encoding.
     #[allow(clippy::type_complexity)]
-    fn generate_labels(// [P1] Start SDR calculation
-                       graph: &StackedBucketGraph<Tree::Hasher>,
-                       layer_challenges: &LayerChallenges,
-                       replica_id: &<Tree::Hasher as Hasher>::Domain,
-                       config: StoreConfig,
-    ) -> Result<(LabelsCache<Tree>, Labels<Tree>)> {
-=======
-
-    /// Generates the layers as needed for encoding.
-    fn generate_labels_for_encoding(
-        graph: &StackedBucketGraph<Tree::Hasher>,
-        layer_challenges: &LayerChallenges,
-        replica_id: &<Tree::Hasher as Hasher>::Domain,
-        config: StoreConfig,
+    fn generate_labels_for_encoding(// [P1] Start SDR calculation
+                                    graph: &StackedBucketGraph<Tree::Hasher>,
+                                    layer_challenges: &LayerChallenges,
+                                    replica_id: &<Tree::Hasher as Hasher>::Domain,
+                                    config: StoreConfig,
     ) -> Result<(Labels<Tree>, Vec<LayerState>)> {
         let mut parent_cache = graph.parent_cache()?;
 
@@ -346,7 +337,6 @@
         replica_id: &<Tree::Hasher as Hasher>::Domain,
         config: StoreConfig,
     ) -> Result<LabelsCache<Tree>> {
->>>>>>> 5a51d12c
         let mut parent_cache = graph.parent_cache()?;
 
         if settings::SETTINGS
@@ -1328,22 +1318,15 @@
         config: StoreConfig,
         replica_path: PathBuf,
     ) -> Result<TransformedLayers<Tree, G>> {
-<<<<<<< HEAD
         // [P1] Generate key layers.
-        let (_, labels) = measure_op(EncodeWindowTimeAll, || {
+        let labels = measure_op(EncodeWindowTimeAll, || {
             // For the entire Sector, SDR is calculated and 11 layers are calculated
-            Self::generate_labels(graph, layer_challenges, replica_id, config.clone())
-        })?;
-        // [P2] 
-=======
-        // Generate key layers.
-        let labels = measure_op(EncodeWindowTimeAll, || {
             Self::generate_labels_for_encoding(graph, layer_challenges, replica_id, config.clone())
                 .context("failed to generate labels")
         })?
-        .0;
-
->>>>>>> 5a51d12c
+            .0;
+        // [P2]
+
         Self::transform_and_replicate_layers_inner(
             graph,
             layer_challenges,
@@ -1353,7 +1336,7 @@
             replica_path,
             labels,
         )
-        .context("failed to transform")
+            .context("failed to transform")
     }
 
     // Calculation logic implementation of Precommit2 (tree_c and tree_r_last serial)
@@ -1507,7 +1490,7 @@
                 replica_path.clone(),
                 &labels,
             )
-            .context("failed to generate tree_r_last")
+                .context("failed to generate tree_r_last")
         })?;
         info!("tree_r_last done");
 
@@ -1751,16 +1734,10 @@
     ) -> Result<Labels<Tree>> {
         info!("replicate_phase1");
 
-<<<<<<< HEAD
-        let (_, labels) = measure_op(EncodeWindowTimeAll, || {
-            Self::generate_labels(&pp.graph, &pp.layer_challenges, replica_id, config)  // [P1] Start SDR calculation
-        })?;
-=======
         let labels = measure_op(EncodeWindowTimeAll, || {
-            Self::generate_labels_for_encoding(&pp.graph, &pp.layer_challenges, replica_id, config)
+            Self::generate_labels_for_encoding(&pp.graph, &pp.layer_challenges, replica_id, config) // [P1] Start SDR calculation
         })?
-        .0;
->>>>>>> 5a51d12c
+            .0;
 
         Ok(labels)
     }
@@ -2146,7 +2123,7 @@
             &replica_id,
             config.clone(),
         )
-        .expect("label generation failed");
+            .expect("label generation failed");
         for state in &label_states {
             assert!(state.generated);
         }
@@ -2164,7 +2141,7 @@
             &replica_id,
             config.clone(),
         )
-        .expect("label generation failed");
+            .expect("label generation failed");
         for state in &label_states[..off] {
             assert!(state.generated);
         }
@@ -2188,17 +2165,6 @@
     }
 
     #[test]
-<<<<<<< HEAD
-    fn test_prove_verify_fixed() -> Result<()> { //UT CPU
-        let challenges = LayerChallenges::new(DEFAULT_STACKED_LAYERS, 5);
-        let n: usize = 64;
-        test_prove_verify::<DiskTree<PedersenHasher, typenum::U4, typenum::U0, typenum::U0>>(
-            n,
-            challenges.clone(),
-        );
-
-        Ok(())
-=======
     fn test_resume_seal() {
         // pretty_env_logger::try_init().ok();
 
@@ -2265,7 +2231,7 @@
             config.clone(),
             replica_path1.clone(),
         )
-        .expect("replication failed 1");
+            .expect("replication failed 1");
         clear_temp();
 
         // replicate a second time
@@ -2277,7 +2243,7 @@
             config.clone(),
             replica_path2.clone(),
         )
-        .expect("replication failed 2");
+            .expect("replication failed 2");
         clear_temp();
 
         // delete last 2 layers
@@ -2287,7 +2253,7 @@
             &replica_id,
             config.clone(),
         )
-        .expect("label generation failed");
+            .expect("label generation failed");
         let off = label_states.len() - 3;
         for label_state in &label_states[off..] {
             let config = &label_state.config;
@@ -2304,7 +2270,7 @@
             config.clone(),
             replica_path3.clone(),
         )
-        .expect("replication failed 3");
+            .expect("replication failed 3");
         clear_temp();
 
         assert_ne!(data, &mmapped_data1[..], "replication did not change data");
@@ -2318,12 +2284,11 @@
             mmapped_data1.as_mut(),
             Some(config),
         )
-        .expect("failed to extract data");
+            .expect("failed to extract data");
 
         assert_eq!(data, decoded_data);
 
         cache_dir.close().expect("Failed to remove cache dir");
->>>>>>> 5a51d12c
     }
 
     fn prove_verify_fixed(n: usize) {
