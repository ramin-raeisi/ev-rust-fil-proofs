--- conflicted
+++ resolved
@@ -12,13 +12,9 @@
     util::{data_at_node_offset, NODE_SIZE},
 };
 
-<<<<<<< HEAD
-use super::super::{cache::ParentCache, Labels, LabelsCache, StackedBucketGraph, proof::LayerState};
-=======
 use super::super::{
     cache::ParentCache, proof::LayerState, Labels, LabelsCache, StackedBucketGraph,
 };
->>>>>>> 0831b139
 
 #[allow(clippy::type_complexity)]
 pub fn create_labels_for_encoding<Tree: 'static + MerkleTreeTrait, T: AsRef<[u8]>>(
@@ -31,12 +27,6 @@
     info!("generate labels");
 
     let layer_states = super::prepare_layers::<Tree>(graph, &config, layers);
-<<<<<<< HEAD
-
-    // For now, we require it due to changes in encodings structure.
-    let mut labels: Vec<DiskStore<<Tree::Hasher as Hasher>::Domain>> = Vec::with_capacity(layers);
-=======
->>>>>>> 0831b139
 
     let layer_size = graph.size() * NODE_SIZE;
     // NOTE: this means we currently keep 2x sector size around, to improve speed.
@@ -85,11 +75,6 @@
 
         info!("  storing labels on disk");
         super::write_layer(&layer_labels, layer_config).context("failed to store labels")?;
-<<<<<<< HEAD
-        let layer_store: DiskStore<<Tree::Hasher as Hasher>::Domain> =
-            DiskStore::new_from_disk(graph.size(), Tree::Arity::to_usize(), &layer_config)?;
-=======
->>>>>>> 0831b139
 
         info!(
             "  generated layer {} store with id {}",
@@ -178,17 +163,7 @@
         "Invalid amount of layers encoded expected"
     );
 
-<<<<<<< HEAD
-    Ok((
-        Labels::<Tree> {
-            labels: layer_states.iter().map(|s| s.config.clone()).collect(),
-            _h: PhantomData,
-        },
-        layer_states
-    ))
-=======
     Ok(LabelsCache::<Tree> { labels })
->>>>>>> 0831b139
 }
 
 
