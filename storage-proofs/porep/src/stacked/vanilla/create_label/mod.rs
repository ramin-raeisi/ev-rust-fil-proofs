<<<<<<< HEAD
use log::*;
use merkletree::store::{StoreConfig};
use merkletree::merkle::Element;
use anyhow::Context;
use storage_proofs_core::{
    cache_key::CacheKey,
    hasher::{Hasher},
    merkle::MerkleTreeTrait,
    error::Result,
    drgraph::Graph,
};

use crate::stacked::vanilla::{StackedBucketGraph, proof::LayerState};
=======
use anyhow::Context;
use log::*;
use merkletree::merkle::Element;
use merkletree::store::StoreConfig;
use storage_proofs_core::{
    cache_key::CacheKey, drgraph::Graph, error::Result, hasher::Hasher, merkle::MerkleTreeTrait,
};

use crate::stacked::vanilla::{proof::LayerState, StackedBucketGraph};
>>>>>>> 0831b139

pub mod multi;
pub mod single;

<<<<<<< HEAD

=======
>>>>>>> 0831b139
/// Prepares the necessary `StoreConfig`s with which the layers are stored.
/// Also checks for already existing layers and marks them as such.
pub fn prepare_layers<Tree: 'static + MerkleTreeTrait>(
    graph: &StackedBucketGraph<Tree::Hasher>,
    config: &StoreConfig,
    layers: usize,
) -> Vec<LayerState> {
    let label_configs = (1..=layers).map(|layer| {
        StoreConfig::from_config(&config, CacheKey::label_layer(layer), Some(graph.size()))
    });

    let mut states = Vec::with_capacity(layers);
    for (layer, label_config) in (1..=layers).zip(label_configs) {
        // Clear possible left over tmp files
        remove_tmp_layer(&label_config);

        // Check if this layer is already on disk
        let generated = is_layer_written::<Tree>(graph, &label_config).unwrap_or_default();
        if generated {
            // succesful load
            info!("found valid labels for layer {}", layer);
        }

        states.push(LayerState {
            config: label_config,
            generated,
        });
    }

    states
}

/// Stores a layer atomically on disk, by writing first to `.tmp` and then renaming.
pub fn write_layer(data: &[u8], config: &StoreConfig) -> Result<()> {
    let data_path = StoreConfig::data_path(&config.path, &config.id);
    let tmp_data_path = data_path.with_extension(".tmp");

    if let Some(parent) = data_path.parent() {
        std::fs::create_dir_all(parent).context("failed to create parent directories")?;
    }
    std::fs::write(&tmp_data_path, data).context("failed to write layer data")?;
    std::fs::rename(tmp_data_path, data_path).context("failed to rename tmp data")?;

    Ok(())
}

/// Reads a layer from disk, into the provided slice.
pub fn read_layer(config: &StoreConfig, mut data: &mut [u8]) -> Result<()> {
    let data_path = StoreConfig::data_path(&config.path, &config.id);
    let file = std::fs::File::open(data_path).context("failed to open layer")?;
    let mut buffered = std::io::BufReader::new(file);
    std::io::copy(&mut buffered, &mut data).context("failed to read layer")?;

    Ok(())
}

pub fn remove_tmp_layer(config: &StoreConfig) {
    let data_path = StoreConfig::data_path(&config.path, &config.id);
    let tmp_data_path = data_path.with_extension(".tmp");
    if tmp_data_path.exists() {
        if let Err(err) = std::fs::remove_file(tmp_data_path) {
            warn!("failed to delete tmp file: {}", err);
        }
    }
}

/// Checks if the given layer is already written and of the right size.
pub fn is_layer_written<Tree: 'static + MerkleTreeTrait>(
    graph: &StackedBucketGraph<Tree::Hasher>,
    config: &StoreConfig,
) -> Result<bool> {
    let data_path = StoreConfig::data_path(&config.path, &config.id);
    if !data_path.exists() {
        return Ok(false);
    }

    let file = std::fs::File::open(&data_path)?;
    let metadata = file.metadata()?;
    let file_size = metadata.len() as usize;

    if file_size != graph.size() * <Tree::Hasher as Hasher>::Domain::byte_len() {
        return Ok(false);
    }

    Ok(true)
<<<<<<< HEAD
}
=======
}
>>>>>>> 0831b139
<|MERGE_RESOLUTION|>--- conflicted
+++ resolved
@@ -1,18 +1,3 @@
-<<<<<<< HEAD
-use log::*;
-use merkletree::store::{StoreConfig};
-use merkletree::merkle::Element;
-use anyhow::Context;
-use storage_proofs_core::{
-    cache_key::CacheKey,
-    hasher::{Hasher},
-    merkle::MerkleTreeTrait,
-    error::Result,
-    drgraph::Graph,
-};
-
-use crate::stacked::vanilla::{StackedBucketGraph, proof::LayerState};
-=======
 use anyhow::Context;
 use log::*;
 use merkletree::merkle::Element;
@@ -22,15 +7,10 @@
 };
 
 use crate::stacked::vanilla::{proof::LayerState, StackedBucketGraph};
->>>>>>> 0831b139
 
 pub mod multi;
 pub mod single;
 
-<<<<<<< HEAD
-
-=======
->>>>>>> 0831b139
 /// Prepares the necessary `StoreConfig`s with which the layers are stored.
 /// Also checks for already existing layers and marks them as such.
 pub fn prepare_layers<Tree: 'static + MerkleTreeTrait>(
@@ -116,8 +96,4 @@
     }
 
     Ok(true)
-<<<<<<< HEAD
-}
-=======
-}
->>>>>>> 0831b139
+}