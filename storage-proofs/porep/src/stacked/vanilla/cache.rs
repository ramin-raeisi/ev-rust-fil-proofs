use std::collections::BTreeMap;
use std::fs::File;
use std::path::{Path, PathBuf};

use anyhow::{bail, ensure, Context};
use byteorder::{ByteOrder, LittleEndian};
use filecoin_hashers::Hasher;
use lazy_static::lazy_static;
use log::{info, trace};
use mapr::{Mmap, MmapOptions};
use rayon::prelude::*;
use serde::{Deserialize, Serialize};
use sha2::{Digest, Sha256};

use storage_proofs_core::{
    drgraph::Graph,
    drgraph::BASE_DEGREE,
    error::Result,
    parameter_cache::{with_exclusive_lock, LockedFile, ParameterSetMetadata, VERSION},
    settings,
    util::NODE_SIZE,
};

use super::graph::{StackedGraph, DEGREE};

/// u32 = 4 bytes
const NODE_BYTES: usize = 4;

pub const PARENT_CACHE_DATA: &str = include_str!("../../../parent_cache.json");

pub type ParentCacheDataMap = BTreeMap<String, ParentCacheData>;

#[derive(Debug, Deserialize, Serialize)]
pub struct ParentCacheData {
    pub digest: String,
    pub sector_size: u64,
}

lazy_static! {
    pub static ref PARENT_CACHE: ParentCacheDataMap =
        serde_json::from_str(PARENT_CACHE_DATA).expect("Invalid parent_cache.json");
}

// StackedGraph will hold two different (but related) `ParentCache`,
#[derive(Debug)]
pub struct ParentCache {
    /// Disk path for the cache.
    pub path: PathBuf,
    /// The total number of cache entries.
    num_cache_entries: u32,
    cache: CacheData,
    pub sector_size: usize,
    pub digest: String,
}

#[derive(Debug)]
struct CacheData {
    /// This is a large list of fixed (parent) sized arrays.
    data: Mmap,
    /// Offset in nodes.
    offset: u32,
    /// Len in nodes.
    len: u32,
    /// The underlyling file.
    file: LockedFile,
}

impl CacheData {
    /// Change the cache to point to the newly passed in offset.
    ///
    /// The `new_offset` must be set, such that `new_offset + len` does not
    /// overflow the underlying data.
    fn shift(&mut self, new_offset: u32) -> Result<()> {
        if self.offset == new_offset {
            return Ok(());
        }

        let offset = new_offset as usize * DEGREE * NODE_BYTES;
        let len = self.len as usize * DEGREE * NODE_BYTES;

        self.data = unsafe {
            MmapOptions::new()
                .offset(offset as u64)
                .len(len)
                .map(self.file.as_ref())
                .context("could not shift mmap}")?
        };
        self.offset = new_offset;

        Ok(())
    }

    /// Returns true if this node is in the cached range.
    fn contains(&self, node: u32) -> bool {
        node >= self.offset && node < self.offset + self.len
    }

    /// Read the parents for the given node from cache.
    ///
    /// Panics if the `node` is not in the cache.
    fn read(&self, node: u32) -> [u32; DEGREE] {
        assert!(node >= self.offset, "node not in cache");
        let start = (node - self.offset) as usize * DEGREE * NODE_BYTES;
        let end = start + DEGREE * NODE_BYTES;

        let mut res = [0u32; DEGREE];
        LittleEndian::read_u32_into(&self.data[start..end], &mut res);
        res
    }

    fn reset(&mut self) -> Result<()> {
        if self.offset == 0 {
            return Ok(());
        }

        self.shift(0)
    }

    fn open(offset: u32, len: u32, path: &PathBuf) -> Result<Self> {
        let min_cache_size = (offset + len) as usize * DEGREE * NODE_BYTES;

        let file = LockedFile::open_shared_read(path)
            .with_context(|| format!("could not open path={}", path.display()))?;

        let actual_len = file.as_ref().metadata()?.len();
        if actual_len < min_cache_size as u64 {
            bail!(
                "corrupted cache: {}, expected at least {}, got {} bytes",
                path.display(),
                min_cache_size,
                actual_len
            );
        }

        let data = unsafe {
            MmapOptions::new()
                .offset((offset as usize * DEGREE * NODE_BYTES) as u64)
                .len(len as usize * DEGREE * NODE_BYTES)
                .map(file.as_ref())
                .with_context(|| format!("could not mmap path={}", path.display()))?
        };

        Ok(Self {
            data,
            file,
            len,
            offset,
        })
    }
}

impl ParentCache {
    pub fn new<H, G>(len: u32, cache_entries: u32, graph: &StackedGraph<H, G>) -> Result<Self>
        where
            H: Hasher,
            G: Graph<H> + ParameterSetMetadata + Send + Sync,
    {
        let path = cache_path(cache_entries, graph);
        if path.exists() {
            Self::open(len, cache_entries, graph, path)
        } else {
            Self::generate(len, cache_entries, graph, path)
        }
    }

    /// Opens an existing cache from disk.  If the verify_cache option
    /// is enabled, we rehash the data and compare with the persisted
    /// hash file.  If the persisted hash file does not exist, we
    /// re-generate the cache file, which will create it.
    pub fn open<H, G>(
        len: u32,
        cache_entries: u32,
        graph: &StackedGraph<H, G>,
        path: PathBuf,
    ) -> Result<Self>
        where
            H: Hasher,
            G: Graph<H> + ParameterSetMetadata + Send + Sync,
    {
<<<<<<< HEAD
        // Check if current entry is part of the official manifest.
        // If not, we're dealing with some kind of test sector.
        let (parent_cache_data, verify_cache, mut digest_hex) = match get_parent_cache_data(&path) {
            None => {
                info!("[open] Parent cache data is not supported in production");
                (None, false, "".to_string())
            }
            Some(pcd) => (
                Some(pcd),
                settings::SETTINGS.verify_cache,
                pcd.digest.clone(),
            ),
        };
=======
        // Check if current entry is part of the official parent cache manifest.  If not, we're
        // dealing with some kind of test sector.  If verify has been requested but it's not a
        // production entry in the manifest, we'll calculate the digest so that it can be returned,
        // although we don't attempt to match it up to anything.  This is useful for the case of
        // generating new additions to the parent cache manifest since a valid digest is required.
        let (parent_cache_data, verify_cache, is_production, mut digest_hex) =
            match get_parent_cache_data(&path) {
                None => {
                    info!("[open] Parent cache data is not supported in production");

                    (
                        None,
                        settings::SETTINGS.verify_cache,
                        false, // not production since not in manifest
                        "".to_string(),
                    )
                }
                Some(pcd) => (
                    Some(pcd),
                    settings::SETTINGS.verify_cache,
                    true, // is_production since it exists in the manifest
                    pcd.digest.clone(),
                ),
            };
>>>>>>> 1fdf11e0

        info!(
            "parent cache: opening {}, verify enabled: {}",
            path.display(),
            verify_cache
        );

        if verify_cache {
            // Always check all of the data for integrity checks, even
            // if we're only opening a portion of it.
            let mut hasher = Sha256::new();
            info!("[open] parent cache: calculating consistency digest");
            let file = File::open(&path)?;
            let data = unsafe {
                MmapOptions::new()
                    .map(&file)
                    .with_context(|| format!("could not mmap path={}", path.display()))?
            };
            hasher.update(&data);
            drop(data);

            let hash = hasher.finalize();
            digest_hex = hash.iter().map(|x| format!("{:01$x}", x, 2)).collect();

            info!(
                "[open] parent cache: calculated consistency digest: {:?}",
                digest_hex
            );

            if is_production {
                let parent_cache_data = parent_cache_data.expect("parent_cache_data failure");

                trace!(
                    "[{}] Comparing {:?} to {:?}",
                    graph.size() * NODE_SIZE,
                    digest_hex,
                    parent_cache_data.digest
                );

                if digest_hex == parent_cache_data.digest {
                    info!("[open] parent cache: cache is verified!");
                } else {
                    info!(
                        "[!!!] Parent cache digest mismatch detected.  Regenerating {}",
                        path.display()
                    );
                    ensure!(
                        Self::generate(len, graph.size() as u32, graph, path.clone()).is_ok(),
                        "Failed to generate parent cache"
                    );

                    // Note that if we wanted the user to manually terminate after repeated
                    // generation attemps, we could recursively return Self::open(...) here.
                }
            }
        }

        Ok(ParentCache {
            cache: CacheData::open(0, len, &path)?,
            path,
            num_cache_entries: cache_entries,
            sector_size: graph.size() * NODE_SIZE,
            digest: digest_hex,
        })
    }

    /// Generates a new cache and stores it on disk.
    pub fn generate<H, G>(
        len: u32,
        cache_entries: u32,
        graph: &StackedGraph<H, G>,
        path: PathBuf,
    ) -> Result<Self>
        where
            H: Hasher,
            G: Graph<H> + ParameterSetMetadata + Send + Sync,
    {
        info!("parent cache: generating {}", path.display());
        let mut digest_hex: String = "".to_string();
        let sector_size = graph.size() * NODE_SIZE;

        with_exclusive_lock(&path, |file| {
            let cache_size = cache_entries as usize * NODE_BYTES * DEGREE;
            file.as_ref()
                .set_len(cache_size as u64)
                .with_context(|| format!("failed to set length: {}", cache_size))?;

            let mut data = unsafe {
                MmapOptions::new()
                    .map_mut(file.as_ref())
                    .with_context(|| format!("could not mmap path={}", path.display()))?
            };

            data.par_chunks_mut(DEGREE * NODE_BYTES)
                .enumerate()
                .try_for_each(|(node, entry)| -> Result<()> {
                    let mut parents = [0u32; DEGREE];
                    graph
                        .base_graph()
                        .parents(node, &mut parents[..BASE_DEGREE])?;
                    graph.generate_expanded_parents(node, &mut parents[BASE_DEGREE..]);

                    LittleEndian::write_u32_into(&parents, entry);
                    Ok(())
                })?;

            info!("parent cache: generated");
            data.flush().context("failed to flush parent cache")?;

            info!("[generate] parent cache: generating consistency digest");
            let mut hasher = Sha256::new();
            hasher.update(&data);
            let hash = hasher.finalize();
            digest_hex = hash.iter().map(|x| format!("{:01$x}", x, 2)).collect();
            info!(
                "[generate] parent cache: generated consistency digest: {:?}",
                digest_hex
            );

            // Check if current entry is part of the official manifest and verify
            // that what we just generated matches what we expect for this entry
            // (if found). If not, we're dealing with some kind of test sector.
            match get_parent_cache_data(&path) {
                None => {
                    info!("[generate] Parent cache data is not supported in production");
                }
                Some(pcd) => {
                    ensure!(
                        digest_hex == pcd.digest,
                        "Newly generated parent cache is invalid"
                    );
                }
            };

            drop(data);

            info!("parent cache: written to disk");
            Ok(())
        })?;

        Ok(ParentCache {
            cache: CacheData::open(0, len, &path)?,
            path,
            num_cache_entries: cache_entries,
            sector_size,
            digest: digest_hex,
        })
    }

    /// Read a single cache element at position `node`.
    pub fn read(&mut self, node: u32) -> Result<[u32; DEGREE]> {
        if self.cache.contains(node) {
            return Ok(self.cache.read(node));
        }

        // not in memory, shift cache
        ensure!(
            node >= self.cache.offset + self.cache.len,
            "cache must be read in ascending order {} < {} + {}",
            node,
            self.cache.offset,
            self.cache.len,
        );

        // Shift cache by its current size.
        let new_offset =
            (self.num_cache_entries - self.cache.len).min(self.cache.offset + self.cache.len);
        self.cache.shift(new_offset)?;

        Ok(self.cache.read(node))
    }

    /// Resets the partial cache to the beginning.
    pub fn reset(&mut self) -> Result<()> {
        self.cache.reset()
    }
}

fn parent_cache_dir_name() -> String {
    settings::SETTINGS.parent_cache.clone()
}

fn parent_cache_id(path: &PathBuf) -> String {
    Path::new(&path)
        .file_stem()
        .expect("parent_cache_id file_stem failure")
        .to_str()
        .expect("parent_cache_id to_str failure")
        .to_string()
}

/// Get the correct parent cache data for a given cache id.
fn get_parent_cache_data(path: &PathBuf) -> Option<&ParentCacheData> {
    PARENT_CACHE.get(&parent_cache_id(path))
}

fn cache_path<H, G>(cache_entries: u32, graph: &StackedGraph<H, G>) -> PathBuf
    where
        H: Hasher,
        G: Graph<H> + ParameterSetMetadata + Send + Sync,
{
    let mut hasher = Sha256::default();

    hasher.update(H::name());
    hasher.update(graph.identifier());
    for key in &graph.feistel_keys {
        hasher.update(key.to_le_bytes());
    }
    hasher.update(cache_entries.to_le_bytes());
    let h = hasher.finalize();
    PathBuf::from(parent_cache_dir_name()).join(format!(
        "v{}-sdr-parent-{}.cache",
        VERSION,
        hex::encode(h),
    ))
}

#[cfg(test)]
mod tests {
    use super::*;

    use crate::stacked::vanilla::graph::{StackedBucketGraph, EXP_DEGREE};
    use filecoin_hashers::poseidon::PoseidonHasher;

    #[test]
    fn test_read_full_range() {
        let nodes = 24u32;
        let graph = StackedBucketGraph::<PoseidonHasher>::new_stacked(
            nodes as usize,
            BASE_DEGREE,
            EXP_DEGREE,
            [0u8; 32],
        )
            .expect("new_stacked failure");

        let mut cache = ParentCache::new(nodes, nodes, &graph).expect("parent cache new failure");

        for node in 0..nodes {
            let mut expected_parents = [0; DEGREE];
            graph
                .parents(node as usize, &mut expected_parents)
                .expect("graph parents failure");
            let parents = cache.read(node).expect("cache read failure");

            assert_eq!(expected_parents, parents);
        }
    }

    #[test]
    fn test_read_partial_range() {
        let nodes = 48u32;
        let graph = StackedBucketGraph::<PoseidonHasher>::new_stacked(
            nodes as usize,
            BASE_DEGREE,
            EXP_DEGREE,
            [0u8; 32],
        )
            .expect("new_stacked failure");

        let mut half_cache =
            ParentCache::new(nodes / 2, nodes, &graph).expect("parent cache new failure");
        let mut quarter_cache =
            ParentCache::new(nodes / 4, nodes, &graph).expect("parent cache new failure");

        for node in 0..nodes {
            let mut expected_parents = [0; DEGREE];
            graph
                .parents(node as usize, &mut expected_parents)
                .expect("graph parents failure");

            let parents = half_cache.read(node).expect("half cache read failure");
            assert_eq!(expected_parents, parents);

            let parents = quarter_cache
                .read(node)
                .expect("quarter cache read failure");
            assert_eq!(expected_parents, parents);

            // some internal checks to make sure the cache works as expected
            assert_eq!(
                half_cache.cache.data.len() / DEGREE / NODE_BYTES,
                nodes as usize / 2
            );
            assert_eq!(
                quarter_cache.cache.data.len() / DEGREE / NODE_BYTES,
                nodes as usize / 4
            );
        }

        half_cache.reset().expect("half cache reset failure");
        quarter_cache.reset().expect("quarter cache reset failure");

        for node in 0..nodes {
            let mut expected_parents = [0; DEGREE];
            graph
                .parents(node as usize, &mut expected_parents)
                .expect("graph parents failure");

            let parents = half_cache.read(node).expect("half cache read failure");
            assert_eq!(expected_parents, parents);

            let parents = quarter_cache
                .read(node)
                .expect("quarter cache read failure");
            assert_eq!(expected_parents, parents);
        }
    }
}<|MERGE_RESOLUTION|>--- conflicted
+++ resolved
@@ -177,21 +177,6 @@
             H: Hasher,
             G: Graph<H> + ParameterSetMetadata + Send + Sync,
     {
-<<<<<<< HEAD
-        // Check if current entry is part of the official manifest.
-        // If not, we're dealing with some kind of test sector.
-        let (parent_cache_data, verify_cache, mut digest_hex) = match get_parent_cache_data(&path) {
-            None => {
-                info!("[open] Parent cache data is not supported in production");
-                (None, false, "".to_string())
-            }
-            Some(pcd) => (
-                Some(pcd),
-                settings::SETTINGS.verify_cache,
-                pcd.digest.clone(),
-            ),
-        };
-=======
         // Check if current entry is part of the official parent cache manifest.  If not, we're
         // dealing with some kind of test sector.  If verify has been requested but it's not a
         // production entry in the manifest, we'll calculate the digest so that it can be returned,
@@ -216,7 +201,6 @@
                     pcd.digest.clone(),
                 ),
             };
->>>>>>> 1fdf11e0
 
         info!(
             "parent cache: opening {}, verify enabled: {}",
