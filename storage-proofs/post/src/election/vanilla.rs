use std::collections::BTreeMap;
use std::fmt;
use std::marker::PhantomData;

use anyhow::{bail, ensure, Context};
use bellperson::bls::Fr;
use byteorder::{ByteOrder, LittleEndian};
use filecoin_hashers::{
    poseidon::{PoseidonDomain, PoseidonFunction},
    Domain, HashFunction, Hasher, PoseidonMDArity,
};
use generic_array::typenum;
use log::trace;
use rayon::prelude::*;
use serde::{Deserialize, Serialize};
use sha2::{Digest, Sha256};
use typenum::Unsigned;

use storage_proofs_core::{
    error::{Error, Result},
    fr32::fr_into_bytes,
    measurements::{measure_op, Operation},
    merkle::{MerkleProof, MerkleProofTrait, MerkleTreeTrait, MerkleTreeWrapper},
    parameter_cache::ParameterSetMetadata,
    proof::{NoRequirements, ProofScheme},
    sector::*,
    util::NODE_SIZE,
};

#[derive(Debug, Clone)]
pub struct SetupParams {
    /// Size of the sector in bytes.
    pub sector_size: u64,
    pub challenge_count: usize,
    pub challenged_nodes: usize,
}

#[derive(Debug, Clone)]
pub struct PublicParams {
    /// Size of the sector in bytes.
    pub sector_size: u64,
    pub challenge_count: usize,
    pub challenged_nodes: usize,
}

impl ParameterSetMetadata for PublicParams {
    fn identifier(&self) -> String {
        format!(
            "ElectionPoSt::PublicParams{{sector_size: {}, count: {}, nodes: {}}}",
            self.sector_size(),
            self.challenge_count,
            self.challenged_nodes,
        )
    }

    fn sector_size(&self) -> u64 {
        self.sector_size
    }
}

#[derive(Debug, Clone)]
pub struct PublicInputs<T: Domain> {
    pub randomness: T,
    pub sector_id: SectorId,
    pub prover_id: T,
    pub comm_r: T,
    pub partial_ticket: Fr,
    pub sector_challenge_index: u64,
}

#[derive(Debug)]
pub struct PrivateInputs<Tree: MerkleTreeTrait> {
    pub tree: MerkleTreeWrapper<
        Tree::Hasher,
        Tree::Store,
        Tree::Arity,
        Tree::SubTreeArity,
        Tree::TopTreeArity,
    >,
    pub comm_c: <Tree::Hasher as Hasher>::Domain,
    pub comm_r_last: <Tree::Hasher as Hasher>::Domain,
}

/// The candidate data, that is needed for ticket generation.
#[derive(Clone, Serialize, Deserialize)]
pub struct Candidate {
    pub sector_id: SectorId,
    pub partial_ticket: Fr,
    pub ticket: [u8; 32],
    pub sector_challenge_index: u64,
}

impl fmt::Debug for Candidate {
    fn fmt(&self, f: &mut fmt::Formatter<'_>) -> fmt::Result {
        f.debug_struct("Candidate")
            .field("sector_id", &self.sector_id)
            .field("partial_ticket", &self.partial_ticket)
            .field("ticket", &hex::encode(&self.ticket))
            .field("sector_challenge_index", &self.sector_challenge_index)
            .finish()
    }
}

#[derive(Debug, Clone, Serialize, Deserialize)]
pub struct Proof<P: MerkleProofTrait> {
    #[serde(bound(
    serialize = "MerkleProof<P::Hasher, P::Arity, P::SubTreeArity, P::TopTreeArity>: Serialize",
    deserialize = "MerkleProof<P::Hasher, P::Arity, P::SubTreeArity, P::TopTreeArity>: serde::de::DeserializeOwned"
    ))]
    inclusion_proofs: Vec<MerkleProof<P::Hasher, P::Arity, P::SubTreeArity, P::TopTreeArity>>,
    pub ticket: [u8; 32],
    pub comm_c: <P::Hasher as Hasher>::Domain,
}

impl<P: MerkleProofTrait> Proof<P> {
    pub fn leafs(&self) -> Vec<<P::Hasher as Hasher>::Domain> {
        self.inclusion_proofs
            .iter()
            .map(MerkleProof::leaf)
            .collect()
    }

    pub fn comm_r_last(&self) -> <P::Hasher as Hasher>::Domain {
        self.inclusion_proofs[0].root()
    }

    pub fn commitments(&self) -> Vec<<P::Hasher as Hasher>::Domain> {
        self.inclusion_proofs
            .iter()
            .map(MerkleProof::root)
            .collect()
    }

    #[allow(clippy::type_complexity)]
    pub fn paths(&self) -> Vec<Vec<(Vec<<P::Hasher as Hasher>::Domain>, usize)>> {
        self.inclusion_proofs
            .iter()
            .map(MerkleProof::path)
            .collect()
    }
}

#[derive(Debug, Clone)]
pub struct ElectionPoSt<'a, Tree>
<<<<<<< HEAD
    where
        Tree: 'a + MerkleTreeTrait,
=======
where
    Tree: MerkleTreeTrait,
>>>>>>> 1fdf11e0
{
    _t: PhantomData<&'a Tree>,
}

#[allow(clippy::type_complexity)]
pub fn generate_candidates<Tree: MerkleTreeTrait>(
    pub_params: &PublicParams,
    challenged_sectors: &[SectorId],
    trees: &BTreeMap<
        SectorId,
        MerkleTreeWrapper<
            Tree::Hasher,
            Tree::Store,
            Tree::Arity,
            Tree::SubTreeArity,
            Tree::TopTreeArity,
        >,
    >,
    prover_id: <Tree::Hasher as Hasher>::Domain,
    randomness: <Tree::Hasher as Hasher>::Domain,
) -> Result<Vec<Candidate>> {
    challenged_sectors
        .par_iter()
        .enumerate()
        .map(|(sector_challenge_index, sector_id)| {
            let tree = match trees.get(sector_id) {
                Some(tree) => tree,
                None => bail!(Error::MissingPrivateInput("tree", (*sector_id).into())),
            };

            generate_candidate::<Tree>(
                pub_params,
                tree,
                prover_id,
                *sector_id,
                randomness,
                sector_challenge_index as u64,
            )
        })
        .collect()
}

fn generate_candidate<Tree: MerkleTreeTrait>(
    pub_params: &PublicParams,
    tree: &MerkleTreeWrapper<
        Tree::Hasher,
        Tree::Store,
        Tree::Arity,
        Tree::SubTreeArity,
        Tree::TopTreeArity,
    >,
    prover_id: <Tree::Hasher as Hasher>::Domain,
    sector_id: SectorId,
    randomness: <Tree::Hasher as Hasher>::Domain,
    sector_challenge_index: u64,
) -> Result<Candidate> {
    let randomness_fr: Fr = randomness.into();
    let prover_id_fr: Fr = prover_id.into();
    let mut data: Vec<PoseidonDomain> = vec![
        randomness_fr.into(),
        prover_id_fr.into(),
        Fr::from(sector_id).into(),
    ];

    for n in 0..pub_params.challenge_count {
        let challenge =
            generate_leaf_challenge(pub_params, randomness, sector_challenge_index, n as u64)?;

        let val: Fr = measure_op(Operation::PostReadChallengedRange, || {
            tree.read_at(challenge as usize)
        })?
            .into();
        data.push(val.into());
    }

    // pad for md
    let arity = PoseidonMDArity::to_usize();
    while data.len() % arity != 0 {
        data.push(PoseidonDomain::default());
    }

    let partial_ticket: Fr = measure_op(Operation::PostPartialTicketHash, || {
        PoseidonFunction::hash_md(&data)
    })
        .into();

    // ticket = sha256(partial_ticket)
    let ticket = finalize_ticket(&partial_ticket);

    Ok(Candidate {
        sector_challenge_index,
        sector_id,
        partial_ticket,
        ticket,
    })
}

pub fn finalize_ticket(partial_ticket: &Fr) -> [u8; 32] {
    let bytes = fr_into_bytes(partial_ticket);
    let ticket_hash = Sha256::digest(&bytes);
    let mut ticket = [0u8; 32];
    ticket.copy_from_slice(&ticket_hash[..]);
    ticket
}

pub fn is_valid_sector_challenge_index(challenge_count: u64, index: u64) -> bool {
    index < challenge_count
}

pub fn generate_sector_challenges<T: Domain>(
    randomness: T,
    challenge_count: u64,
    sectors: &OrderedSectorSet,
) -> Result<Vec<SectorId>> {
    (0..challenge_count)
        .into_par_iter()
        .map(|n| generate_sector_challenge(randomness, n as usize, sectors))
        .collect()
}

pub fn generate_sector_challenge<T: Domain>(
    randomness: T,
    n: usize,
    sectors: &OrderedSectorSet,
) -> Result<SectorId> {
    let mut hasher = Sha256::new();
    hasher.update(AsRef::<[u8]>::as_ref(&randomness));
    hasher.update(&n.to_le_bytes()[..]);
    let hash = hasher.finalize();

    let sector_challenge = LittleEndian::read_u64(&hash[..8]);
    let sector_index = (sector_challenge % sectors.len() as u64) as usize;
    let sector = *sectors
        .iter()
        .nth(sector_index)
        .context("invalid challenge generated")?;

    Ok(sector)
}

/// Generate all challenged leaf ranges for a single sector, such that the range fits into the sector.
pub fn generate_leaf_challenges<T: Domain>(
    pub_params: &PublicParams,
    randomness: T,
    sector_challenge_index: u64,
    challenge_count: usize,
) -> Result<Vec<u64>> {
    let mut challenges = Vec::with_capacity(challenge_count);

    for leaf_challenge_index in 0..challenge_count {
        let challenge = generate_leaf_challenge(
            pub_params,
            randomness,
            sector_challenge_index,
            leaf_challenge_index as u64,
        )?;
        challenges.push(challenge)
    }

    Ok(challenges)
}

/// Generates challenge, such that the range fits into the sector.
pub fn generate_leaf_challenge<T: Domain>(
    pub_params: &PublicParams,
    randomness: T,
    sector_challenge_index: u64,
    leaf_challenge_index: u64,
) -> Result<u64> {
    ensure!(
        pub_params.sector_size > pub_params.challenged_nodes as u64 * NODE_SIZE as u64,
        "sector size {} is too small",
        pub_params.sector_size
    );

    let mut hasher = Sha256::new();
    hasher.update(AsRef::<[u8]>::as_ref(&randomness));
    hasher.update(&sector_challenge_index.to_le_bytes()[..]);
    hasher.update(&leaf_challenge_index.to_le_bytes()[..]);
    let hash = hasher.finalize();

    let leaf_challenge = LittleEndian::read_u64(&hash[..8]);

    let challenged_range_index = leaf_challenge
        % (pub_params.sector_size / (pub_params.challenged_nodes * NODE_SIZE) as u64);

    Ok(challenged_range_index * pub_params.challenged_nodes as u64)
}

impl<'a, Tree: 'static + MerkleTreeTrait> ProofScheme<'a> for ElectionPoSt<'a, Tree> {
    type PublicParams = PublicParams;
    type SetupParams = SetupParams;
    type PublicInputs = PublicInputs<<Tree::Hasher as Hasher>::Domain>;
    type PrivateInputs = PrivateInputs<Tree>;
    type Proof = Proof<Tree::Proof>;
    type Requirements = NoRequirements;

    fn setup(sp: &Self::SetupParams) -> Result<Self::PublicParams> {
        Ok(PublicParams {
            sector_size: sp.sector_size,
            challenge_count: sp.challenge_count,
            challenged_nodes: sp.challenged_nodes,
        })
    }

    fn prove<'b>(
        pub_params: &'b Self::PublicParams,
        pub_inputs: &'b Self::PublicInputs,
        priv_inputs: &'b Self::PrivateInputs,
    ) -> Result<Self::Proof> {
        // 1. Inclusions proofs of all challenged leafs in all challenged ranges
        let tree = &priv_inputs.tree;
        let tree_leafs = tree.leafs();

        trace!(
            "Generating proof for tree of len {} with leafs {}",
            tree.len(),
            tree_leafs,
        );

        let inclusion_proofs = measure_op(Operation::PostInclusionProofs, || {
            (0..pub_params.challenge_count)
                .into_par_iter()
                .flat_map(|n| {
                    // TODO: replace expect with proper error handling
                    let challenged_leaf_start = generate_leaf_challenge(
                        pub_params,
                        pub_inputs.randomness,
                        pub_inputs.sector_challenge_index,
                        n as u64,
                    )
                        .expect("generate leaf challenge failure");
                    (0..pub_params.challenged_nodes)
                        .into_par_iter()
                        .map(move |i| {
                            tree.gen_cached_proof(challenged_leaf_start as usize + i, None)
                        })
                })
                .collect::<Result<Vec<_>>>()
        })?;

        // 2. correct generation of the ticket from the partial_ticket (add this to the candidate)
        let ticket = measure_op(Operation::PostFinalizeTicket, || {
            finalize_ticket(&pub_inputs.partial_ticket)
        });

        Ok(Proof {
            inclusion_proofs,
            ticket,
            comm_c: priv_inputs.comm_c,
        })
    }

    fn verify(
        pub_params: &Self::PublicParams,
        pub_inputs: &Self::PublicInputs,
        proof: &Self::Proof,
    ) -> Result<bool> {
        // verify that H(Comm_c || Comm_r_last) == Comm_R
        // comm_r_last is the root of the proof
        let comm_r_last = proof.inclusion_proofs[0].root();
        let comm_c = proof.comm_c;
        let comm_r = &pub_inputs.comm_r;

        if AsRef::<[u8]>::as_ref(&<Tree::Hasher as Hasher>::Function::hash2(
            &comm_c,
            &comm_r_last,
        )) != AsRef::<[u8]>::as_ref(comm_r)
        {
            return Ok(false);
        }

        for n in 0..pub_params.challenge_count {
            let challenged_leaf_start = generate_leaf_challenge(
                pub_params,
                pub_inputs.randomness,
                pub_inputs.sector_challenge_index,
                n as u64,
            )?;
            for i in 0..pub_params.challenged_nodes {
                let merkle_proof = &proof.inclusion_proofs[n * pub_params.challenged_nodes + i];

                // validate all comm_r_lasts match
                if merkle_proof.root() != comm_r_last {
                    return Ok(false);
                }

                // validate the path length
                let expected_path_length =
                    merkle_proof.expected_len(pub_params.sector_size as usize / NODE_SIZE);

                if expected_path_length != merkle_proof.path().len() {
                    return Ok(false);
                }

                if !merkle_proof.validate(challenged_leaf_start as usize + i) {
                    return Ok(false);
                }
            }
        }

        Ok(true)
    }
}

#[cfg(test)]
mod tests {
    use super::*;

    use filecoin_hashers::poseidon::PoseidonHasher;
    use rand::SeedableRng;
    use rand_xorshift::XorShiftRng;
    use typenum::{U0, U2, U8};

    use storage_proofs_core::merkle::{generate_tree, get_base_tree_count, LCTree};

    fn test_election_post<Tree: 'static + MerkleTreeTrait>() {
        let rng = &mut XorShiftRng::from_seed(crate::TEST_SEED);

        let leaves = 64 * get_base_tree_count::<Tree>();
        let sector_size = leaves * NODE_SIZE;

        let pub_params = PublicParams {
            sector_size: sector_size as u64,
            challenge_count: 40,
            challenged_nodes: 1,
        };

        let randomness = <Tree::Hasher as Hasher>::Domain::random(rng);
        let prover_id = <Tree::Hasher as Hasher>::Domain::random(rng);

        let mut sectors: Vec<SectorId> = Vec::new();
        let mut trees = BTreeMap::new();

        let temp_dir = tempfile::tempdir().expect("tempdir failure");
        let temp_path = temp_dir.path();

        for i in 0..5 {
            sectors.push(i.into());
            let (_data, tree) =
                generate_tree::<Tree, _>(rng, leaves, Some(temp_path.to_path_buf()));
            trees.insert(i.into(), tree);
        }

        let candidates =
            generate_candidates::<Tree>(&pub_params, &sectors, &trees, prover_id, randomness)
                .expect("generate candidates failure");

        let candidate = &candidates[0];
        let tree = trees
            .remove(&candidate.sector_id)
            .expect("trees.remove failure");
        let comm_r_last = tree.root();
        let comm_c = <Tree::Hasher as Hasher>::Domain::random(rng);
        let comm_r = <Tree::Hasher as Hasher>::Function::hash2(&comm_c, &comm_r_last);

        let pub_inputs = PublicInputs {
            randomness,
            sector_id: candidate.sector_id,
            prover_id,
            comm_r,
            partial_ticket: candidate.partial_ticket,
            sector_challenge_index: 0,
        };

        let priv_inputs = PrivateInputs::<Tree> {
            tree,
            comm_c,
            comm_r_last,
        };

        let proof = ElectionPoSt::<Tree>::prove(&pub_params, &pub_inputs, &priv_inputs)
            .expect("proving failed");

        let is_valid = ElectionPoSt::<Tree>::verify(&pub_params, &pub_inputs, &proof)
            .expect("verification failed");

        assert!(is_valid);
    }

    #[test]
    fn election_post_poseidon() {
        test_election_post::<LCTree<PoseidonHasher, U8, U0, U0>>();
    }

    #[test]
    fn election_post_poseidon_8_8() {
        test_election_post::<LCTree<PoseidonHasher, U8, U8, U0>>();
    }

    #[test]
    fn election_post_poseidon_8_8_2() {
        test_election_post::<LCTree<PoseidonHasher, U8, U8, U2>>();
    }
}<|MERGE_RESOLUTION|>--- conflicted
+++ resolved
@@ -142,13 +142,8 @@
 
 #[derive(Debug, Clone)]
 pub struct ElectionPoSt<'a, Tree>
-<<<<<<< HEAD
-    where
-        Tree: 'a + MerkleTreeTrait,
-=======
 where
     Tree: MerkleTreeTrait,
->>>>>>> 1fdf11e0
 {
     _t: PhantomData<&'a Tree>,
 }
