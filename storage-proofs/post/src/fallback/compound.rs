--- conflicted
+++ resolved
@@ -160,213 +160,4 @@
             sectors,
         }
     }
-<<<<<<< HEAD
-}
-
-#[cfg(test)]
-mod tests {
-    use super::*;
-
-    use bellperson::util_cs::{metric_cs::MetricCS, test_cs::TestConstraintSystem};
-    use filecoin_hashers::{poseidon::PoseidonHasher, Domain, HashFunction, Hasher};
-    use generic_array::typenum::{U0, U2, U4, U8};
-    use pretty_assertions::assert_eq;
-    use rand::SeedableRng;
-    use rand_xorshift::XorShiftRng;
-    use storage_proofs_core::{
-        api_version::ApiVersion,
-        compound_proof,
-        merkle::{generate_tree, get_base_tree_count, LCTree, MerkleTreeTrait},
-    };
-
-    use crate::fallback::{
-        self, ChallengeRequirements, PrivateInputs, PrivateSector, PublicInputs, PublicSector,
-    };
-
-    #[ignore]
-    #[test]
-    fn fallback_post_poseidon_single_partition_matching_base_8() {
-        fallback_post::<LCTree<PoseidonHasher, U8, U0, U0>>(15, 15, 1, ApiVersion::V1_0_0);
-        fallback_post::<LCTree<PoseidonHasher, U8, U0, U0>>(15, 15, 1, ApiVersion::V1_1_0);
-    }
-
-    #[ignore]
-    #[test]
-    fn fallback_post_poseidon_single_partition_matching_sub_8_4() {
-        fallback_post::<LCTree<PoseidonHasher, U8, U4, U0>>(3, 3, 1, ApiVersion::V1_0_0);
-        fallback_post::<LCTree<PoseidonHasher, U8, U4, U0>>(3, 3, 1, ApiVersion::V1_1_0);
-    }
-
-    #[ignore]
-    #[test]
-    fn fallback_post_poseidon_single_partition_matching_top_8_4_2() {
-        fallback_post::<LCTree<PoseidonHasher, U8, U4, U2>>(3, 3, 1, ApiVersion::V1_0_0);
-        fallback_post::<LCTree<PoseidonHasher, U8, U4, U2>>(3, 3, 1, ApiVersion::V1_1_0);
-    }
-
-    #[ignore]
-    #[test]
-    fn fallback_post_poseidon_single_partition_smaller_base_8() {
-        fallback_post::<LCTree<PoseidonHasher, U8, U0, U0>>(2, 3, 1, ApiVersion::V1_0_0);
-        fallback_post::<LCTree<PoseidonHasher, U8, U0, U0>>(2, 3, 1, ApiVersion::V1_1_0);
-    }
-
-    #[ignore]
-    #[test]
-    fn fallback_post_poseidon_two_partitions_matching_base_8() {
-        fallback_post::<LCTree<PoseidonHasher, U8, U0, U0>>(4, 2, 2, ApiVersion::V1_0_0);
-        fallback_post::<LCTree<PoseidonHasher, U8, U0, U0>>(4, 2, 2, ApiVersion::V1_1_0);
-    }
-
-    #[ignore]
-    #[test]
-    fn fallback_post_poseidon_two_partitions_smaller_base_8() {
-        fallback_post::<LCTree<PoseidonHasher, U8, U0, U0>>(5, 3, 2, ApiVersion::V1_0_0);
-        fallback_post::<LCTree<PoseidonHasher, U8, U0, U0>>(5, 3, 2, ApiVersion::V1_1_0);
-    }
-
-    fn fallback_post<Tree: 'static + MerkleTreeTrait>(
-        total_sector_count: usize,
-        sector_count: usize,
-        partitions: usize,
-        api_version: ApiVersion,
-    ) where
-        Tree::Store: 'static,
-    {
-        let rng = &mut XorShiftRng::from_seed(crate::TEST_SEED);
-
-        let leaves = 64 * get_base_tree_count::<Tree>();
-        let sector_size = (leaves * NODE_SIZE) as u64;
-        let randomness = <Tree::Hasher as Hasher>::Domain::random(rng);
-        let prover_id = <Tree::Hasher as Hasher>::Domain::random(rng);
-        let challenge_count = 2;
-
-        let setup_params = compound_proof::SetupParams {
-            vanilla_params: fallback::SetupParams {
-                sector_size: sector_size as u64,
-                challenge_count,
-                sector_count,
-                api_version,
-            },
-            partitions: Some(partitions),
-            priority: false,
-        };
-
-        let temp_dir = tempfile::tempdir().unwrap();
-        let temp_path = temp_dir.path();
-
-        let mut pub_sectors = Vec::new();
-        let mut priv_sectors = Vec::new();
-        let mut trees = Vec::new();
-
-        for _i in 0..total_sector_count {
-            let (_data, tree) =
-                generate_tree::<Tree, _>(rng, leaves, Some(temp_path.to_path_buf()));
-            trees.push(tree);
-        }
-        for (i, tree) in trees.iter().enumerate() {
-            let comm_c = <Tree::Hasher as Hasher>::Domain::random(rng);
-            let comm_r_last = tree.root();
-
-            priv_sectors.push(PrivateSector {
-                tree,
-                comm_c,
-                comm_r_last,
-            });
-
-            let comm_r = <Tree::Hasher as Hasher>::Function::hash2(&comm_c, &comm_r_last);
-            pub_sectors.push(PublicSector {
-                id: (i as u64).into(),
-                comm_r,
-            });
-        }
-
-        let pub_params = FallbackPoStCompound::<Tree>::setup(&setup_params).expect("setup failed");
-
-        let pub_inputs = PublicInputs {
-            randomness,
-            prover_id,
-            sectors: &pub_sectors,
-            k: None,
-        };
-
-        let priv_inputs = PrivateInputs::<Tree> {
-            sectors: &priv_sectors,
-        };
-
-        // Use this to debug differences between blank and regular circuit generation.
-        {
-            let circuits =
-                FallbackPoStCompound::circuit_for_test_all(&pub_params, &pub_inputs, &priv_inputs)
-                    .unwrap();
-            let blank_circuit =
-                FallbackPoStCompound::<Tree>::blank_circuit(&pub_params.vanilla_params);
-
-            let mut cs_blank = MetricCS::new();
-            blank_circuit
-                .synthesize(&mut cs_blank)
-                .expect("failed to synthesize");
-
-            let a = cs_blank.pretty_print_list();
-
-            for (circuit1, _inputs) in circuits.into_iter() {
-                let mut cs1 = TestConstraintSystem::new();
-                circuit1.synthesize(&mut cs1).expect("failed to synthesize");
-                let b = cs1.pretty_print_list();
-
-                for (i, (a, b)) in a.chunks(100).zip(b.chunks(100)).enumerate() {
-                    assert_eq!(a, b, "failed at chunk {}", i);
-                }
-            }
-        }
-
-        {
-            let circuits =
-                FallbackPoStCompound::circuit_for_test_all(&pub_params, &pub_inputs, &priv_inputs)
-                    .unwrap();
-
-            for (circuit, inputs) in circuits.into_iter() {
-                let mut cs = TestConstraintSystem::new();
-
-                circuit.synthesize(&mut cs).expect("failed to synthesize");
-
-                if !cs.is_satisfied() {
-                    panic!(
-                        "failed to satisfy: {:?}",
-                        cs.which_is_unsatisfied().unwrap()
-                    );
-                }
-                assert!(
-                    cs.verify(&inputs),
-                    "verification failed with TestContraintSystem and generated inputs"
-                );
-            }
-        }
-
-        let blank_groth_params =
-            FallbackPoStCompound::<Tree>::groth_params(Some(rng), &pub_params.vanilla_params)
-                .expect("failed to generate groth params");
-
-        let proof = FallbackPoStCompound::prove(
-            &pub_params,
-            &pub_inputs,
-            &priv_inputs,
-            &blank_groth_params,
-        )
-            .expect("failed while proving");
-
-        let verified = FallbackPoStCompound::verify(
-            &pub_params,
-            &pub_inputs,
-            &proof,
-            &ChallengeRequirements {
-                minimum_challenge_count: total_sector_count * challenge_count,
-            },
-        )
-            .expect("failed while verifying");
-
-        assert!(verified);
-    }
-=======
->>>>>>> d8d20817
 }