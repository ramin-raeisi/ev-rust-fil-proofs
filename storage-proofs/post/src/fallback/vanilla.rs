use std::collections::BTreeSet;
use std::marker::PhantomData;

use anyhow::ensure;
use bellperson::bls::Fr;
use byteorder::{ByteOrder, LittleEndian};
use filecoin_hashers::{Domain, HashFunction, Hasher};
use generic_array::typenum::Unsigned;
use log::{error, trace};
use rayon::prelude::*;
use serde::{Deserialize, Serialize};
use sha2::{Digest, Sha256};

use storage_proofs_core::{
    error::{Error, Result},
    merkle::{MerkleProof, MerkleProofTrait, MerkleTreeTrait, MerkleTreeWrapper},
    parameter_cache::ParameterSetMetadata,
    proof::ProofScheme,
    sector::*,
    util::{default_rows_to_discard, NODE_SIZE},
};

#[derive(Debug, Clone)]
pub struct SetupParams {
    /// Size of the sector in bytes.
    pub sector_size: u64,
    /// Number of challenges per sector.
    pub challenge_count: usize,
    /// Number of challenged sectors.
    pub sector_count: usize,
}

#[derive(Debug, Clone)]
pub struct PublicParams {
    /// Size of the sector in bytes.
    pub sector_size: u64,
    /// Number of challenges per sector.
    pub challenge_count: usize,
    /// Number of challenged sectors.
    pub sector_count: usize,
}

#[derive(Debug, Default)]
pub struct ChallengeRequirements {
    /// The sum of challenges across all challenged sectors. (even across partitions)
    pub minimum_challenge_count: usize,
}

impl ParameterSetMetadata for PublicParams {
    fn identifier(&self) -> String {
        format!(
            "FallbackPoSt::PublicParams{{sector_size: {}, challenge_count: {}, sector_count: {}}}",
            self.sector_size(),
            self.challenge_count,
            self.sector_count,
        )
    }

    fn sector_size(&self) -> u64 {
        self.sector_size
    }
}

#[derive(Debug, Clone)]
pub struct PublicInputs<'a, T: Domain> {
    pub randomness: T,
    pub prover_id: T,
    pub sectors: &'a [PublicSector<T>],
    /// Partition index
    pub k: Option<usize>,
}

#[derive(Debug, Clone)]
pub struct PublicSector<T: Domain> {
    pub id: SectorId,
    pub comm_r: T,
}

#[derive(Debug)]
pub struct PrivateSector<'a, Tree: MerkleTreeTrait> {
    pub tree: &'a MerkleTreeWrapper<
        Tree::Hasher,
        Tree::Store,
        Tree::Arity,
        Tree::SubTreeArity,
        Tree::TopTreeArity,
    >,
    pub comm_c: <Tree::Hasher as Hasher>::Domain,
    pub comm_r_last: <Tree::Hasher as Hasher>::Domain,
}

#[derive(Debug)]
pub struct PrivateInputs<'a, Tree: MerkleTreeTrait> {
    pub sectors: &'a [PrivateSector<'a, Tree>],
}

#[derive(Debug, Clone, Serialize, Deserialize)]
pub struct Proof<P: MerkleProofTrait> {
    #[serde(bound(
    serialize = "SectorProof<P>: Serialize",
    deserialize = "SectorProof<P>: Deserialize<'de>"
    ))]
    pub sectors: Vec<SectorProof<P>>,
}

#[derive(Debug, Clone, Serialize, Deserialize)]
pub struct SectorProof<Proof: MerkleProofTrait> {
    #[serde(bound(
    serialize = "MerkleProof<Proof::Hasher, Proof::Arity, Proof::SubTreeArity, Proof::TopTreeArity>: Serialize",
    deserialize = "MerkleProof<Proof::Hasher, Proof::Arity, Proof::SubTreeArity, Proof::TopTreeArity>: serde::de::DeserializeOwned"
    ))]
    pub inclusion_proofs:
    Vec<MerkleProof<Proof::Hasher, Proof::Arity, Proof::SubTreeArity, Proof::TopTreeArity>>,
    pub comm_c: <Proof::Hasher as Hasher>::Domain,
    pub comm_r_last: <Proof::Hasher as Hasher>::Domain,
}

impl<P: MerkleProofTrait> SectorProof<P> {
    pub fn leafs(&self) -> Vec<<P::Hasher as Hasher>::Domain> {
        self.inclusion_proofs
            .iter()
            .map(MerkleProofTrait::leaf)
            .collect()
    }

    pub fn comm_r_last(&self) -> <P::Hasher as Hasher>::Domain {
        self.inclusion_proofs[0].root()
    }

    pub fn commitments(&self) -> Vec<<P::Hasher as Hasher>::Domain> {
        self.inclusion_proofs
            .iter()
            .map(MerkleProofTrait::root)
            .collect()
    }

    #[allow(clippy::type_complexity)]
    pub fn paths(&self) -> Vec<Vec<(Vec<<P::Hasher as Hasher>::Domain>, usize)>> {
        self.inclusion_proofs
            .iter()
            .map(MerkleProofTrait::path)
            .collect()
    }

    pub fn as_options(&self) -> Vec<Vec<(Vec<Option<Fr>>, Option<usize>)>> {
        self.inclusion_proofs
            .iter()
            .map(MerkleProofTrait::as_options)
            .collect()
    }

    // Returns a read-only reference.
    pub fn inclusion_proofs(
        &self,
    ) -> &Vec<MerkleProof<P::Hasher, P::Arity, P::SubTreeArity, P::TopTreeArity>> {
        &self.inclusion_proofs
    }
}

#[derive(Debug, Clone)]
pub struct FallbackPoSt<'a, Tree>
where
    Tree: MerkleTreeTrait,
{
    _t: PhantomData<&'a Tree>,
}

pub fn generate_sector_challenges<T: Domain>(
    randomness: T,
    challenge_count: usize,
    sector_set_len: u64,
    prover_id: T,
) -> Result<Vec<u64>> {
    (0..challenge_count)
        .map(|n| generate_sector_challenge(randomness, n, sector_set_len, prover_id))
        .collect()
}

/// Generate a single sector challenge.
pub fn generate_sector_challenge<T: Domain>(
    randomness: T,
    n: usize,
    sector_set_len: u64,
    prover_id: T,
) -> Result<u64> {
    let mut hasher = Sha256::new();
    hasher.update(AsRef::<[u8]>::as_ref(&prover_id));
    hasher.update(AsRef::<[u8]>::as_ref(&randomness));
    hasher.update(&n.to_le_bytes()[..]);

    let hash = hasher.finalize();

    let sector_challenge = LittleEndian::read_u64(&hash[..8]);
    let sector_index = sector_challenge % sector_set_len;

    Ok(sector_index)
}

/// Generate all challenged leaf ranges for a single sector, such that the range fits into the sector.
pub fn generate_leaf_challenges<T: Domain>(
    pub_params: &PublicParams,
    randomness: T,
    sector_id: u64,
    challenge_count: usize,
) -> Vec<u64> {
    let mut challenges = Vec::with_capacity(challenge_count);

    let mut hasher = Sha256::new();
    hasher.update(AsRef::<[u8]>::as_ref(&randomness));
    hasher.update(&sector_id.to_le_bytes()[..]);

    for leaf_challenge_index in 0..challenge_count {
        let challenge = generate_leaf_challenge_inner::<T>(
            hasher.clone(),
            pub_params,
            leaf_challenge_index as u64,
        );
        challenges.push(challenge)
    }

    challenges
}

/// Generates challenge, such that the range fits into the sector.
pub fn generate_leaf_challenge<T: Domain>(
    pub_params: &PublicParams,
    randomness: T,
    sector_id: u64,
    leaf_challenge_index: u64,
) -> u64 {
    let mut hasher = Sha256::new();
    hasher.update(AsRef::<[u8]>::as_ref(&randomness));
    hasher.update(&sector_id.to_le_bytes()[..]);

    generate_leaf_challenge_inner::<T>(hasher, pub_params, leaf_challenge_index)
}

fn generate_leaf_challenge_inner<T: Domain>(
    mut hasher: Sha256,
    pub_params: &PublicParams,
    leaf_challenge_index: u64,
) -> u64 {
    hasher.update(&leaf_challenge_index.to_le_bytes()[..]);
    let hash = hasher.finalize();

    let leaf_challenge = LittleEndian::read_u64(&hash[..8]);

    leaf_challenge % (pub_params.sector_size / NODE_SIZE as u64)
}

// Generates a single vanilla proof, given the private inputs and sector challenges.
pub fn vanilla_proof<Tree: MerkleTreeTrait>(
    sector_id: SectorId,
    priv_inputs: &PrivateInputs<'_, Tree>,
    challenges: &[u64],
) -> Result<Proof<Tree::Proof>> {
    ensure!(
        priv_inputs.sectors.len() == 1,
        "vanilla_proof called with multiple sector proofs"
    );

    let priv_sector = &priv_inputs.sectors[0];
    let comm_c = priv_sector.comm_c;
    let comm_r_last = priv_sector.comm_r_last;
    let tree = priv_sector.tree;

    let tree_leafs = tree.leafs();
    let rows_to_discard = default_rows_to_discard(tree_leafs, Tree::Arity::to_usize());

    trace!(
        "Generating proof for tree leafs {} and arity {}",
        tree_leafs,
        Tree::Arity::to_usize(),
    );

    let inclusion_proofs = (0..challenges.len())
        .into_par_iter()
        .map(|challenged_leaf_index| {
            let challenged_leaf = challenges[challenged_leaf_index];
            let proof = tree.gen_cached_proof(challenged_leaf as usize, Some(rows_to_discard))?;

            ensure!(
                proof.validate(challenged_leaf as usize) && proof.root() == priv_sector.comm_r_last,
                "Generated vanilla proof for sector {} is invalid",
                sector_id
            );

            Ok(proof)
        })
        .collect::<Result<Vec<_>>>()?;

    Ok(Proof {
        sectors: vec![SectorProof {
            inclusion_proofs,
            comm_c,
            comm_r_last,
        }],
    })
}

impl<'a, Tree: 'a + MerkleTreeTrait> ProofScheme<'a> for FallbackPoSt<'a, Tree> {
    type PublicParams = PublicParams;
    type SetupParams = SetupParams;
    type PublicInputs = PublicInputs<'a, <Tree::Hasher as Hasher>::Domain>;
    type PrivateInputs = PrivateInputs<'a, Tree>;
    type Proof = Proof<Tree::Proof>;
    type Requirements = ChallengeRequirements;

    fn setup(sp: &Self::SetupParams) -> Result<Self::PublicParams> {
        Ok(PublicParams {
            sector_size: sp.sector_size,
            challenge_count: sp.challenge_count,
            sector_count: sp.sector_count,
        })
    }

    fn prove<'b>(
        pub_params: &'b Self::PublicParams,
        pub_inputs: &'b Self::PublicInputs,
        priv_inputs: &'b Self::PrivateInputs,
    ) -> Result<Self::Proof> {
        let proofs = Self::prove_all_partitions(pub_params, pub_inputs, priv_inputs, 1)?;
        let k = match pub_inputs.k {
            None => 0,
            Some(k) => k,
        };
        // Because partition proofs require a common setup, the general ProofScheme implementation,
        // which makes use of `ProofScheme::prove` cannot be used here. Instead, we need to prove all
        // partitions in one pass, as implemented by `prove_all_partitions` below.
        assert!(
            k < 1,
            "It is a programmer error to call StackedDrg::prove with more than one partition."
        );

        Ok(proofs[k].to_owned())
    }

    fn prove_all_partitions<'b>(
        pub_params: &'b Self::PublicParams,
        pub_inputs: &'b Self::PublicInputs,
        priv_inputs: &'b Self::PrivateInputs,
        partition_count: usize,
    ) -> Result<Vec<Self::Proof>> {
        ensure!(
            priv_inputs.sectors.len() == pub_inputs.sectors.len(),
            "inconsistent number of private and public sectors {} != {}",
            priv_inputs.sectors.len(),
            pub_inputs.sectors.len(),
        );

        let num_sectors_per_chunk = pub_params.sector_count;
        let num_sectors = pub_inputs.sectors.len();

        ensure!(
            num_sectors <= partition_count * num_sectors_per_chunk,
            "cannot prove the provided number of sectors: {} > {} * {}",
            num_sectors,
            partition_count,
            num_sectors_per_chunk,
        );

        let mut partition_proofs = Vec::new();

        // Use `BTreeSet` so failure result will be canonically ordered (sorted).
        let mut faulty_sectors = BTreeSet::new();

        for (j, (pub_sectors_chunk, priv_sectors_chunk)) in pub_inputs
            .sectors
            .chunks(num_sectors_per_chunk)
            .zip(priv_inputs.sectors.chunks(num_sectors_per_chunk))
            .enumerate()
        {
            let (mut proofs, mut faults) = pub_sectors_chunk
                .par_iter()
                .zip(priv_sectors_chunk.par_iter())
                .enumerate()
<<<<<<< HEAD
            {
                let tree = priv_sector.tree;
                let sector_id = pub_sector.id;
                let tree_leafs = tree.leafs();
                let rows_to_discard = default_rows_to_discard(tree_leafs, Tree::Arity::to_usize());

                trace!(
                    "Generating proof for tree leafs {} and arity {}",
                    tree_leafs,
                    Tree::Arity::to_usize(),
                );

                // avoid rehashing fixed inputs
                let mut challenge_hasher = Sha256::new();
                challenge_hasher.update(AsRef::<[u8]>::as_ref(&pub_inputs.randomness));
                challenge_hasher.update(&u64::from(sector_id).to_le_bytes()[..]);

                let mut inclusion_proofs = Vec::new();
                for proof_or_fault in (0..pub_params.challenge_count)
                    .into_par_iter()
                    .map(|n| {
                        let challenge_index = ((j * num_sectors_per_chunk + i)
                            * pub_params.challenge_count
                            + n) as u64;
                        let challenged_leaf_start =
                            generate_leaf_challenge_inner::<<Tree::Hasher as Hasher>::Domain>(
                                challenge_hasher.clone(),
                                pub_params,
                                challenge_index,
                            );

                        let proof = tree.gen_cached_proof(
                            challenged_leaf_start as usize,
                            Some(rows_to_discard),
                        );
                        match proof {
                            Ok(proof) => {
                                if proof.validate(challenged_leaf_start as usize)
                                    && proof.root() == priv_sector.comm_r_last
                                    && pub_sector.comm_r
                                        == <Tree::Hasher as Hasher>::Function::hash2(
                                            &priv_sector.comm_c,
                                            &priv_sector.comm_r_last,
                                        )
                                {
                                    Ok(ProofOrFault::Proof(proof))
                                } else {
                                    Ok(ProofOrFault::Fault(sector_id))
=======
                .map(|(i, (pub_sector, priv_sector))| {
                    let sector_id = pub_sector.id;
                    let tree = priv_sector.tree;
                    let tree_leafs = tree.leafs();
                    let rows_to_discard =
                        default_rows_to_discard(tree_leafs, Tree::Arity::to_usize());

                    trace!(
                        "Generating proof for tree leafs {} and arity {}",
                        tree_leafs,
                        Tree::Arity::to_usize(),
                    );

                    // avoid rehashing fixed inputs
                    let mut challenge_hasher = Sha256::new();
                    challenge_hasher.update(AsRef::<[u8]>::as_ref(&pub_inputs.randomness));
                    challenge_hasher.update(&u64::from(sector_id).to_le_bytes()[..]);

                    let (inclusion_proofs, faults) = (0..pub_params.challenge_count)
                        .into_par_iter()
                        .fold(
                            || (Vec::new(), BTreeSet::new()),
                            |(mut inclusion_proofs, mut faults), n| {
                                let challenge_index =
                                    ((j * num_sectors_per_chunk + i) * pub_params.challenge_count
                                        + n) as u64;
                                let challenged_leaf = generate_leaf_challenge_inner::<
                                    <Tree::Hasher as Hasher>::Domain,
                                >(
                                    challenge_hasher.clone(),
                                    pub_params,
                                    challenge_index,
                                );
                                let proof = tree.gen_cached_proof(
                                    challenged_leaf as usize,
                                    Some(rows_to_discard),
                                );

                                match proof {
                                    Ok(proof) => {
                                        if proof.validate(challenged_leaf as usize)
                                            && proof.root() == priv_sector.comm_r_last
                                            && pub_sector.comm_r
                                                == <Tree::Hasher as Hasher>::Function::hash2(
                                                    &priv_sector.comm_c,
                                                    &priv_sector.comm_r_last,
                                                )
                                        {
                                            inclusion_proofs.push(proof);
                                        } else {
                                            error!("faulty sector: {:?}", sector_id);
                                            faults.insert(sector_id);
                                        }
                                    }
                                    Err(err) => {
                                        error!("faulty sector: {:?} ({:?})", sector_id, err);
                                        faults.insert(sector_id);
                                    }
>>>>>>> b1a8d84c
                                }
                                (inclusion_proofs, faults)
                            },
                        )
                        .reduce(
                            || (Vec::new(), BTreeSet::new()),
                            |(mut inclusion_proofs, mut faults), (p, f)| {
                                inclusion_proofs.extend(p);
                                faults.extend(f);
                                (inclusion_proofs, faults)
                            },
                        );

                    (
                        SectorProof {
                            inclusion_proofs,
                            comm_c: priv_sector.comm_c,
                            comm_r_last: priv_sector.comm_r_last,
                        },
                        faults,
                    )
                })
                .fold(
                    || (Vec::new(), BTreeSet::new()),
                    |(mut sector_proofs, mut sector_faults), (sector_proof, mut faults)| {
                        sector_faults.append(&mut faults);
                        sector_proofs.push(sector_proof);
                        (sector_proofs, sector_faults)
                    },
                )
                .reduce(
                    || (Vec::new(), BTreeSet::new()),
                    |(mut sector_proofs, mut sector_faults), (proofs, mut faults)| {
                        sector_proofs.extend(proofs);
                        sector_faults.append(&mut faults);
                        (sector_proofs, sector_faults)
                    },
                );

            // If there were less than the required number of sectors provided, we duplicate the last one
            // to pad the proof out, such that it works in the circuit part.
            while proofs.len() < num_sectors_per_chunk {
                proofs.push(proofs[proofs.len() - 1].clone());
            }

            partition_proofs.push(Proof { sectors: proofs });
            faulty_sectors.append(&mut faults);
        }

        if faulty_sectors.is_empty() {
            Ok(partition_proofs)
        } else {
            Err(Error::FaultySectors(faulty_sectors.into_iter().collect()).into())
        }
    }

    fn verify_all_partitions(
        pub_params: &Self::PublicParams,
        pub_inputs: &Self::PublicInputs,
        partition_proofs: &[Self::Proof],
    ) -> Result<bool> {
        let challenge_count = pub_params.challenge_count;
        let num_sectors_per_chunk = pub_params.sector_count;
        let num_sectors = pub_inputs.sectors.len();

        ensure!(
            num_sectors <= num_sectors_per_chunk * partition_proofs.len(),
            "inconsistent number of sectors: {} > {} * {}",
            num_sectors,
            num_sectors_per_chunk,
            partition_proofs.len(),
        );

        for (j, (proof, pub_sectors_chunk)) in partition_proofs
            .iter()
            .zip(pub_inputs.sectors.chunks(num_sectors_per_chunk))
            .enumerate()
        {
            ensure!(
                pub_sectors_chunk.len() <= num_sectors_per_chunk,
                "inconsistent number of public sectors: {} > {}",
                pub_sectors_chunk.len(),
                num_sectors_per_chunk,
            );
            ensure!(
                proof.sectors.len() == num_sectors_per_chunk,
                "invalid number of sectors in the partition proof {}: {} != {}",
                j,
                proof.sectors.len(),
                num_sectors_per_chunk,
            );

            let is_valid = pub_sectors_chunk
                .par_iter()
                .zip(proof.sectors.par_iter())
                .enumerate()
                .map(|(i, (pub_sector, sector_proof))| {
                    let sector_id = pub_sector.id;
                    let comm_r = &pub_sector.comm_r;
                    let comm_c = sector_proof.comm_c;
                    let inclusion_proofs = &sector_proof.inclusion_proofs;

                    // Verify that H(Comm_c || Comm_r_last) == Comm_R

                    // comm_r_last is the root of the proof
                    let comm_r_last = inclusion_proofs[0].root();

                    if AsRef::<[u8]>::as_ref(&<Tree::Hasher as Hasher>::Function::hash2(
                        &comm_c,
                        &comm_r_last,
                    )) != AsRef::<[u8]>::as_ref(comm_r)
                    {
                        error!("hash(comm_c || comm_r_last) != comm_r: {:?}", sector_id);
                        return Ok(false);
                    }

                    ensure!(
                        challenge_count == inclusion_proofs.len(),
                        "unexpected number of inclusion proofs: {} != {}",
                        challenge_count,
                        inclusion_proofs.len()
                    );

                    // avoid rehashing fixed inputs
                    let mut challenge_hasher = Sha256::new();
                    challenge_hasher.update(AsRef::<[u8]>::as_ref(&pub_inputs.randomness));
                    challenge_hasher.update(&u64::from(sector_id).to_le_bytes()[..]);

                    let is_valid_list = inclusion_proofs
                        .par_iter()
                        .enumerate()
                        .map(|(n, inclusion_proof)| -> Result<bool> {
                            let challenge_index =
                                (j * num_sectors_per_chunk + i) * pub_params.challenge_count + n;
                            let challenged_leaf =
                                generate_leaf_challenge_inner::<<Tree::Hasher as Hasher>::Domain>(
                                    challenge_hasher.clone(),
                                    pub_params,
                                    challenge_index as u64,
                                );

                            // validate all comm_r_lasts match
                            if inclusion_proof.root() != comm_r_last {
                                error!("inclusion proof root != comm_r_last: {:?}", sector_id);
                                return Ok(false);
                            }

<<<<<<< HEAD
                // avoid rehashing fixed inputs
                let mut challenge_hasher = Sha256::new();
                challenge_hasher.update(AsRef::<[u8]>::as_ref(&pub_inputs.randomness));
                challenge_hasher.update(&u64::from(sector_id).to_le_bytes()[..]);

                let is_valid_list = inclusion_proofs
                    .par_iter()
                    .enumerate()
                    .map(|(n, inclusion_proof)| -> Result<bool> {
                        let challenge_index = ((j * num_sectors_per_chunk + i)
                            * pub_params.challenge_count
                            + n) as u64;
                        let challenged_leaf_start =
                            generate_leaf_challenge_inner::<<Tree::Hasher as Hasher>::Domain>(
                                challenge_hasher.clone(),
                                pub_params,
                                challenge_index,
                            );

                        // validate all comm_r_lasts match
                        if inclusion_proof.root() != comm_r_last {
                            error!("inclusion proof root != comm_r_last: {:?}", sector_id);
                            return Ok(false);
                        }

                        // validate the path length
                        let expected_path_length = inclusion_proof
                            .expected_len(pub_params.sector_size as usize / NODE_SIZE);

                        if expected_path_length != inclusion_proof.path().len() {
                            error!("wrong path length: {:?}", sector_id);
                            return Ok(false);
                        }

                        if !inclusion_proof.validate(challenged_leaf_start as usize) {
                            error!("invalid inclusion proof: {:?}", sector_id);
                            return Ok(false);
                        }
                        Ok(true)
                    })
                    .collect::<Result<Vec<bool>>>()?;

                let is_valid = is_valid_list.into_iter().all(|v| v);
                if !is_valid {
                    return Ok(false);
                }
=======
                            // validate the path length
                            let expected_path_length = inclusion_proof
                                .expected_len(pub_params.sector_size as usize / NODE_SIZE);

                            if expected_path_length != inclusion_proof.path().len() {
                                error!("wrong path length: {:?}", sector_id);
                                return Ok(false);
                            }

                            if !inclusion_proof.validate(challenged_leaf as usize) {
                                error!("invalid inclusion proof: {:?}", sector_id);
                                return Ok(false);
                            }
                            Ok(true)
                        })
                        .collect::<Result<Vec<bool>>>()?;

                    Ok(is_valid_list.into_iter().all(|v| v))
                })
                .reduce(
                    || Ok(true),
                    |all_valid, is_valid| Ok(all_valid? && is_valid?),
                )?;
            if !is_valid {
                return Ok(false);
>>>>>>> b1a8d84c
            }
        }
        Ok(true)
    }

    fn satisfies_requirements(
        public_params: &Self::PublicParams,
        requirements: &Self::Requirements,
        partitions: usize,
    ) -> bool {
        let checked = partitions * public_params.sector_count;

        assert_eq!(
            partitions.checked_mul(public_params.sector_count),
            Some(checked)
        );
        assert_eq!(
            checked.checked_mul(public_params.challenge_count),
            Some(checked * public_params.challenge_count)
        );

        checked * public_params.challenge_count >= requirements.minimum_challenge_count
    }
}

#[cfg(test)]
mod tests {
    use super::*;

    use filecoin_hashers::poseidon::PoseidonHasher;
    use generic_array::typenum::{U0, U2, U4, U8};
    use rand::SeedableRng;
    use rand_xorshift::XorShiftRng;
    use storage_proofs_core::merkle::{
        generate_tree, get_base_tree_count, LCTree, MerkleTreeTrait,
    };

    fn test_fallback_post<Tree: MerkleTreeTrait>(
        total_sector_count: usize,
        sector_count: usize,
        partitions: usize,
    ) where
        Tree::Store: 'static,
    {
        let rng = &mut XorShiftRng::from_seed(crate::TEST_SEED);

        let leaves = 64 * get_base_tree_count::<Tree>();
        let sector_size = leaves * NODE_SIZE;

        let pub_params = PublicParams {
            sector_size: sector_size as u64,
            challenge_count: 10,
            sector_count,
        };

        let randomness = <Tree::Hasher as Hasher>::Domain::random(rng);
        let prover_id = <Tree::Hasher as Hasher>::Domain::random(rng);

        let temp_dir = tempfile::tempdir().unwrap();
        let temp_path = temp_dir.path();

        let mut pub_sectors = Vec::new();
        let mut priv_sectors = Vec::new();

        let trees = (0..total_sector_count)
            .map(|_| generate_tree::<Tree, _>(rng, leaves, Some(temp_path.to_path_buf())).1)
            .collect::<Vec<_>>();

        for (i, tree) in trees.iter().enumerate() {
            let comm_c = <Tree::Hasher as Hasher>::Domain::random(rng);
            let comm_r_last = tree.root();

            priv_sectors.push(PrivateSector {
                tree,
                comm_c,
                comm_r_last,
            });

            let comm_r = <Tree::Hasher as Hasher>::Function::hash2(&comm_c, &comm_r_last);
            pub_sectors.push(PublicSector {
                id: (i as u64).into(),
                comm_r,
            });
        }

        let pub_inputs = PublicInputs {
            randomness,
            prover_id,
            sectors: &pub_sectors,
            k: None,
        };

        let priv_inputs = PrivateInputs::<Tree> {
            sectors: &priv_sectors[..],
        };

        let proof = FallbackPoSt::<Tree>::prove_all_partitions(
            &pub_params,
            &pub_inputs,
            &priv_inputs,
            partitions,
        )
            .expect("proving failed");

        let is_valid =
            FallbackPoSt::<Tree>::verify_all_partitions(&pub_params, &pub_inputs, &proof)
                .expect("verification failed");

        assert!(is_valid);
    }

    fn test_invalid_fallback_post<Tree: MerkleTreeTrait>(
        total_sector_count: usize,
        sector_count: usize,
        partitions: usize,
    ) where
        Tree::Store: 'static,
    {
        let rng = &mut XorShiftRng::from_seed(crate::TEST_SEED);

        let leaves = 64 * get_base_tree_count::<Tree>();
        let sector_size = leaves * NODE_SIZE;

        let pub_params = PublicParams {
            sector_size: sector_size as u64,
            challenge_count: 10,
            sector_count,
        };

        let randomness = <Tree::Hasher as Hasher>::Domain::random(rng);
        let prover_id = <Tree::Hasher as Hasher>::Domain::random(rng);

        let temp_dir = tempfile::tempdir().unwrap();
        let temp_path = temp_dir.path();

        let mut pub_sectors = Vec::new();
        let mut priv_sectors = Vec::new();

        let mut trees = Vec::new();

        let mut faulty_sectors = Vec::<SectorId>::new();

        for _i in 0..total_sector_count {
            let (_data, tree) =
                generate_tree::<Tree, _>(rng, leaves, Some(temp_path.to_path_buf()));
            trees.push(tree);
        }

        let faulty_denominator = 3;

        let (_data, wrong_tree) =
            generate_tree::<Tree, _>(rng, leaves, Some(temp_path.to_path_buf()));

        for (i, tree) in trees.iter().enumerate() {
            let make_faulty = i % faulty_denominator == 0;

            let comm_c = <Tree::Hasher as Hasher>::Domain::random(rng);
            let comm_r_last = tree.root();

            priv_sectors.push(PrivateSector {
                tree: if make_faulty { &wrong_tree } else { tree },
                comm_c,
                comm_r_last,
            });

            let comm_r = <Tree::Hasher as Hasher>::Function::hash2(&comm_c, &comm_r_last);

            if make_faulty {
                faulty_sectors.push((i as u64).into());
            }

            pub_sectors.push(PublicSector {
                id: (i as u64).into(),
                comm_r,
            });
        }

        let pub_inputs = PublicInputs {
            randomness,
            prover_id,
            sectors: &pub_sectors,
            k: None,
        };

        let priv_inputs = PrivateInputs::<Tree> {
            sectors: &priv_sectors[..],
        };

        let proof = FallbackPoSt::<Tree>::prove_all_partitions(
            &pub_params,
            &pub_inputs,
            &priv_inputs,
            partitions,
        );

        match proof {
            Ok(proof) => {
                let is_valid =
                    FallbackPoSt::<Tree>::verify_all_partitions(&pub_params, &pub_inputs, &proof)
                        .expect("verification failed");
                assert!(!is_valid, "PoSt returned a valid proof with invalid input");
            }
            Err(e) => match e.downcast::<Error>() {
                Err(_) => panic!("failed to downcast to Error"),
                Ok(Error::FaultySectors(sector_ids)) => assert_eq!(faulty_sectors, sector_ids),
                Ok(_) => panic!("PoSt failed to return FaultySectors error."),
            },
        };
    }

    #[test]
    fn fallback_post_poseidon_single_partition_matching_base_8() {
        test_fallback_post::<LCTree<PoseidonHasher, U8, U0, U0>>(5, 5, 1);
    }

    #[test]
    fn invalid_fallback_post_poseidon_single_partition_matching_base_8() {
        test_invalid_fallback_post::<LCTree<PoseidonHasher, U8, U0, U0>>(5, 5, 1);
    }

    #[test]
    fn fallback_post_poseidon_single_partition_smaller_base_8() {
        test_fallback_post::<LCTree<PoseidonHasher, U8, U0, U0>>(3, 5, 1);
    }

    #[test]
    fn invalid_fallback_post_poseidon_single_partition_smaller_base_8() {
        test_invalid_fallback_post::<LCTree<PoseidonHasher, U8, U0, U0>>(3, 5, 1);
    }

    #[test]
    fn fallback_post_poseidon_two_partitions_matching_base_8() {
        test_fallback_post::<LCTree<PoseidonHasher, U8, U0, U0>>(4, 2, 2);
    }

    #[test]
    fn invalid_fallback_post_poseidon_two_partitions_matching_base_8() {
        test_invalid_fallback_post::<LCTree<PoseidonHasher, U8, U0, U0>>(4, 2, 2);
    }

    #[test]
    fn fallback_post_poseidon_two_partitions_smaller_base_8() {
        test_fallback_post::<LCTree<PoseidonHasher, U8, U0, U0>>(5, 3, 2);
    }

    #[test]
    fn invalid_fallback_post_poseidon_two_partitions_smaller_base_8() {
        test_invalid_fallback_post::<LCTree<PoseidonHasher, U8, U0, U0>>(5, 3, 2);
    }

    #[test]
    fn fallback_post_poseidon_single_partition_matching_sub_8_4() {
        test_fallback_post::<LCTree<PoseidonHasher, U8, U4, U0>>(5, 5, 1);
    }

    #[test]
    fn invalid_fallback_post_poseidon_single_partition_matching_sub_8_4() {
        test_invalid_fallback_post::<LCTree<PoseidonHasher, U8, U4, U0>>(5, 5, 1);
    }

    #[test]
    fn fallback_post_poseidon_single_partition_smaller_sub_8_4() {
        test_fallback_post::<LCTree<PoseidonHasher, U8, U4, U0>>(3, 5, 1);
    }

    #[test]
    fn invalid_fallback_post_poseidon_single_partition_smaller_sub_8_4() {
        test_invalid_fallback_post::<LCTree<PoseidonHasher, U8, U4, U0>>(3, 5, 1);
    }

    #[test]
    fn fallback_post_poseidon_two_partitions_matching_sub_8_4() {
        test_fallback_post::<LCTree<PoseidonHasher, U8, U4, U0>>(4, 2, 2);
    }

    #[test]
    fn invalid_fallback_post_poseidon_two_partitions_matching_sub_8_4() {
        test_invalid_fallback_post::<LCTree<PoseidonHasher, U8, U4, U0>>(4, 2, 2);
    }

    #[test]
    fn fallback_post_poseidon_two_partitions_matching_sub_8_8() {
        test_fallback_post::<LCTree<PoseidonHasher, U8, U8, U0>>(4, 2, 2);
    }

    #[test]
    fn invalid_fallback_post_poseidon_two_partitions_matching_sub_8_8() {
        test_invalid_fallback_post::<LCTree<PoseidonHasher, U8, U8, U0>>(4, 2, 2);
    }

    #[test]
    fn fallback_post_poseidon_two_partitions_smaller_sub_8_4() {
        test_fallback_post::<LCTree<PoseidonHasher, U8, U4, U0>>(5, 3, 2);
    }

    #[test]
    fn invalid_fallback_post_poseidon_two_partitions_smaller_sub_8_4() {
        test_invalid_fallback_post::<LCTree<PoseidonHasher, U8, U4, U0>>(5, 3, 2);
    }

    #[test]
    fn fallback_post_poseidon_two_partitions_smaller_sub_8_8() {
        test_fallback_post::<LCTree<PoseidonHasher, U8, U8, U0>>(5, 3, 2);
    }

    #[test]
    fn invalid_fallback_post_poseidon_two_partitions_smaller_sub_8_8() {
        test_invalid_fallback_post::<LCTree<PoseidonHasher, U8, U8, U0>>(5, 3, 2);
    }

    #[test]
    fn fallback_post_poseidon_single_partition_matching_top_8_4_2() {
        test_fallback_post::<LCTree<PoseidonHasher, U8, U4, U2>>(5, 5, 1);
    }

    #[test]
    fn invalid_fallback_post_poseidon_single_partition_matching_top_8_4_2() {
        test_invalid_fallback_post::<LCTree<PoseidonHasher, U8, U4, U2>>(5, 5, 1);
    }

    #[test]
    fn fallback_post_poseidon_single_partition_matching_top_8_8_2() {
        test_fallback_post::<LCTree<PoseidonHasher, U8, U8, U2>>(5, 5, 1);
    }

    #[test]
    fn invalid_fallback_post_poseidon_single_partition_matching_top_8_8_2() {
        test_invalid_fallback_post::<LCTree<PoseidonHasher, U8, U8, U2>>(5, 5, 1);
    }

    #[test]
    fn fallback_post_poseidon_single_partition_smaller_top_8_4_2() {
        test_fallback_post::<LCTree<PoseidonHasher, U8, U4, U2>>(3, 5, 1);
    }

    #[test]
    fn invalid_fallback_post_poseidon_single_partition_smaller_top_8_4_2() {
        test_invalid_fallback_post::<LCTree<PoseidonHasher, U8, U4, U2>>(3, 5, 1);
    }

    #[test]
    fn fallback_post_poseidon_two_partitions_matching_top_8_4_2() {
        test_fallback_post::<LCTree<PoseidonHasher, U8, U4, U2>>(4, 2, 2);
    }

    #[test]
    fn invalid_fallback_post_poseidon_two_partitions_matching_top_8_4_2() {
        test_invalid_fallback_post::<LCTree<PoseidonHasher, U8, U4, U2>>(4, 2, 2);
    }

    #[test]
    fn fallback_post_poseidon_two_partitions_smaller_top_8_4_2() {
        test_fallback_post::<LCTree<PoseidonHasher, U8, U4, U2>>(5, 3, 2);
    }

    #[test]
    fn invalid_fallback_post_poseidon_two_partitions_smaller_top_8_4_2() {
        test_invalid_fallback_post::<LCTree<PoseidonHasher, U8, U4, U2>>(5, 3, 2);
    }

    #[test]
    fn fallback_post_poseidon_two_partitions_smaller_top_8_8_2() {
        test_fallback_post::<LCTree<PoseidonHasher, U8, U8, U2>>(5, 3, 2);
    }

    #[test]
    fn invalid_fallback_post_poseidon_two_partitions_smaller_top_8_8_2() {
        test_invalid_fallback_post::<LCTree<PoseidonHasher, U8, U8, U2>>(5, 3, 2);
    }
}<|MERGE_RESOLUTION|>--- conflicted
+++ resolved
@@ -374,56 +374,6 @@
                 .par_iter()
                 .zip(priv_sectors_chunk.par_iter())
                 .enumerate()
-<<<<<<< HEAD
-            {
-                let tree = priv_sector.tree;
-                let sector_id = pub_sector.id;
-                let tree_leafs = tree.leafs();
-                let rows_to_discard = default_rows_to_discard(tree_leafs, Tree::Arity::to_usize());
-
-                trace!(
-                    "Generating proof for tree leafs {} and arity {}",
-                    tree_leafs,
-                    Tree::Arity::to_usize(),
-                );
-
-                // avoid rehashing fixed inputs
-                let mut challenge_hasher = Sha256::new();
-                challenge_hasher.update(AsRef::<[u8]>::as_ref(&pub_inputs.randomness));
-                challenge_hasher.update(&u64::from(sector_id).to_le_bytes()[..]);
-
-                let mut inclusion_proofs = Vec::new();
-                for proof_or_fault in (0..pub_params.challenge_count)
-                    .into_par_iter()
-                    .map(|n| {
-                        let challenge_index = ((j * num_sectors_per_chunk + i)
-                            * pub_params.challenge_count
-                            + n) as u64;
-                        let challenged_leaf_start =
-                            generate_leaf_challenge_inner::<<Tree::Hasher as Hasher>::Domain>(
-                                challenge_hasher.clone(),
-                                pub_params,
-                                challenge_index,
-                            );
-
-                        let proof = tree.gen_cached_proof(
-                            challenged_leaf_start as usize,
-                            Some(rows_to_discard),
-                        );
-                        match proof {
-                            Ok(proof) => {
-                                if proof.validate(challenged_leaf_start as usize)
-                                    && proof.root() == priv_sector.comm_r_last
-                                    && pub_sector.comm_r
-                                        == <Tree::Hasher as Hasher>::Function::hash2(
-                                            &priv_sector.comm_c,
-                                            &priv_sector.comm_r_last,
-                                        )
-                                {
-                                    Ok(ProofOrFault::Proof(proof))
-                                } else {
-                                    Ok(ProofOrFault::Fault(sector_id))
-=======
                 .map(|(i, (pub_sector, priv_sector))| {
                     let sector_id = pub_sector.id;
                     let tree = priv_sector.tree;
@@ -482,7 +432,6 @@
                                         error!("faulty sector: {:?} ({:?})", sector_id, err);
                                         faults.insert(sector_id);
                                     }
->>>>>>> b1a8d84c
                                 }
                                 (inclusion_proofs, faults)
                             },
@@ -630,54 +579,6 @@
                                 return Ok(false);
                             }
 
-<<<<<<< HEAD
-                // avoid rehashing fixed inputs
-                let mut challenge_hasher = Sha256::new();
-                challenge_hasher.update(AsRef::<[u8]>::as_ref(&pub_inputs.randomness));
-                challenge_hasher.update(&u64::from(sector_id).to_le_bytes()[..]);
-
-                let is_valid_list = inclusion_proofs
-                    .par_iter()
-                    .enumerate()
-                    .map(|(n, inclusion_proof)| -> Result<bool> {
-                        let challenge_index = ((j * num_sectors_per_chunk + i)
-                            * pub_params.challenge_count
-                            + n) as u64;
-                        let challenged_leaf_start =
-                            generate_leaf_challenge_inner::<<Tree::Hasher as Hasher>::Domain>(
-                                challenge_hasher.clone(),
-                                pub_params,
-                                challenge_index,
-                            );
-
-                        // validate all comm_r_lasts match
-                        if inclusion_proof.root() != comm_r_last {
-                            error!("inclusion proof root != comm_r_last: {:?}", sector_id);
-                            return Ok(false);
-                        }
-
-                        // validate the path length
-                        let expected_path_length = inclusion_proof
-                            .expected_len(pub_params.sector_size as usize / NODE_SIZE);
-
-                        if expected_path_length != inclusion_proof.path().len() {
-                            error!("wrong path length: {:?}", sector_id);
-                            return Ok(false);
-                        }
-
-                        if !inclusion_proof.validate(challenged_leaf_start as usize) {
-                            error!("invalid inclusion proof: {:?}", sector_id);
-                            return Ok(false);
-                        }
-                        Ok(true)
-                    })
-                    .collect::<Result<Vec<bool>>>()?;
-
-                let is_valid = is_valid_list.into_iter().all(|v| v);
-                if !is_valid {
-                    return Ok(false);
-                }
-=======
                             // validate the path length
                             let expected_path_length = inclusion_proof
                                 .expected_len(pub_params.sector_size as usize / NODE_SIZE);
@@ -703,7 +604,6 @@
                 )?;
             if !is_valid {
                 return Ok(false);
->>>>>>> b1a8d84c
             }
         }
         Ok(true)
