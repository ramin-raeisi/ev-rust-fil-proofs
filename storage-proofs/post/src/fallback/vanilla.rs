use std::collections::BTreeSet;
use std::marker::PhantomData;

use anyhow::ensure;
use bellperson::bls::Fr;
use byteorder::{ByteOrder, LittleEndian};
use filecoin_hashers::{Domain, HashFunction, Hasher};
use generic_array::typenum::Unsigned;
use log::{error, trace};
use rayon::prelude::*;
use serde::{Deserialize, Serialize};
use sha2::{Digest, Sha256};

use storage_proofs_core::{
    error::{Error, Result},
    merkle::{MerkleProof, MerkleProofTrait, MerkleTreeTrait, MerkleTreeWrapper},
    parameter_cache::ParameterSetMetadata,
    proof::ProofScheme,
    sector::*,
    util::{default_rows_to_discard, NODE_SIZE},
};

#[derive(Debug, Clone)]
pub struct SetupParams {
    /// Size of the sector in bytes.
    pub sector_size: u64,
    /// Number of challenges per sector.
    pub challenge_count: usize,
    /// Number of challenged sectors.
    pub sector_count: usize,
}

#[derive(Debug, Clone)]
pub struct PublicParams {
    /// Size of the sector in bytes.
    pub sector_size: u64,
    /// Number of challenges per sector.
    pub challenge_count: usize,
    /// Number of challenged sectors.
    pub sector_count: usize,
}

#[derive(Debug, Default)]
pub struct ChallengeRequirements {
    /// The sum of challenges across all challenged sectors. (even across partitions)
    pub minimum_challenge_count: usize,
}

impl ParameterSetMetadata for PublicParams {
    fn identifier(&self) -> String {
        format!(
            "FallbackPoSt::PublicParams{{sector_size: {}, challenge_count: {}, sector_count: {}}}",
            self.sector_size(),
            self.challenge_count,
            self.sector_count,
        )
    }

    fn sector_size(&self) -> u64 {
        self.sector_size
    }
}

#[derive(Debug, Clone)]
pub struct PublicInputs<'a, T: Domain> {
    pub randomness: T,
    pub prover_id: T,
    pub sectors: &'a [PublicSector<T>],
    /// Partition index
    pub k: Option<usize>,
}

#[derive(Debug, Clone)]
pub struct PublicSector<T: Domain> {
    pub id: SectorId,
    pub comm_r: T,
}

#[derive(Debug)]
pub struct PrivateSector<'a, Tree: MerkleTreeTrait> {
    pub tree: &'a MerkleTreeWrapper<
        Tree::Hasher,
        Tree::Store,
        Tree::Arity,
        Tree::SubTreeArity,
        Tree::TopTreeArity,
    >,
    pub comm_c: <Tree::Hasher as Hasher>::Domain,
    pub comm_r_last: <Tree::Hasher as Hasher>::Domain,
}

#[derive(Debug)]
pub struct PrivateInputs<'a, Tree: MerkleTreeTrait> {
    pub sectors: &'a [PrivateSector<'a, Tree>],
}

#[derive(Debug, Clone, Serialize, Deserialize)]
pub struct Proof<P: MerkleProofTrait> {
    #[serde(bound(
    serialize = "SectorProof<P>: Serialize",
    deserialize = "SectorProof<P>: Deserialize<'de>"
    ))]
    pub sectors: Vec<SectorProof<P>>,
}

#[derive(Debug, Clone, Serialize, Deserialize)]
pub struct SectorProof<Proof: MerkleProofTrait> {
    #[serde(bound(
    serialize = "MerkleProof<Proof::Hasher, Proof::Arity, Proof::SubTreeArity, Proof::TopTreeArity>: Serialize",
    deserialize = "MerkleProof<Proof::Hasher, Proof::Arity, Proof::SubTreeArity, Proof::TopTreeArity>: serde::de::DeserializeOwned"
    ))]
    pub inclusion_proofs:
    Vec<MerkleProof<Proof::Hasher, Proof::Arity, Proof::SubTreeArity, Proof::TopTreeArity>>,
    pub comm_c: <Proof::Hasher as Hasher>::Domain,
    pub comm_r_last: <Proof::Hasher as Hasher>::Domain,
}

impl<P: MerkleProofTrait> SectorProof<P> {
    pub fn leafs(&self) -> Vec<<P::Hasher as Hasher>::Domain> {
        self.inclusion_proofs
            .iter()
            .map(MerkleProofTrait::leaf)
            .collect()
    }

    pub fn comm_r_last(&self) -> <P::Hasher as Hasher>::Domain {
        self.inclusion_proofs[0].root()
    }

    pub fn commitments(&self) -> Vec<<P::Hasher as Hasher>::Domain> {
        self.inclusion_proofs
            .iter()
            .map(MerkleProofTrait::root)
            .collect()
    }

    #[allow(clippy::type_complexity)]
    pub fn paths(&self) -> Vec<Vec<(Vec<<P::Hasher as Hasher>::Domain>, usize)>> {
        self.inclusion_proofs
            .iter()
            .map(MerkleProofTrait::path)
            .collect()
    }

    pub fn as_options(&self) -> Vec<Vec<(Vec<Option<Fr>>, Option<usize>)>> {
        self.inclusion_proofs
            .iter()
            .map(MerkleProofTrait::as_options)
            .collect()
    }

    // Returns a read-only reference.
    pub fn inclusion_proofs(
        &self,
    ) -> &Vec<MerkleProof<P::Hasher, P::Arity, P::SubTreeArity, P::TopTreeArity>> {
        &self.inclusion_proofs
    }
}

#[derive(Debug, Clone)]
pub struct FallbackPoSt<'a, Tree>
<<<<<<< HEAD
    where
        Tree: 'a + MerkleTreeTrait,
=======
where
    Tree: MerkleTreeTrait,
>>>>>>> 1fdf11e0
{
    _t: PhantomData<&'a Tree>,
}

pub fn generate_sector_challenges<T: Domain>(
    randomness: T,
    challenge_count: usize,
    sector_set_len: u64,
    prover_id: T,
) -> Result<Vec<u64>> {
    (0..challenge_count)
        .map(|n| generate_sector_challenge(randomness, n, sector_set_len, prover_id))
        .collect()
}

/// Generate a single sector challenge.
pub fn generate_sector_challenge<T: Domain>(
    randomness: T,
    n: usize,
    sector_set_len: u64,
    prover_id: T,
) -> Result<u64> {
    let mut hasher = Sha256::new();
    hasher.update(AsRef::<[u8]>::as_ref(&prover_id));
    hasher.update(AsRef::<[u8]>::as_ref(&randomness));
    hasher.update(&n.to_le_bytes()[..]);

    let hash = hasher.finalize();

    let sector_challenge = LittleEndian::read_u64(&hash[..8]);
    let sector_index = sector_challenge % sector_set_len;

    Ok(sector_index)
}

/// Generate all challenged leaf ranges for a single sector, such that the range fits into the sector.
pub fn generate_leaf_challenges<T: Domain>(
    pub_params: &PublicParams,
    randomness: T,
    sector_id: u64,
    challenge_count: usize,
) -> Vec<u64> {
    let mut challenges = Vec::with_capacity(challenge_count);

    let mut hasher = Sha256::new();
    hasher.update(AsRef::<[u8]>::as_ref(&randomness));
    hasher.update(&sector_id.to_le_bytes()[..]);

    for leaf_challenge_index in 0..challenge_count {
        let challenge = generate_leaf_challenge_inner::<T>(
            hasher.clone(),
            pub_params,
            leaf_challenge_index as u64,
        );
        challenges.push(challenge)
    }

    challenges
}

/// Generates challenge, such that the range fits into the sector.
pub fn generate_leaf_challenge<T: Domain>(
    pub_params: &PublicParams,
    randomness: T,
    sector_id: u64,
    leaf_challenge_index: u64,
) -> u64 {
    let mut hasher = Sha256::new();
    hasher.update(AsRef::<[u8]>::as_ref(&randomness));
    hasher.update(&sector_id.to_le_bytes()[..]);

    generate_leaf_challenge_inner::<T>(hasher, pub_params, leaf_challenge_index)
}

fn generate_leaf_challenge_inner<T: Domain>(
    mut hasher: Sha256,
    pub_params: &PublicParams,
    leaf_challenge_index: u64,
) -> u64 {
    hasher.update(&leaf_challenge_index.to_le_bytes()[..]);
    let hash = hasher.finalize();

    let leaf_challenge = LittleEndian::read_u64(&hash[..8]);

    leaf_challenge % (pub_params.sector_size / NODE_SIZE as u64)
}

enum ProofOrFault<T> {
    Proof(T),
    Fault(SectorId),
}

// Generates a single vanilla proof, given the private inputs and sector challenges.
pub fn vanilla_proof<Tree: MerkleTreeTrait>(
    sector_id: SectorId,
    priv_inputs: &PrivateInputs<'_, Tree>,
    challenges: &[u64],
) -> Result<Proof<Tree::Proof>> {
    ensure!(
        priv_inputs.sectors.len() == 1,
        "vanilla_proof called with multiple sector proofs"
    );

    let priv_sector = &priv_inputs.sectors[0];
    let comm_c = priv_sector.comm_c;
    let comm_r_last = priv_sector.comm_r_last;
    let tree = priv_sector.tree;

    let tree_leafs = tree.leafs();
    let rows_to_discard = default_rows_to_discard(tree_leafs, Tree::Arity::to_usize());

    trace!(
        "Generating proof for tree leafs {} and arity {}",
        tree_leafs,
        Tree::Arity::to_usize(),
    );

    let inclusion_proofs = (0..challenges.len())
        .into_par_iter()
        .map(|challenged_leaf_index| {
            let challenged_leaf = challenges[challenged_leaf_index];
            let proof = tree.gen_cached_proof(challenged_leaf as usize, Some(rows_to_discard))?;

            ensure!(
                proof.validate(challenged_leaf as usize) && proof.root() == priv_sector.comm_r_last,
                "Generated vanilla proof for sector {} is invalid",
                sector_id
            );

            Ok(proof)
        })
        .collect::<Result<Vec<_>>>()?;

    Ok(Proof {
        sectors: vec![SectorProof {
            inclusion_proofs,
            comm_c,
            comm_r_last,
        }],
    })
}

impl<'a, Tree: 'a + MerkleTreeTrait> ProofScheme<'a> for FallbackPoSt<'a, Tree> {
    type PublicParams = PublicParams;
    type SetupParams = SetupParams;
    type PublicInputs = PublicInputs<'a, <Tree::Hasher as Hasher>::Domain>;
    type PrivateInputs = PrivateInputs<'a, Tree>;
    type Proof = Proof<Tree::Proof>;
    type Requirements = ChallengeRequirements;

    fn setup(sp: &Self::SetupParams) -> Result<Self::PublicParams> {
        Ok(PublicParams {
            sector_size: sp.sector_size,
            challenge_count: sp.challenge_count,
            sector_count: sp.sector_count,
        })
    }

    fn prove<'b>(
        pub_params: &'b Self::PublicParams,
        pub_inputs: &'b Self::PublicInputs,
        priv_inputs: &'b Self::PrivateInputs,
    ) -> Result<Self::Proof> {
        let proofs = Self::prove_all_partitions(pub_params, pub_inputs, priv_inputs, 1)?;
        let k = match pub_inputs.k {
            None => 0,
            Some(k) => k,
        };
        // Because partition proofs require a common setup, the general ProofScheme implementation,
        // which makes use of `ProofScheme::prove` cannot be used here. Instead, we need to prove all
        // partitions in one pass, as implemented by `prove_all_partitions` below.
        assert!(
            k < 1,
            "It is a programmer error to call StackedDrg::prove with more than one partition."
        );

        Ok(proofs[k].to_owned())
    }

    fn prove_all_partitions<'b>(
        pub_params: &'b Self::PublicParams,
        pub_inputs: &'b Self::PublicInputs,
        priv_inputs: &'b Self::PrivateInputs,
        partition_count: usize,
    ) -> Result<Vec<Self::Proof>> {
        ensure!(
            priv_inputs.sectors.len() == pub_inputs.sectors.len(),
            "inconsistent number of private and public sectors {} != {}",
            priv_inputs.sectors.len(),
            pub_inputs.sectors.len(),
        );

        let num_sectors_per_chunk = pub_params.sector_count;
        let num_sectors = pub_inputs.sectors.len();

        ensure!(
            num_sectors <= partition_count * num_sectors_per_chunk,
            "cannot prove the provided number of sectors: {} > {} * {}",
            num_sectors,
            partition_count,
            num_sectors_per_chunk,
        );

        let mut partition_proofs = Vec::new();

        // Use `BTreeSet` so failure result will be canonically ordered (sorted).
        let mut faulty_sectors = BTreeSet::new();

        for (j, (pub_sectors_chunk, priv_sectors_chunk)) in pub_inputs
            .sectors
            .chunks(num_sectors_per_chunk)
            .zip(priv_inputs.sectors.chunks(num_sectors_per_chunk))
            .enumerate()
        {
            trace!("proving partition {}", j);

            let mut proofs = Vec::with_capacity(num_sectors_per_chunk);

            for (i, (pub_sector, priv_sector)) in pub_sectors_chunk
                .iter()
                .zip(priv_sectors_chunk.iter())
                .enumerate()
            {
                let tree = priv_sector.tree;
                let sector_id = pub_sector.id;
                let tree_leafs = tree.leafs();
                let rows_to_discard = default_rows_to_discard(tree_leafs, Tree::Arity::to_usize());

                trace!(
                    "Generating proof for tree leafs {} and arity {}",
                    tree_leafs,
                    Tree::Arity::to_usize(),
                );

                // avoid rehashing fixed inputs
                let mut challenge_hasher = Sha256::new();
                challenge_hasher.update(AsRef::<[u8]>::as_ref(&pub_inputs.randomness));
                challenge_hasher.update(&u64::from(sector_id).to_le_bytes()[..]);

                let mut inclusion_proofs = Vec::new();
                for proof_or_fault in (0..pub_params.challenge_count)
                    .into_par_iter()
                    .map(|n| {
                        let challenge_index = ((j * num_sectors_per_chunk + i)
                            * pub_params.challenge_count
                            + n) as u64;
                        let challenged_leaf_start =
                            generate_leaf_challenge_inner::<<Tree::Hasher as Hasher>::Domain>(
                                challenge_hasher.clone(),
                                pub_params,
                                challenge_index,
                            );

                        let proof = tree.gen_cached_proof(
                            challenged_leaf_start as usize,
                            Some(rows_to_discard),
                        );
                        match proof {
                            Ok(proof) => {
                                if proof.validate(challenged_leaf_start as usize)
                                    && proof.root() == priv_sector.comm_r_last
                                    && pub_sector.comm_r
                                        == <Tree::Hasher as Hasher>::Function::hash2(
                                            &priv_sector.comm_c,
                                            &priv_sector.comm_r_last,
                                        )
                                {
                                    Ok(ProofOrFault::Proof(proof))
                                } else {
                                    Ok(ProofOrFault::Fault(sector_id))
                                }
                            }
                            Err(_) => Ok(ProofOrFault::Fault(sector_id)),
                        }
                    })
                    .collect::<Result<Vec<_>>>()?
                {
                    match proof_or_fault {
                        ProofOrFault::Proof(proof) => {
                            inclusion_proofs.push(proof);
                        }
                        ProofOrFault::Fault(sector_id) => {
                            error!("faulty sector: {:?}", sector_id);
                            faulty_sectors.insert(sector_id);
                        }
                    }
                }

                proofs.push(SectorProof {
                    inclusion_proofs,
                    comm_c: priv_sector.comm_c,
                    comm_r_last: priv_sector.comm_r_last,
                });
            }

            // If there were less than the required number of sectors provided, we duplicate the last one
            // to pad the proof out, such that it works in the circuit part.
            while proofs.len() < num_sectors_per_chunk {
                proofs.push(proofs[proofs.len() - 1].clone());
            }

            partition_proofs.push(Proof { sectors: proofs });
        }

        if faulty_sectors.is_empty() {
            Ok(partition_proofs)
        } else {
            Err(Error::FaultySectors(faulty_sectors.into_iter().collect()).into())
        }
    }

    fn verify_all_partitions(
        pub_params: &Self::PublicParams,
        pub_inputs: &Self::PublicInputs,
        partition_proofs: &[Self::Proof],
    ) -> Result<bool> {
        let challenge_count = pub_params.challenge_count;
        let num_sectors_per_chunk = pub_params.sector_count;
        let num_sectors = pub_inputs.sectors.len();

        ensure!(
            num_sectors <= num_sectors_per_chunk * partition_proofs.len(),
            "inconsistent number of sectors: {} > {} * {}",
            num_sectors,
            num_sectors_per_chunk,
            partition_proofs.len(),
        );

        for (j, (proof, pub_sectors_chunk)) in partition_proofs
            .iter()
            .zip(pub_inputs.sectors.chunks(num_sectors_per_chunk))
            .enumerate()
        {
            ensure!(
                pub_sectors_chunk.len() <= num_sectors_per_chunk,
                "inconsistent number of public sectors: {} > {}",
                pub_sectors_chunk.len(),
                num_sectors_per_chunk,
            );
            ensure!(
                proof.sectors.len() == num_sectors_per_chunk,
                "invalid number of sectors in the partition proof {}: {} != {}",
                j,
                proof.sectors.len(),
                num_sectors_per_chunk,
            );

            for (i, (pub_sector, sector_proof)) in pub_sectors_chunk
                .iter()
                .zip(proof.sectors.iter())
                .enumerate()
            {
                let sector_id = pub_sector.id;
                let comm_r = &pub_sector.comm_r;
                let comm_c = sector_proof.comm_c;
                let inclusion_proofs = &sector_proof.inclusion_proofs;

                // Verify that H(Comm_c || Comm_r_last) == Comm_R

                // comm_r_last is the root of the proof
                let comm_r_last = inclusion_proofs[0].root();

                if AsRef::<[u8]>::as_ref(&<Tree::Hasher as Hasher>::Function::hash2(
                    &comm_c,
                    &comm_r_last,
                )) != AsRef::<[u8]>::as_ref(comm_r)
                {
                    error!("hash(comm_c || comm_r_last) != comm_r: {:?}", sector_id);
                    return Ok(false);
                }

                ensure!(
                    challenge_count == inclusion_proofs.len(),
                    "unexpected number of inclusion proofs: {} != {}",
                    challenge_count,
                    inclusion_proofs.len()
                );

                // avoid rehashing fixed inputs
                let mut challenge_hasher = Sha256::new();
                challenge_hasher.update(AsRef::<[u8]>::as_ref(&pub_inputs.randomness));
                challenge_hasher.update(&u64::from(sector_id).to_le_bytes()[..]);

                let is_valid_list = inclusion_proofs
                    .par_iter()
                    .enumerate()
                    .map(|(n, inclusion_proof)| -> Result<bool> {
                        let challenge_index = ((j * num_sectors_per_chunk + i)
                            * pub_params.challenge_count
                            + n) as u64;
                        let challenged_leaf_start =
                            generate_leaf_challenge_inner::<<Tree::Hasher as Hasher>::Domain>(
                                challenge_hasher.clone(),
                                pub_params,
                                challenge_index,
                            );

                        // validate all comm_r_lasts match
                        if inclusion_proof.root() != comm_r_last {
                            error!("inclusion proof root != comm_r_last: {:?}", sector_id);
                            return Ok(false);
                        }

                        // validate the path length
                        let expected_path_length = inclusion_proof
                            .expected_len(pub_params.sector_size as usize / NODE_SIZE);

                        if expected_path_length != inclusion_proof.path().len() {
                            error!("wrong path length: {:?}", sector_id);
                            return Ok(false);
                        }

                        if !inclusion_proof.validate(challenged_leaf_start as usize) {
                            error!("invalid inclusion proof: {:?}", sector_id);
                            return Ok(false);
                        }
                        Ok(true)
                    })
                    .collect::<Result<Vec<bool>>>()?;

                let is_valid = is_valid_list.into_iter().all(|v| v);
                if !is_valid {
                    return Ok(false);
                }
            }
        }
        Ok(true)
    }

    fn satisfies_requirements(
        public_params: &Self::PublicParams,
        requirements: &Self::Requirements,
        partitions: usize,
    ) -> bool {
        let checked = partitions * public_params.sector_count;

        assert_eq!(
            partitions.checked_mul(public_params.sector_count),
            Some(checked)
        );
        assert_eq!(
            checked.checked_mul(public_params.challenge_count),
            Some(checked * public_params.challenge_count)
        );

        checked * public_params.challenge_count >= requirements.minimum_challenge_count
    }
}

#[cfg(test)]
mod tests {
    use super::*;

    use filecoin_hashers::poseidon::PoseidonHasher;
    use generic_array::typenum::{U0, U2, U4, U8};
    use rand::SeedableRng;
    use rand_xorshift::XorShiftRng;
    use storage_proofs_core::merkle::{
        generate_tree, get_base_tree_count, LCTree, MerkleTreeTrait,
    };

    fn test_fallback_post<Tree: MerkleTreeTrait>(
        total_sector_count: usize,
        sector_count: usize,
        partitions: usize,
    ) where
        Tree::Store: 'static,
    {
        let rng = &mut XorShiftRng::from_seed(crate::TEST_SEED);

        let leaves = 64 * get_base_tree_count::<Tree>();
        let sector_size = leaves * NODE_SIZE;

        let pub_params = PublicParams {
            sector_size: sector_size as u64,
            challenge_count: 10,
            sector_count,
        };

        let randomness = <Tree::Hasher as Hasher>::Domain::random(rng);
        let prover_id = <Tree::Hasher as Hasher>::Domain::random(rng);

        let temp_dir = tempfile::tempdir().unwrap();
        let temp_path = temp_dir.path();

        let mut pub_sectors = Vec::new();
        let mut priv_sectors = Vec::new();

        let trees = (0..total_sector_count)
            .map(|_| generate_tree::<Tree, _>(rng, leaves, Some(temp_path.to_path_buf())).1)
            .collect::<Vec<_>>();

        for (i, tree) in trees.iter().enumerate() {
            let comm_c = <Tree::Hasher as Hasher>::Domain::random(rng);
            let comm_r_last = tree.root();

            priv_sectors.push(PrivateSector {
                tree,
                comm_c,
                comm_r_last,
            });

            let comm_r = <Tree::Hasher as Hasher>::Function::hash2(&comm_c, &comm_r_last);
            pub_sectors.push(PublicSector {
                id: (i as u64).into(),
                comm_r,
            });
        }

        let pub_inputs = PublicInputs {
            randomness,
            prover_id,
            sectors: &pub_sectors,
            k: None,
        };

        let priv_inputs = PrivateInputs::<Tree> {
            sectors: &priv_sectors[..],
        };

        let proof = FallbackPoSt::<Tree>::prove_all_partitions(
            &pub_params,
            &pub_inputs,
            &priv_inputs,
            partitions,
        )
            .expect("proving failed");

        let is_valid =
            FallbackPoSt::<Tree>::verify_all_partitions(&pub_params, &pub_inputs, &proof)
                .expect("verification failed");

        assert!(is_valid);
    }

    fn test_invalid_fallback_post<Tree: MerkleTreeTrait>(
        total_sector_count: usize,
        sector_count: usize,
        partitions: usize,
    ) where
        Tree::Store: 'static,
    {
        let rng = &mut XorShiftRng::from_seed(crate::TEST_SEED);

        let leaves = 64 * get_base_tree_count::<Tree>();
        let sector_size = leaves * NODE_SIZE;

        let pub_params = PublicParams {
            sector_size: sector_size as u64,
            challenge_count: 10,
            sector_count,
        };

        let randomness = <Tree::Hasher as Hasher>::Domain::random(rng);
        let prover_id = <Tree::Hasher as Hasher>::Domain::random(rng);

        let temp_dir = tempfile::tempdir().unwrap();
        let temp_path = temp_dir.path();

        let mut pub_sectors = Vec::new();
        let mut priv_sectors = Vec::new();

        let mut trees = Vec::new();

        let mut faulty_sectors = Vec::<SectorId>::new();

        for _i in 0..total_sector_count {
            let (_data, tree) =
                generate_tree::<Tree, _>(rng, leaves, Some(temp_path.to_path_buf()));
            trees.push(tree);
        }

        let faulty_denominator = 3;

        let (_data, wrong_tree) =
            generate_tree::<Tree, _>(rng, leaves, Some(temp_path.to_path_buf()));

        for (i, tree) in trees.iter().enumerate() {
            let make_faulty = i % faulty_denominator == 0;

            let comm_c = <Tree::Hasher as Hasher>::Domain::random(rng);
            let comm_r_last = tree.root();

            priv_sectors.push(PrivateSector {
                tree: if make_faulty { &wrong_tree } else { tree },
                comm_c,
                comm_r_last,
            });

            let comm_r = <Tree::Hasher as Hasher>::Function::hash2(&comm_c, &comm_r_last);

            if make_faulty {
                faulty_sectors.push((i as u64).into());
            }

            pub_sectors.push(PublicSector {
                id: (i as u64).into(),
                comm_r,
            });
        }

        let pub_inputs = PublicInputs {
            randomness,
            prover_id,
            sectors: &pub_sectors,
            k: None,
        };

        let priv_inputs = PrivateInputs::<Tree> {
            sectors: &priv_sectors[..],
        };

        let proof = FallbackPoSt::<Tree>::prove_all_partitions(
            &pub_params,
            &pub_inputs,
            &priv_inputs,
            partitions,
        );

        match proof {
            Ok(proof) => {
                let is_valid =
                    FallbackPoSt::<Tree>::verify_all_partitions(&pub_params, &pub_inputs, &proof)
                        .expect("verification failed");
                assert!(!is_valid, "PoSt returned a valid proof with invalid input");
            }
            Err(e) => match e.downcast::<Error>() {
                Err(_) => panic!("failed to downcast to Error"),
                Ok(Error::FaultySectors(sector_ids)) => assert_eq!(faulty_sectors, sector_ids),
                Ok(_) => panic!("PoSt failed to return FaultySectors error."),
            },
        };
    }

    #[test]
    fn fallback_post_poseidon_single_partition_matching_base_8() {
        test_fallback_post::<LCTree<PoseidonHasher, U8, U0, U0>>(5, 5, 1);
    }

    #[test]
    fn invalid_fallback_post_poseidon_single_partition_matching_base_8() {
        test_invalid_fallback_post::<LCTree<PoseidonHasher, U8, U0, U0>>(5, 5, 1);
    }

    #[test]
    fn fallback_post_poseidon_single_partition_smaller_base_8() {
        test_fallback_post::<LCTree<PoseidonHasher, U8, U0, U0>>(3, 5, 1);
    }

    #[test]
    fn invalid_fallback_post_poseidon_single_partition_smaller_base_8() {
        test_invalid_fallback_post::<LCTree<PoseidonHasher, U8, U0, U0>>(3, 5, 1);
    }

    #[test]
    fn fallback_post_poseidon_two_partitions_matching_base_8() {
        test_fallback_post::<LCTree<PoseidonHasher, U8, U0, U0>>(4, 2, 2);
    }

    #[test]
    fn invalid_fallback_post_poseidon_two_partitions_matching_base_8() {
        test_invalid_fallback_post::<LCTree<PoseidonHasher, U8, U0, U0>>(4, 2, 2);
    }

    #[test]
    fn fallback_post_poseidon_two_partitions_smaller_base_8() {
        test_fallback_post::<LCTree<PoseidonHasher, U8, U0, U0>>(5, 3, 2);
    }

    #[test]
    fn invalid_fallback_post_poseidon_two_partitions_smaller_base_8() {
        test_invalid_fallback_post::<LCTree<PoseidonHasher, U8, U0, U0>>(5, 3, 2);
    }

    #[test]
    fn fallback_post_poseidon_single_partition_matching_sub_8_4() {
        test_fallback_post::<LCTree<PoseidonHasher, U8, U4, U0>>(5, 5, 1);
    }

    #[test]
    fn invalid_fallback_post_poseidon_single_partition_matching_sub_8_4() {
        test_invalid_fallback_post::<LCTree<PoseidonHasher, U8, U4, U0>>(5, 5, 1);
    }

    #[test]
    fn fallback_post_poseidon_single_partition_smaller_sub_8_4() {
        test_fallback_post::<LCTree<PoseidonHasher, U8, U4, U0>>(3, 5, 1);
    }

    #[test]
    fn invalid_fallback_post_poseidon_single_partition_smaller_sub_8_4() {
        test_invalid_fallback_post::<LCTree<PoseidonHasher, U8, U4, U0>>(3, 5, 1);
    }

    #[test]
    fn fallback_post_poseidon_two_partitions_matching_sub_8_4() {
        test_fallback_post::<LCTree<PoseidonHasher, U8, U4, U0>>(4, 2, 2);
    }

    #[test]
    fn invalid_fallback_post_poseidon_two_partitions_matching_sub_8_4() {
        test_invalid_fallback_post::<LCTree<PoseidonHasher, U8, U4, U0>>(4, 2, 2);
    }

    #[test]
    fn fallback_post_poseidon_two_partitions_matching_sub_8_8() {
        test_fallback_post::<LCTree<PoseidonHasher, U8, U8, U0>>(4, 2, 2);
    }

    #[test]
    fn invalid_fallback_post_poseidon_two_partitions_matching_sub_8_8() {
        test_invalid_fallback_post::<LCTree<PoseidonHasher, U8, U8, U0>>(4, 2, 2);
    }

    #[test]
    fn fallback_post_poseidon_two_partitions_smaller_sub_8_4() {
        test_fallback_post::<LCTree<PoseidonHasher, U8, U4, U0>>(5, 3, 2);
    }

    #[test]
    fn invalid_fallback_post_poseidon_two_partitions_smaller_sub_8_4() {
        test_invalid_fallback_post::<LCTree<PoseidonHasher, U8, U4, U0>>(5, 3, 2);
    }

    #[test]
    fn fallback_post_poseidon_two_partitions_smaller_sub_8_8() {
        test_fallback_post::<LCTree<PoseidonHasher, U8, U8, U0>>(5, 3, 2);
    }

    #[test]
    fn invalid_fallback_post_poseidon_two_partitions_smaller_sub_8_8() {
        test_invalid_fallback_post::<LCTree<PoseidonHasher, U8, U8, U0>>(5, 3, 2);
    }

    #[test]
    fn fallback_post_poseidon_single_partition_matching_top_8_4_2() {
        test_fallback_post::<LCTree<PoseidonHasher, U8, U4, U2>>(5, 5, 1);
    }

    #[test]
    fn invalid_fallback_post_poseidon_single_partition_matching_top_8_4_2() {
        test_invalid_fallback_post::<LCTree<PoseidonHasher, U8, U4, U2>>(5, 5, 1);
    }

    #[test]
    fn fallback_post_poseidon_single_partition_matching_top_8_8_2() {
        test_fallback_post::<LCTree<PoseidonHasher, U8, U8, U2>>(5, 5, 1);
    }

    #[test]
    fn invalid_fallback_post_poseidon_single_partition_matching_top_8_8_2() {
        test_invalid_fallback_post::<LCTree<PoseidonHasher, U8, U8, U2>>(5, 5, 1);
    }

    #[test]
    fn fallback_post_poseidon_single_partition_smaller_top_8_4_2() {
        test_fallback_post::<LCTree<PoseidonHasher, U8, U4, U2>>(3, 5, 1);
    }

    #[test]
    fn invalid_fallback_post_poseidon_single_partition_smaller_top_8_4_2() {
        test_invalid_fallback_post::<LCTree<PoseidonHasher, U8, U4, U2>>(3, 5, 1);
    }

    #[test]
    fn fallback_post_poseidon_two_partitions_matching_top_8_4_2() {
        test_fallback_post::<LCTree<PoseidonHasher, U8, U4, U2>>(4, 2, 2);
    }

    #[test]
    fn invalid_fallback_post_poseidon_two_partitions_matching_top_8_4_2() {
        test_invalid_fallback_post::<LCTree<PoseidonHasher, U8, U4, U2>>(4, 2, 2);
    }

    #[test]
    fn fallback_post_poseidon_two_partitions_smaller_top_8_4_2() {
        test_fallback_post::<LCTree<PoseidonHasher, U8, U4, U2>>(5, 3, 2);
    }

    #[test]
    fn invalid_fallback_post_poseidon_two_partitions_smaller_top_8_4_2() {
        test_invalid_fallback_post::<LCTree<PoseidonHasher, U8, U4, U2>>(5, 3, 2);
    }

    #[test]
    fn fallback_post_poseidon_two_partitions_smaller_top_8_8_2() {
        test_fallback_post::<LCTree<PoseidonHasher, U8, U8, U2>>(5, 3, 2);
    }

    #[test]
    fn invalid_fallback_post_poseidon_two_partitions_smaller_top_8_8_2() {
        test_invalid_fallback_post::<LCTree<PoseidonHasher, U8, U8, U2>>(5, 3, 2);
    }
}<|MERGE_RESOLUTION|>--- conflicted
+++ resolved
@@ -159,13 +159,8 @@
 
 #[derive(Debug, Clone)]
 pub struct FallbackPoSt<'a, Tree>
-<<<<<<< HEAD
-    where
-        Tree: 'a + MerkleTreeTrait,
-=======
 where
     Tree: MerkleTreeTrait,
->>>>>>> 1fdf11e0
 {
     _t: PhantomData<&'a Tree>,
 }
