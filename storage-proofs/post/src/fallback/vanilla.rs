--- conflicted
+++ resolved
@@ -627,549 +627,4 @@
 
         checked * public_params.challenge_count >= requirements.minimum_challenge_count
     }
-<<<<<<< HEAD
-}
-
-#[cfg(test)]
-mod tests {
-    use super::*;
-
-    use filecoin_hashers::poseidon::PoseidonHasher;
-    use generic_array::typenum::{U0, U2, U4, U8};
-    use rand::SeedableRng;
-    use rand_xorshift::XorShiftRng;
-    use storage_proofs_core::merkle::{
-        generate_tree, get_base_tree_count, LCTree, MerkleTreeTrait,
-    };
-
-    fn test_fallback_post<Tree: MerkleTreeTrait>(
-        total_sector_count: usize,
-        sector_count: usize,
-        partitions: usize,
-        api_version: ApiVersion,
-    ) where
-        Tree::Store: 'static,
-    {
-        let rng = &mut XorShiftRng::from_seed(crate::TEST_SEED);
-
-        let leaves = 64 * get_base_tree_count::<Tree>();
-        let sector_size = leaves * NODE_SIZE;
-
-        let pub_params = PublicParams {
-            sector_size: sector_size as u64,
-            challenge_count: 10,
-            sector_count,
-            api_version,
-        };
-
-        let randomness = <Tree::Hasher as Hasher>::Domain::random(rng);
-        let prover_id = <Tree::Hasher as Hasher>::Domain::random(rng);
-
-        let temp_dir = tempfile::tempdir().unwrap();
-        let temp_path = temp_dir.path();
-
-        let mut pub_sectors = Vec::new();
-        let mut priv_sectors = Vec::new();
-
-        let trees = (0..total_sector_count)
-            .map(|_| generate_tree::<Tree, _>(rng, leaves, Some(temp_path.to_path_buf())).1)
-            .collect::<Vec<_>>();
-
-        for (i, tree) in trees.iter().enumerate() {
-            let comm_c = <Tree::Hasher as Hasher>::Domain::random(rng);
-            let comm_r_last = tree.root();
-
-            priv_sectors.push(PrivateSector {
-                tree,
-                comm_c,
-                comm_r_last,
-            });
-
-            let comm_r = <Tree::Hasher as Hasher>::Function::hash2(&comm_c, &comm_r_last);
-            pub_sectors.push(PublicSector {
-                id: (i as u64).into(),
-                comm_r,
-            });
-        }
-
-        let pub_inputs = PublicInputs {
-            randomness,
-            prover_id,
-            sectors: &pub_sectors,
-            k: None,
-        };
-
-        let priv_inputs = PrivateInputs::<Tree> {
-            sectors: &priv_sectors[..],
-        };
-
-        let proof = FallbackPoSt::<Tree>::prove_all_partitions(
-            &pub_params,
-            &pub_inputs,
-            &priv_inputs,
-            partitions,
-        )
-            .expect("proving failed");
-
-        let is_valid =
-            FallbackPoSt::<Tree>::verify_all_partitions(&pub_params, &pub_inputs, &proof)
-                .expect("verification failed");
-
-        assert!(is_valid);
-    }
-
-    fn test_invalid_fallback_post<Tree: MerkleTreeTrait>(
-        total_sector_count: usize,
-        sector_count: usize,
-        partitions: usize,
-        api_version: ApiVersion,
-    ) where
-        Tree::Store: 'static,
-    {
-        let rng = &mut XorShiftRng::from_seed(crate::TEST_SEED);
-
-        let leaves = 64 * get_base_tree_count::<Tree>();
-        let sector_size = leaves * NODE_SIZE;
-
-        let pub_params = PublicParams {
-            sector_size: sector_size as u64,
-            challenge_count: 10,
-            sector_count,
-            api_version,
-        };
-
-        let randomness = <Tree::Hasher as Hasher>::Domain::random(rng);
-        let prover_id = <Tree::Hasher as Hasher>::Domain::random(rng);
-
-        let temp_dir = tempfile::tempdir().unwrap();
-        let temp_path = temp_dir.path();
-
-        let mut pub_sectors = Vec::new();
-        let mut priv_sectors = Vec::new();
-
-        let mut trees = Vec::new();
-
-        let mut faulty_sectors = Vec::<SectorId>::new();
-
-        for _i in 0..total_sector_count {
-            let (_data, tree) =
-                generate_tree::<Tree, _>(rng, leaves, Some(temp_path.to_path_buf()));
-            trees.push(tree);
-        }
-
-        let faulty_denominator = 3;
-
-        let (_data, wrong_tree) =
-            generate_tree::<Tree, _>(rng, leaves, Some(temp_path.to_path_buf()));
-
-        for (i, tree) in trees.iter().enumerate() {
-            let make_faulty = i % faulty_denominator == 0;
-
-            let comm_c = <Tree::Hasher as Hasher>::Domain::random(rng);
-            let comm_r_last = tree.root();
-
-            priv_sectors.push(PrivateSector {
-                tree: if make_faulty { &wrong_tree } else { tree },
-                comm_c,
-                comm_r_last,
-            });
-
-            let comm_r = <Tree::Hasher as Hasher>::Function::hash2(&comm_c, &comm_r_last);
-
-            if make_faulty {
-                faulty_sectors.push((i as u64).into());
-            }
-
-            pub_sectors.push(PublicSector {
-                id: (i as u64).into(),
-                comm_r,
-            });
-        }
-
-        let pub_inputs = PublicInputs {
-            randomness,
-            prover_id,
-            sectors: &pub_sectors,
-            k: None,
-        };
-
-        let priv_inputs = PrivateInputs::<Tree> {
-            sectors: &priv_sectors[..],
-        };
-
-        let proof = FallbackPoSt::<Tree>::prove_all_partitions(
-            &pub_params,
-            &pub_inputs,
-            &priv_inputs,
-            partitions,
-        );
-
-        match proof {
-            Ok(proof) => {
-                let is_valid =
-                    FallbackPoSt::<Tree>::verify_all_partitions(&pub_params, &pub_inputs, &proof)
-                        .expect("verification failed");
-                assert!(!is_valid, "PoSt returned a valid proof with invalid input");
-            }
-            Err(e) => match e.downcast::<Error>() {
-                Err(_) => panic!("failed to downcast to Error"),
-                Ok(Error::FaultySectors(sector_ids)) => assert_eq!(faulty_sectors, sector_ids),
-                Ok(_) => panic!("PoSt failed to return FaultySectors error."),
-            },
-        };
-    }
-
-    #[test]
-    fn fallback_post_poseidon_single_partition_matching_base_8() {
-        test_fallback_post::<LCTree<PoseidonHasher, U8, U0, U0>>(5, 5, 1, ApiVersion::V1_0_0);
-        test_fallback_post::<LCTree<PoseidonHasher, U8, U0, U0>>(5, 5, 1, ApiVersion::V1_1_0);
-    }
-
-    #[test]
-    fn invalid_fallback_post_poseidon_single_partition_matching_base_8() {
-        test_invalid_fallback_post::<LCTree<PoseidonHasher, U8, U0, U0>>(
-            5,
-            5,
-            1,
-            ApiVersion::V1_0_0,
-        );
-        test_invalid_fallback_post::<LCTree<PoseidonHasher, U8, U0, U0>>(
-            5,
-            5,
-            1,
-            ApiVersion::V1_1_0,
-        );
-    }
-
-    #[test]
-    fn fallback_post_poseidon_single_partition_smaller_base_8() {
-        test_fallback_post::<LCTree<PoseidonHasher, U8, U0, U0>>(3, 5, 1, ApiVersion::V1_0_0);
-        test_fallback_post::<LCTree<PoseidonHasher, U8, U0, U0>>(3, 5, 1, ApiVersion::V1_1_0);
-    }
-
-    #[test]
-    fn invalid_fallback_post_poseidon_single_partition_smaller_base_8() {
-        test_invalid_fallback_post::<LCTree<PoseidonHasher, U8, U0, U0>>(
-            3,
-            5,
-            1,
-            ApiVersion::V1_0_0,
-        );
-        test_invalid_fallback_post::<LCTree<PoseidonHasher, U8, U0, U0>>(
-            3,
-            5,
-            1,
-            ApiVersion::V1_1_0,
-        );
-    }
-
-    #[test]
-    fn fallback_post_poseidon_two_partitions_matching_base_8() {
-        test_fallback_post::<LCTree<PoseidonHasher, U8, U0, U0>>(4, 2, 2, ApiVersion::V1_0_0);
-        test_fallback_post::<LCTree<PoseidonHasher, U8, U0, U0>>(4, 2, 2, ApiVersion::V1_1_0);
-    }
-
-    #[test]
-    fn invalid_fallback_post_poseidon_two_partitions_matching_base_8() {
-        test_invalid_fallback_post::<LCTree<PoseidonHasher, U8, U0, U0>>(
-            4,
-            2,
-            2,
-            ApiVersion::V1_0_0,
-        );
-        test_invalid_fallback_post::<LCTree<PoseidonHasher, U8, U0, U0>>(
-            4,
-            2,
-            2,
-            ApiVersion::V1_1_0,
-        );
-    }
-
-    #[test]
-    fn fallback_post_poseidon_two_partitions_smaller_base_8() {
-        test_fallback_post::<LCTree<PoseidonHasher, U8, U0, U0>>(5, 3, 2, ApiVersion::V1_0_0);
-        test_fallback_post::<LCTree<PoseidonHasher, U8, U0, U0>>(5, 3, 2, ApiVersion::V1_1_0);
-    }
-
-    #[test]
-    fn invalid_fallback_post_poseidon_two_partitions_smaller_base_8() {
-        test_invalid_fallback_post::<LCTree<PoseidonHasher, U8, U0, U0>>(
-            5,
-            3,
-            2,
-            ApiVersion::V1_0_0,
-        );
-        test_invalid_fallback_post::<LCTree<PoseidonHasher, U8, U0, U0>>(
-            5,
-            3,
-            2,
-            ApiVersion::V1_1_0,
-        );
-    }
-
-    #[test]
-    fn fallback_post_poseidon_single_partition_matching_sub_8_4() {
-        test_fallback_post::<LCTree<PoseidonHasher, U8, U4, U0>>(5, 5, 1, ApiVersion::V1_0_0);
-        test_fallback_post::<LCTree<PoseidonHasher, U8, U4, U0>>(5, 5, 1, ApiVersion::V1_1_0);
-    }
-
-    #[test]
-    fn invalid_fallback_post_poseidon_single_partition_matching_sub_8_4() {
-        test_invalid_fallback_post::<LCTree<PoseidonHasher, U8, U4, U0>>(
-            5,
-            5,
-            1,
-            ApiVersion::V1_0_0,
-        );
-        test_invalid_fallback_post::<LCTree<PoseidonHasher, U8, U4, U0>>(
-            5,
-            5,
-            1,
-            ApiVersion::V1_1_0,
-        );
-    }
-
-    #[test]
-    fn fallback_post_poseidon_single_partition_smaller_sub_8_4() {
-        test_fallback_post::<LCTree<PoseidonHasher, U8, U4, U0>>(3, 5, 1, ApiVersion::V1_0_0);
-        test_fallback_post::<LCTree<PoseidonHasher, U8, U4, U0>>(3, 5, 1, ApiVersion::V1_1_0);
-    }
-
-    #[test]
-    fn invalid_fallback_post_poseidon_single_partition_smaller_sub_8_4() {
-        test_invalid_fallback_post::<LCTree<PoseidonHasher, U8, U4, U0>>(
-            3,
-            5,
-            1,
-            ApiVersion::V1_0_0,
-        );
-        test_invalid_fallback_post::<LCTree<PoseidonHasher, U8, U4, U0>>(
-            3,
-            5,
-            1,
-            ApiVersion::V1_1_0,
-        );
-    }
-
-    #[test]
-    fn fallback_post_poseidon_two_partitions_matching_sub_8_4() {
-        test_fallback_post::<LCTree<PoseidonHasher, U8, U4, U0>>(4, 2, 2, ApiVersion::V1_0_0);
-        test_fallback_post::<LCTree<PoseidonHasher, U8, U4, U0>>(4, 2, 2, ApiVersion::V1_1_0);
-    }
-
-    #[test]
-    fn invalid_fallback_post_poseidon_two_partitions_matching_sub_8_4() {
-        test_invalid_fallback_post::<LCTree<PoseidonHasher, U8, U4, U0>>(
-            4,
-            2,
-            2,
-            ApiVersion::V1_0_0,
-        );
-        test_invalid_fallback_post::<LCTree<PoseidonHasher, U8, U4, U0>>(
-            4,
-            2,
-            2,
-            ApiVersion::V1_1_0,
-        );
-    }
-
-    #[test]
-    fn fallback_post_poseidon_two_partitions_matching_sub_8_8() {
-        test_fallback_post::<LCTree<PoseidonHasher, U8, U8, U0>>(4, 2, 2, ApiVersion::V1_0_0);
-        test_fallback_post::<LCTree<PoseidonHasher, U8, U8, U0>>(4, 2, 2, ApiVersion::V1_1_0);
-    }
-
-    #[test]
-    fn invalid_fallback_post_poseidon_two_partitions_matching_sub_8_8() {
-        test_invalid_fallback_post::<LCTree<PoseidonHasher, U8, U8, U0>>(
-            4,
-            2,
-            2,
-            ApiVersion::V1_0_0,
-        );
-        test_invalid_fallback_post::<LCTree<PoseidonHasher, U8, U8, U0>>(
-            4,
-            2,
-            2,
-            ApiVersion::V1_1_0,
-        );
-    }
-
-    #[test]
-    fn fallback_post_poseidon_two_partitions_smaller_sub_8_4() {
-        test_fallback_post::<LCTree<PoseidonHasher, U8, U4, U0>>(5, 3, 2, ApiVersion::V1_0_0);
-        test_fallback_post::<LCTree<PoseidonHasher, U8, U4, U0>>(5, 3, 2, ApiVersion::V1_1_0);
-    }
-
-    #[test]
-    fn invalid_fallback_post_poseidon_two_partitions_smaller_sub_8_4() {
-        test_invalid_fallback_post::<LCTree<PoseidonHasher, U8, U4, U0>>(
-            5,
-            3,
-            2,
-            ApiVersion::V1_0_0,
-        );
-        test_invalid_fallback_post::<LCTree<PoseidonHasher, U8, U4, U0>>(
-            5,
-            3,
-            2,
-            ApiVersion::V1_1_0,
-        );
-    }
-
-    #[test]
-    fn fallback_post_poseidon_two_partitions_smaller_sub_8_8() {
-        test_fallback_post::<LCTree<PoseidonHasher, U8, U8, U0>>(5, 3, 2, ApiVersion::V1_0_0);
-        test_fallback_post::<LCTree<PoseidonHasher, U8, U8, U0>>(5, 3, 2, ApiVersion::V1_1_0);
-    }
-
-    #[test]
-    fn invalid_fallback_post_poseidon_two_partitions_smaller_sub_8_8() {
-        test_invalid_fallback_post::<LCTree<PoseidonHasher, U8, U8, U0>>(
-            5,
-            3,
-            2,
-            ApiVersion::V1_0_0,
-        );
-        test_invalid_fallback_post::<LCTree<PoseidonHasher, U8, U8, U0>>(
-            5,
-            3,
-            2,
-            ApiVersion::V1_1_0,
-        );
-    }
-
-    #[test]
-    fn fallback_post_poseidon_single_partition_matching_top_8_4_2() {
-        test_fallback_post::<LCTree<PoseidonHasher, U8, U4, U2>>(5, 5, 1, ApiVersion::V1_0_0);
-        test_fallback_post::<LCTree<PoseidonHasher, U8, U4, U2>>(5, 5, 1, ApiVersion::V1_1_0);
-    }
-
-    #[test]
-    fn invalid_fallback_post_poseidon_single_partition_matching_top_8_4_2() {
-        test_invalid_fallback_post::<LCTree<PoseidonHasher, U8, U4, U2>>(
-            5,
-            5,
-            1,
-            ApiVersion::V1_0_0,
-        );
-        test_invalid_fallback_post::<LCTree<PoseidonHasher, U8, U4, U2>>(
-            5,
-            5,
-            1,
-            ApiVersion::V1_1_0,
-        );
-    }
-
-    #[test]
-    fn fallback_post_poseidon_single_partition_matching_top_8_8_2() {
-        test_fallback_post::<LCTree<PoseidonHasher, U8, U8, U2>>(5, 5, 1, ApiVersion::V1_0_0);
-        test_fallback_post::<LCTree<PoseidonHasher, U8, U8, U2>>(5, 5, 1, ApiVersion::V1_1_0);
-    }
-
-    #[test]
-    fn invalid_fallback_post_poseidon_single_partition_matching_top_8_8_2() {
-        test_invalid_fallback_post::<LCTree<PoseidonHasher, U8, U8, U2>>(
-            5,
-            5,
-            1,
-            ApiVersion::V1_0_0,
-        );
-        test_invalid_fallback_post::<LCTree<PoseidonHasher, U8, U8, U2>>(
-            5,
-            5,
-            1,
-            ApiVersion::V1_1_0,
-        );
-    }
-
-    #[test]
-    fn fallback_post_poseidon_single_partition_smaller_top_8_4_2() {
-        test_fallback_post::<LCTree<PoseidonHasher, U8, U4, U2>>(3, 5, 1, ApiVersion::V1_0_0);
-        test_fallback_post::<LCTree<PoseidonHasher, U8, U4, U2>>(3, 5, 1, ApiVersion::V1_1_0);
-    }
-
-    #[test]
-    fn invalid_fallback_post_poseidon_single_partition_smaller_top_8_4_2() {
-        test_invalid_fallback_post::<LCTree<PoseidonHasher, U8, U4, U2>>(
-            3,
-            5,
-            1,
-            ApiVersion::V1_0_0,
-        );
-        test_invalid_fallback_post::<LCTree<PoseidonHasher, U8, U4, U2>>(
-            3,
-            5,
-            1,
-            ApiVersion::V1_1_0,
-        );
-    }
-
-    #[test]
-    fn fallback_post_poseidon_two_partitions_matching_top_8_4_2() {
-        test_fallback_post::<LCTree<PoseidonHasher, U8, U4, U2>>(4, 2, 2, ApiVersion::V1_0_0);
-        test_fallback_post::<LCTree<PoseidonHasher, U8, U4, U2>>(4, 2, 2, ApiVersion::V1_1_0);
-    }
-
-    #[test]
-    fn invalid_fallback_post_poseidon_two_partitions_matching_top_8_4_2() {
-        test_invalid_fallback_post::<LCTree<PoseidonHasher, U8, U4, U2>>(
-            4,
-            2,
-            2,
-            ApiVersion::V1_0_0,
-        );
-        test_invalid_fallback_post::<LCTree<PoseidonHasher, U8, U4, U2>>(
-            4,
-            2,
-            2,
-            ApiVersion::V1_1_0,
-        );
-    }
-
-    #[test]
-    fn fallback_post_poseidon_two_partitions_smaller_top_8_4_2() {
-        test_fallback_post::<LCTree<PoseidonHasher, U8, U4, U2>>(5, 3, 2, ApiVersion::V1_0_0);
-        test_fallback_post::<LCTree<PoseidonHasher, U8, U4, U2>>(5, 3, 2, ApiVersion::V1_1_0);
-    }
-
-    #[test]
-    fn invalid_fallback_post_poseidon_two_partitions_smaller_top_8_4_2() {
-        test_invalid_fallback_post::<LCTree<PoseidonHasher, U8, U4, U2>>(
-            5,
-            3,
-            2,
-            ApiVersion::V1_0_0,
-        );
-        test_invalid_fallback_post::<LCTree<PoseidonHasher, U8, U4, U2>>(
-            5,
-            3,
-            2,
-            ApiVersion::V1_1_0,
-        );
-    }
-
-    #[test]
-    fn fallback_post_poseidon_two_partitions_smaller_top_8_8_2() {
-        test_fallback_post::<LCTree<PoseidonHasher, U8, U8, U2>>(5, 3, 2, ApiVersion::V1_0_0);
-        test_fallback_post::<LCTree<PoseidonHasher, U8, U8, U2>>(5, 3, 2, ApiVersion::V1_1_0);
-    }
-
-    #[test]
-    fn invalid_fallback_post_poseidon_two_partitions_smaller_top_8_8_2() {
-        test_invalid_fallback_post::<LCTree<PoseidonHasher, U8, U8, U2>>(
-            5,
-            3,
-            2,
-            ApiVersion::V1_0_0,
-        );
-        test_invalid_fallback_post::<LCTree<PoseidonHasher, U8, U8, U2>>(
-            5,
-            3,
-            2,
-            ApiVersion::V1_1_0,
-        );
-    }
-=======
->>>>>>> d8d20817
 }