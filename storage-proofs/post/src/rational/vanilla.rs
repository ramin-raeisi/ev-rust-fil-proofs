--- conflicted
+++ resolved
@@ -297,248 +297,6 @@
 #[cfg(test)]
 mod tests {
     use super::*;
-<<<<<<< HEAD
-    use filecoin_hashers::{
-        blake2s::Blake2sHasher, poseidon::PoseidonHasher, sha256::Sha256Hasher, Domain, Hasher,
-    };
-    use generic_array::typenum;
-    use rand::{Rng, SeedableRng};
-    use rand_xorshift::XorShiftRng;
-    use typenum::{U0, U2, U8};
-
-    use storage_proofs_core::merkle::{
-        generate_tree, get_base_tree_count, LCTree, MerkleTreeTrait,
-    };
-
-    fn test_rational_post<Tree: MerkleTreeTrait>()
-        where
-            Tree::Store: 'static,
-    {
-        let rng = &mut XorShiftRng::from_seed(crate::TEST_SEED);
-
-        let leaves = 64 * get_base_tree_count::<Tree>();
-        let sector_size = leaves as u64 * 32;
-        let challenges_count = 8;
-
-        let pub_params = PublicParams {
-            sector_size,
-            challenges_count,
-        };
-
-        let temp_dir = tempfile::tempdir().unwrap();
-        let temp_path = temp_dir.path();
-
-        let (_data1, tree1) = generate_tree::<Tree, _>(rng, leaves, Some(temp_path.to_path_buf()));
-        let (_data2, tree2) = generate_tree::<Tree, _>(rng, leaves, Some(temp_path.to_path_buf()));
-
-        let seed = (0..leaves).map(|_| rng.gen()).collect::<Vec<u8>>();
-        let mut faults = OrderedSectorSet::new();
-        faults.insert(139.into());
-        faults.insert(1.into());
-        faults.insert(32.into());
-
-        let mut sectors = OrderedSectorSet::new();
-        sectors.insert(891.into());
-        sectors.insert(139.into());
-        sectors.insert(32.into());
-        sectors.insert(1.into());
-
-        let mut trees = BTreeMap::new();
-        trees.insert(139.into(), &tree1); // faulty with tree
-        trees.insert(891.into(), &tree2);
-        // other two faults don't have a tree available
-
-        let challenges =
-            derive_challenges(challenges_count, sector_size, &sectors, &seed, &faults).unwrap();
-
-        // the only valid sector to challenge is 891
-        assert!(
-            challenges.iter().all(|c| c.sector == 891.into()),
-            "invalid challenge generated"
-        );
-
-        let comm_r_lasts = challenges
-            .iter()
-            .map(|c| trees.get(&c.sector).unwrap().root())
-            .collect::<Vec<_>>();
-
-        let comm_cs: Vec<<Tree::Hasher as Hasher>::Domain> = challenges
-            .iter()
-            .map(|_c| <Tree::Hasher as Hasher>::Domain::random(rng))
-            .collect();
-
-        let comm_rs: Vec<<Tree::Hasher as Hasher>::Domain> = comm_cs
-            .iter()
-            .zip(comm_r_lasts.iter())
-            .map(|(comm_c, comm_r_last)| {
-                <Tree::Hasher as Hasher>::Function::hash2(comm_c, comm_r_last)
-            })
-            .collect();
-
-        let pub_inputs = PublicInputs {
-            challenges: &challenges,
-            comm_rs: &comm_rs,
-            faults: &faults,
-        };
-
-        let priv_inputs = PrivateInputs::<Tree> {
-            trees: &trees,
-            comm_cs: &comm_cs,
-            comm_r_lasts: &comm_r_lasts,
-        };
-
-        let proof = RationalPoSt::<Tree>::prove(&pub_params, &pub_inputs, &priv_inputs)
-            .expect("proving failed");
-
-        let is_valid = RationalPoSt::<Tree>::verify(&pub_params, &pub_inputs, &proof)
-            .expect("verification failed");
-
-        assert!(is_valid);
-    }
-
-    #[test]
-    fn rational_post_sha256() {
-        test_rational_post::<LCTree<Sha256Hasher, U8, U0, U0>>();
-    }
-
-    #[test]
-    fn rational_post_blake2s() {
-        test_rational_post::<LCTree<Blake2sHasher, U8, U0, U0>>();
-    }
-
-    #[test]
-    fn rational_post_poseidon() {
-        test_rational_post::<LCTree<PoseidonHasher, U8, U0, U0>>();
-    }
-
-    #[test]
-    fn rational_post_poseidon_8_8() {
-        test_rational_post::<LCTree<PoseidonHasher, U8, U8, U0>>();
-    }
-
-    #[test]
-    fn rational_post_poseidon_8_8_2() {
-        test_rational_post::<LCTree<PoseidonHasher, U8, U8, U2>>();
-    }
-
-    fn test_rational_post_validates_challenge_identity<Tree: 'static + MerkleTreeTrait>() {
-        let rng = &mut XorShiftRng::from_seed(crate::TEST_SEED);
-
-        let leaves = 64 * get_base_tree_count::<Tree>();
-        let sector_size = leaves as u64 * 32;
-        let challenges_count = 2;
-
-        let pub_params = PublicParams {
-            sector_size,
-            challenges_count,
-        };
-
-        let temp_dir = tempfile::tempdir().unwrap();
-        let temp_path = temp_dir.path();
-
-        let (_data, tree) = generate_tree::<Tree, _>(rng, leaves, Some(temp_path.to_path_buf()));
-        let seed = (0..leaves).map(|_| rng.gen()).collect::<Vec<u8>>();
-        let mut faults = OrderedSectorSet::new();
-        faults.insert(1.into());
-        let mut sectors = OrderedSectorSet::new();
-        sectors.insert(0.into());
-        sectors.insert(1.into());
-
-        let mut trees = BTreeMap::new();
-        trees.insert(0.into(), &tree);
-
-        let challenges =
-            derive_challenges(challenges_count, sector_size, &sectors, &seed, &faults).unwrap();
-        let comm_r_lasts = challenges
-            .iter()
-            .map(|c| trees.get(&c.sector).unwrap().root())
-            .collect::<Vec<_>>();
-
-        let comm_cs: Vec<<Tree::Hasher as Hasher>::Domain> = challenges
-            .iter()
-            .map(|_c| <Tree::Hasher as Hasher>::Domain::random(rng))
-            .collect();
-
-        let comm_rs: Vec<<Tree::Hasher as Hasher>::Domain> = comm_cs
-            .iter()
-            .zip(comm_r_lasts.iter())
-            .map(|(comm_c, comm_r_last)| {
-                <Tree::Hasher as Hasher>::Function::hash2(comm_c, comm_r_last)
-            })
-            .collect();
-
-        let pub_inputs = PublicInputs {
-            challenges: &challenges,
-            faults: &faults,
-            comm_rs: &comm_rs,
-        };
-
-        let priv_inputs = PrivateInputs::<Tree> {
-            trees: &trees,
-            comm_cs: &comm_cs,
-            comm_r_lasts: &comm_r_lasts,
-        };
-
-        let proof = RationalPoSt::<Tree>::prove(&pub_params, &pub_inputs, &priv_inputs)
-            .expect("proving failed");
-
-        let seed = (0..leaves).map(|_| rng.gen()).collect::<Vec<u8>>();
-        let challenges =
-            derive_challenges(challenges_count, sector_size, &sectors, &seed, &faults).unwrap();
-        let comm_r_lasts = challenges.iter().map(|_c| tree.root()).collect::<Vec<_>>();
-
-        let comm_cs: Vec<<Tree::Hasher as Hasher>::Domain> = challenges
-            .iter()
-            .map(|_c| <Tree::Hasher as Hasher>::Domain::random(rng))
-            .collect();
-
-        let comm_rs: Vec<<Tree::Hasher as Hasher>::Domain> = comm_cs
-            .iter()
-            .zip(comm_r_lasts.iter())
-            .map(|(comm_c, comm_r_last)| {
-                <Tree::Hasher as Hasher>::Function::hash2(comm_c, comm_r_last)
-            })
-            .collect();
-
-        let different_pub_inputs = PublicInputs {
-            challenges: &challenges,
-            faults: &faults,
-            comm_rs: &comm_rs,
-        };
-
-        let verified = RationalPoSt::<Tree>::verify(&pub_params, &different_pub_inputs, &proof)
-            .expect("verification failed");
-
-        // A proof created with a the wrong challenge not be verified!
-        assert!(!verified);
-    }
-
-    #[test]
-    fn rational_post_actually_validates_challenge_identity_sha256() {
-        test_rational_post_validates_challenge_identity::<LCTree<Sha256Hasher, U8, U0, U0>>();
-    }
-
-    #[test]
-    fn rational_post_actually_validates_challenge_identity_blake2s() {
-        test_rational_post_validates_challenge_identity::<LCTree<Blake2sHasher, U8, U0, U0>>();
-    }
-
-    #[test]
-    fn rational_post_actually_validates_challenge_identity_poseidon() {
-        test_rational_post_validates_challenge_identity::<LCTree<PoseidonHasher, U8, U0, U0>>();
-    }
-
-    #[test]
-    fn rational_post_actually_validates_challenge_identity_poseidon_8_8() {
-        test_rational_post_validates_challenge_identity::<LCTree<PoseidonHasher, U8, U8, U0>>();
-    }
-
-    #[test]
-    fn rational_post_actually_validates_challenge_identity_poseidon_8_8_2() {
-        test_rational_post_validates_challenge_identity::<LCTree<PoseidonHasher, U8, U8, U2>>();
-    }
-=======
->>>>>>> d8d20817
 
     #[test]
     fn test_derive_challenges_fails_on_all_faulty() {
