--- conflicted
+++ resolved
@@ -28,11 +28,7 @@
 hex = "0.4.0"
 generic-array = "0.14.4"
 anyhow = "1.0.23"
-<<<<<<< HEAD
-neptune = { git = "https://git@github.com/nilfoundation/crusty3-neptune", branch = "master", default-features = false, features = ["gpu"] }
-=======
 neptune = { git = "ssh://git@github.com/nilfoundation/crusty3-neptune", branch = "master", default-features = false, features = ["gpu"] }
->>>>>>> d8d20817
 num_cpus = "1.10.1"
 
 [dev-dependencies]
