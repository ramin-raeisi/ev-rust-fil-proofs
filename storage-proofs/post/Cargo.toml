[package]
name = "storage-proofs-post"
version = "6.0.0"
authors = ["dignifiedquire <me@dignifiedquire.com>"]
license = "MIT OR Apache-2.0"
description = "Proofs of Space Time"
edition = "2018"
repository = "https://github.com/filecoin-project/rust-fil-proofs"
readme = "README.md"

[dependencies]
storage-proofs-core = { path = "../core", version = "^6.0.0", default-features = false }
filecoin-hashers = { path = "../../filecoin-hashers", version = "1.0.0", default-features = false, features = ["poseidon", "sha256"] }
rand = "0.7"
merkletree = "0.21.0"
byteorder = "1"
crossbeam = "0.8"
sha2 = "0.9.1"
rayon = "1.2.1"
rayon-core = "1.6.1"
rayon-futures = "0.1.1"
serde = { version = "1.0", features = ["derive"] }
blake2b_simd = "0.5"
blake2s_simd = "0.5"
bellperson = { package = "bellperson", path = "../../../fil-zk", default-features = false }
ff = { version = "0.2.3", package = "fff" }
log = "0.4.7"
hex = "0.4.0"
generic-array = "0.14.4"
anyhow = "1.0.23"
<<<<<<< HEAD
neptune = { package = "neptune", path = "../../../crusty3-neptune", default-features = false, features = ["gpu"] }
=======
neptune = { git = "ssh://git@github.com/nilfoundation/crusty3-neptune", branch = "develop", default-features = false, features = ["opencl"] }
>>>>>>> af523f0f
num_cpus = "1.10.1"
fr32 = { path = "../../fr32", default-features = false }

[dev-dependencies]
tempfile = "3"
pretty_assertions = "0.6.1"
rand_xorshift = "0.2.0"
filecoin-hashers = { path = "../../filecoin-hashers", version = "1.0.0", default-features = false, features = ["poseidon", "sha256", "blake2s"] }

[features]
default = ["blst", "gpu"]
gpu = ["storage-proofs-core/gpu", "filecoin-hashers/gpu", "neptune/opencl", "fr32/gpu"]
pairing = ["storage-proofs-core/pairing", "bellperson/pairing", "neptune/pairing", "filecoin-hashers/pairing", "fr32/pairing"]
blst = ["storage-proofs-core/blst", "bellperson/blst", "neptune/blst", "filecoin-hashers/blst", "fr32/blst"]
<|MERGE_RESOLUTION|>--- conflicted
+++ resolved
@@ -28,11 +28,7 @@
 hex = "0.4.0"
 generic-array = "0.14.4"
 anyhow = "1.0.23"
-<<<<<<< HEAD
-neptune = { package = "neptune", path = "../../../crusty3-neptune", default-features = false, features = ["gpu"] }
-=======
-neptune = { git = "ssh://git@github.com/nilfoundation/crusty3-neptune", branch = "develop", default-features = false, features = ["opencl"] }
->>>>>>> af523f0f
+neptune = { package = "neptune", path = "../../../crusty3-neptune", default-features = false, features = ["opencl"] }
 num_cpus = "1.10.1"
 fr32 = { path = "../../fr32", default-features = false }
 
