--- conflicted
+++ resolved
@@ -6,15 +6,9 @@
     key: &[Boolean],
     input: &[Boolean],
 ) -> Result<Vec<Boolean>, SynthesisError>
-<<<<<<< HEAD
-    where
-        E: JubjubEngine,
-        CS: ConstraintSystem<E>,
-=======
 where
     E: Engine,
     CS: ConstraintSystem<E>,
->>>>>>> 1fdf11e0
 {
     let key_len = key.len();
     assert_eq!(key_len, 32 * 8);
