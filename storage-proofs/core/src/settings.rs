use std::env;
use std::sync::Mutex;

use config::{Config, ConfigError, Environment, File};
use lazy_static::lazy_static;
use serde::{Deserialize, Serialize};

lazy_static! {
    pub static ref SETTINGS: Mutex<Settings> =
        Mutex::new(Settings::new().expect("invalid configuration"));
}

const SETTINGS_PATH: &str = "./rust-fil-proofs.config.toml";
const PREFIX: &str = "FIL_PROOFS";

#[derive(Debug, Serialize, Deserialize)]
#[serde(default)]
pub struct Settings {
    pub verify_cache: bool,
    pub verify_production_params: bool,
    pub pedersen_hash_exp_window_size: u32,
    pub use_gpu_column_builder: bool,
    pub max_gpu_column_batch_size: u32,
    pub column_write_batch_size: u32,
    pub use_gpu_tree_builder: bool,
    pub max_gpu_tree_batch_size: u32,
    pub rows_to_discard: u32,
    pub sdr_parents_cache_size: u32,
    pub window_post_synthesis_num_cpus: u32,
    pub parameter_cache: String,
    pub parent_cache: String,
    pub use_fil_blst: bool,
    pub use_multicore_sdr: bool,
    pub multicore_sdr_producers: usize,
    pub multicore_sdr_producer_stride: u64,
    pub multicore_sdr_lookahead: usize,
}

impl Default for Settings {
    fn default() -> Self {
        Settings {
            verify_cache: false,
            verify_production_params: false,
            pedersen_hash_exp_window_size: 16,
            use_gpu_column_builder: true,              // FIL_PROOFS_USE_GPU_COLUMN_BUILDER
            max_gpu_column_batch_size: 400_000,     // FIL_PROOFS_MAX_GPU_COLUMN_BATCH_SIZE
            column_write_batch_size: 262_144,       // FIL_PROOFS_COLUMN_WRITE_BATCH_SIZE
            use_gpu_tree_builder: true,                // FIL_PROOFS_USE_GPU_TREE_BUILDER
            max_gpu_tree_batch_size: 700_000,       // FIL_PROOFS_MAX_GPU_TREE_BATCH_SIZE
            rows_to_discard: 2,                         // FIL_PROOFS_ROWS_TO_DISCARD
            sdr_parents_cache_size: 2_048,              // FIL_PROOFS_SDR_PARENTS_CACHE_SIZE
            window_post_synthesis_num_cpus: num_cpus::get() as u32,
            // `parameter_cache` does not use the cache() mechanism because it is now used
            // for durable, canonical Groth parameters and verifying keys.
            // The name is retained for backwards compatibility.
            parameter_cache: "/var/tmp/filecoin-proof-parameters/".to_string(),
            parent_cache: cache("filecoin-parents"),
<<<<<<< HEAD
            use_fil_blst: true,
            use_multicore_sdr: true,
=======
            use_fil_blst: false,
            use_multicore_sdr: false,
            multicore_sdr_producers: 3,
            multicore_sdr_producer_stride: 128,
            multicore_sdr_lookahead: 800,
>>>>>>> 82f25291
        }
    }
}

/// All cache files and directories paths should be constructed using this function,
/// which its base directory from the FIL_PROOFS_CACHE_DIR env var, and defaults to /var/tmp.
/// Note that FIL_PROOFS_CACHE_DIR is not a first class setting and can only be set by env var.
fn cache(s: &str) -> String {
    let cache_var = format!("{}_CACHE_DIR", PREFIX);
    let mut cache_name = env::var(cache_var).unwrap_or_else(|_| "/var/tmp/".to_string());
    cache_name.push_str(s);
    cache_name
}

impl Settings {
    fn new() -> Result<Settings, ConfigError> {
        let mut s = Config::new();

        s.merge(File::with_name(SETTINGS_PATH).required(false))?;
        s.merge(Environment::with_prefix(PREFIX))?;

        s.try_into()
    }
}<|MERGE_RESOLUTION|>--- conflicted
+++ resolved
@@ -55,16 +55,11 @@
             // The name is retained for backwards compatibility.
             parameter_cache: "/var/tmp/filecoin-proof-parameters/".to_string(),
             parent_cache: cache("filecoin-parents"),
-<<<<<<< HEAD
             use_fil_blst: true,
             use_multicore_sdr: true,
-=======
-            use_fil_blst: false,
-            use_multicore_sdr: false,
             multicore_sdr_producers: 3,
             multicore_sdr_producer_stride: 128,
             multicore_sdr_lookahead: 800,
->>>>>>> 82f25291
         }
     }
 }
