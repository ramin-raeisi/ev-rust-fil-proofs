--- conflicted
+++ resolved
@@ -41,12 +41,8 @@
             use_gpu_column_builder: true,
             max_gpu_column_batch_size: 400_000,
             column_write_batch_size: 262_144,
-<<<<<<< HEAD
             use_gpu_tree_builder: true,
-=======
-            use_gpu_tree_builder: false,
-            gpu_for_parallel_tree_r: 0,
->>>>>>> ab8aa710
+            gpu_for_parallel_tree_r: 1,
             max_gpu_tree_batch_size: 700_000,
             rows_to_discard: 2,
             sdr_parents_cache_size: 2_048,
