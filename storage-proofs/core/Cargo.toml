--- conflicted
+++ resolved
@@ -41,11 +41,7 @@
 generic-array = "0.14.4"
 anyhow = "1.0.23"
 thiserror = "1.0.6"
-<<<<<<< HEAD
-neptune = { git = "https://git@github.com/nilfoundation/crusty3-neptune", branch = "master", default-features = false, features = ["gpu"] }
-=======
 neptune = { git = "ssh://git@github.com/nilfoundation/crusty3-neptune", branch = "master", default-features = false, features = ["gpu"] }
->>>>>>> d8d20817
 cpu-time = { version = "1.0", optional = true }
 gperftools = { version = "0.2", optional = true }
 num_cpus = "1.10.1"
