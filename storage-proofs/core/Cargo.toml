[package]
name = "storage-proofs-core"
version = "5.4.0"
authors = ["dignifiedquire <me@dignifiedquire.com>"]
description = "Core parts for proofs of storage"
license = "MIT OR Apache-2.0"
edition = "2018"
repository = "https://github.com/filecoin-project/rust-fil-proofs"
readme = "README.md"

[lib]
bench = false

[dependencies]
filecoin-hashers = { path = "../../filecoin-hashers", version = "1.0.0", default-features = false, features = ["sha256", "poseidon"] }
rand = "0.7"
merkletree = "0.21.0"
byteorder = "1"
config = { version = "0.10.1", default-features = false, features = ["toml"] }
itertools = "0.9"
lazy_static = "1.2"
memmap = "0.7"
aes = "0.6"
block-modes = "0.7"
sha2 = "0.9.1"
tempfile = "3"
fs2 = "0.4"
rayon = "1.2.1"
rayon-core = "1.6.1"
rayon-futures = "0.1.1"
serde = { version = "1.0", features = ["derive"] }
blake2b_simd = "0.5"
blake2s_simd = "0.5"
toml = "0.5"
bellperson = { git = "ssh://git@github.com/nilfoundation/fil-zk.git", branch = "master", default-features = false }
ff = { version = "0.2.3", package = "fff" }
<<<<<<< HEAD
=======
bellperson = { version = "0.12.3", default-features = false }
>>>>>>> 63d810a8
serde_json = "1.0"
log = "0.4.7"
rand_chacha = "0.2.1"
hex = "0.4.0"
generic-array = "0.14.4"
anyhow = "1.0.23"
thiserror = "1.0.6"
neptune = { git = "https://github.com/nilfoundation/crusty3-neptune", branch = "master", default-features = false, features = ["gpu"] }
cpu-time = { version = "1.0", optional = true }
gperftools = { version = "0.2", optional = true }
num_cpus = "1.10.1"
semver = "0.11.0"

[dev-dependencies]
proptest = "0.10"
criterion = "0.3"
bitvec = "0.17"
rand_xorshift = "0.2.0"
pretty_assertions = "0.6.1"
sha2raw = { path = "../../sha2raw", version = "^2.0.0" }
filecoin-hashers = { path = "../../filecoin-hashers", version = "1.0.0", default-features = false, features = ["blake2s", "sha256", "poseidon"] }

[features]
default = ["gpu", "pairing"]
simd = []
asm = ["sha2/sha2-asm"]
big-sector-sizes-bench = []
measurements = ["cpu-time", "gperftools"]
profile = ["measurements"]
derive = ["ff/fff_derive"]

gpu = ["bellperson/gpu", "neptune/gpu", "filecoin-hashers/gpu"]
pairing = ["bellperson/pairing", "neptune/pairing", "bellperson/pairing-serde", "filecoin-hashers/pairing"]
blst = ["bellperson/blst", "neptune/blst", "bellperson/blst-serde", "filecoin-hashers/blst"]

[[bench]]
name = "sha256"
harness = false

[[bench]]
name = "blake2s"
harness = false

[[bench]]
name = "drgraph"
harness = false

[[bench]]
name = "xor"
harness = false

[[bench]]
name = "fr"
harness = false

[[bench]]
name = "merkle"
harness = false

[[bench]]
name = "misc"
harness = false<|MERGE_RESOLUTION|>--- conflicted
+++ resolved
@@ -34,10 +34,6 @@
 toml = "0.5"
 bellperson = { git = "ssh://git@github.com/nilfoundation/fil-zk.git", branch = "master", default-features = false }
 ff = { version = "0.2.3", package = "fff" }
-<<<<<<< HEAD
-=======
-bellperson = { version = "0.12.3", default-features = false }
->>>>>>> 63d810a8
 serde_json = "1.0"
 log = "0.4.7"
 rand_chacha = "0.2.1"
