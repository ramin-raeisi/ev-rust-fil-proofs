--- conflicted
+++ resolved
@@ -42,11 +42,7 @@
 generic-array = "0.13.2"
 anyhow = "1.0.23"
 thiserror = "1.0.6"
-<<<<<<< HEAD
 neptune = { git = "https://github.com/nilfoundation/crusty3-neptune", branch = "master", features = ["gpu"] }
-=======
-neptune = { version = "=1.2.1", features = ["gpu"] }
->>>>>>> e32c5581
 cpu-time = { version = "1.0", optional = true }
 gperftools = { version = "0.2", optional = true }
 num_cpus = "1.10.1"
