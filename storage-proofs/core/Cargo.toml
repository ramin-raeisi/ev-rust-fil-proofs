[package]
name = "storage-proofs-core"
version = "6.0.0"
authors = ["dignifiedquire <me@dignifiedquire.com>"]
description = "Core parts for proofs of storage"
license = "MIT OR Apache-2.0"
edition = "2018"
repository = "https://github.com/filecoin-project/rust-fil-proofs"
readme = "README.md"

[lib]
bench = false

[dependencies]
filecoin-hashers = { path = "../../filecoin-hashers", version = "1.0.0", default-features = false, features = ["sha256", "poseidon"] }
rand = "0.7"
merkletree = "0.21.0"
byteorder = "1"
config = { version = "0.10.1", default-features = false, features = ["toml"] }
itertools = "0.9"
lazy_static = "1.2"
memmap = "0.7"
aes = "0.6"
block-modes = "0.7"
sha2 = "0.9.1"
tempfile = "3"
fs2 = "0.4"
rayon = "1.2.1"
rayon-core = "1.6.1"
rayon-futures = "0.1.1"
serde = { version = "1.0", features = ["derive"] }
blake2b_simd = "0.5"
blake2s_simd = "0.5"
toml = "0.5"
bellperson = { package = "bellperson", path = "../../../fil-zk", default-features = false }
ff = { version = "0.2.3", package = "fff" }
serde_json = "1.0"
log = "0.4.7"
rand_chacha = "0.2.1"
hex = "0.4.0"
generic-array = "0.14.4"
anyhow = "1.0.23"
thiserror = "1.0.6"
<<<<<<< HEAD
neptune = { package = "neptune", path = "../../../crusty3-neptune", default-features = false, features = ["gpu"] }
=======
neptune = { git = "ssh://git@github.com/nilfoundation/crusty3-neptune", branch = "develop", default-features = false, features = ["opencl"] }
>>>>>>> af523f0f
cpu-time = { version = "1.0", optional = true }
gperftools = { version = "0.2", optional = true }
num_cpus = "1.10.1"
semver = "0.11.0"
fr32 = { path = "../../fr32", default-features = false }

[dev-dependencies]
proptest = "0.10"
criterion = "0.3"
bitvec = "0.17"
rand_xorshift = "0.2.0"
pretty_assertions = "0.6.1"
sha2raw = { path = "../../sha2raw", version = "^2.0.0" }
filecoin-hashers = { path = "../../filecoin-hashers", version = "1.0.0", default-features = false, features = ["blake2s", "sha256", "poseidon"] }

[features]
default = ["gpu", "blst"]
simd = []
asm = ["sha2/sha2-asm"]
big-sector-sizes-bench = []
measurements = ["cpu-time", "gperftools"]
profile = ["measurements"]
derive = ["ff/fff_derive"]

gpu = ["bellperson/gpu", "neptune/opencl", "filecoin-hashers/gpu", "fr32/gpu"]
pairing = ["bellperson/pairing", "neptune/pairing", "bellperson/pairing-serde", "filecoin-hashers/pairing", "fr32/pairing"]
blst = ["bellperson/blst", "neptune/blst", "bellperson/blst-serde", "filecoin-hashers/blst", "fr32/blst"]

[[bench]]
name = "sha256"
harness = false

[[bench]]
name = "blake2s"
harness = false

[[bench]]
name = "drgraph"
harness = false

[[bench]]
name = "xor"
harness = false

[[bench]]
name = "merkle"
harness = false

[[bench]]
name = "misc"
harness = false<|MERGE_RESOLUTION|>--- conflicted
+++ resolved
@@ -41,11 +41,7 @@
 generic-array = "0.14.4"
 anyhow = "1.0.23"
 thiserror = "1.0.6"
-<<<<<<< HEAD
-neptune = { package = "neptune", path = "../../../crusty3-neptune", default-features = false, features = ["gpu"] }
-=======
-neptune = { git = "ssh://git@github.com/nilfoundation/crusty3-neptune", branch = "develop", default-features = false, features = ["opencl"] }
->>>>>>> af523f0f
+neptune = { package = "neptune", path = "../../../crusty3-neptune", default-features = false, features = ["opencl"] }
 cpu-time = { version = "1.0", optional = true }
 gperftools = { version = "0.2", optional = true }
 num_cpus = "1.10.1"
