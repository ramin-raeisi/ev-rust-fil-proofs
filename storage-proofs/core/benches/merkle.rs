--- conflicted
+++ resolved
@@ -29,58 +29,21 @@
                 })
             },
             params,
-<<<<<<< HEAD
         )
             .with_function("poseidon", move |b, n_nodes| {
                 let mut rng = thread_rng();
                 let data: Vec<u8> = (0..32 * *n_nodes).map(|_| rng.gen()).collect();
 
-=======
-        ),
-    );
-}
-
-fn merkle_benchmark_poseidon(c: &mut Criterion) {
-    #[cfg(feature = "big-sector-sizes-bench")]
-    let params = vec![64, 128, 1024, 1_048_576];
-    #[cfg(not(feature = "big-sector-sizes-bench"))]
-    let params = vec![64, 128, 1024];
-
-    c.bench(
-        "merkletree-binary",
-        ParameterizedBenchmark::new(
-            "poseidon",
-            move |b, n_nodes| {
-                let mut rng = thread_rng();
-                let mut data: Vec<u8> = Vec::with_capacity(32 * *n_nodes);
-                (0..*n_nodes)
-                    .into_iter()
-                    .try_for_each(|_| -> Result<()> {
-                        let node = PoseidonDomain::random(&mut rng);
-                        Ok(data.extend(node.into_bytes()))
-                    })
-                    .expect("failed to generate data");
-
->>>>>>> e55ae0b2
                 b.iter(|| {
                     black_box(
                         create_base_merkle_tree::<BinaryMerkleTree<PoseidonHasher>>(
                             None, *n_nodes, &data,
                         )
-<<<<<<< HEAD
                             .unwrap(),
                     )
                 })
             })
             .sample_size(20),
-=======
-                        .unwrap(),
-                    )
-                })
-            },
-            params,
-        ),
->>>>>>> e55ae0b2
     );
 }
 
