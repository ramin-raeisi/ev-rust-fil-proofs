--- conflicted
+++ resolved
@@ -153,19 +153,11 @@
     assert!(
         verify_pieces(
             &comm_d,
-<<<<<<< HEAD
-            &[a.clone(), b.clone(), c.clone(), d.clone()],
-            sector_size,
-        )
-            .expect("failed to verify"),
-        "[a, b, c, d]"
-=======
             &[val_a.clone(), val_b.clone(), val_c.clone(), val_d.clone()],
             sector_size
         )
         .expect("failed to verify"),
         "[val_a, val_b, val_c, val_d]"
->>>>>>> d279e2bc
     );
 
     assert!(
