--- conflicted
+++ resolved
@@ -9,13 +9,9 @@
 readme = "README.md"
 
 [dependencies]
-<<<<<<< HEAD
-storage-proofs = { version = "^6.0.0", path = "../storage-proofs", default-features = false}
-=======
 storage-proofs-core = { path = "../storage-proofs-core", version = "^6.0.0", default-features = false}
 storage-proofs-porep = { path = "../storage-proofs-porep", version = "^6.0.0", default-features = false }
 storage-proofs-post = { path = "../storage-proofs-post", version = "^6.0.0", default-features = false }
->>>>>>> 35ca38a4
 filecoin-hashers = { version = "1.0.0", path = "../filecoin-hashers", default-features = false, features = ["poseidon", "sha256"] }
 bitvec = "0.17"
 rand = "0.7"
