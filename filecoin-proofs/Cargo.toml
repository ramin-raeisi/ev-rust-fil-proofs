[package]
name = "filecoin-proofs"
description = "The Filecoin specific aspects of storage-proofs, including a C based FFI, to generate and verify proofs."
version = "6.0.0"
authors = ["dignifiedquire <dignifiedquire@gmail.com>", "laser <l@s3r.com>", "porcuquine <porcuquine@users.noreply.github.com>"]
license = "MIT OR Apache-2.0"
edition = "2018"
repository = "https://github.com/filecoin-project/rust-fil-proofs"
readme = "README.md"

[dependencies]
storage-proofs-core = { path = "../storage-proofs-core", version = "^6.0.0", default-features = false}
storage-proofs-porep = { path = "../storage-proofs-porep", version = "^6.0.0", default-features = false }
storage-proofs-post = { path = "../storage-proofs-post", version = "^6.0.0", default-features = false }
filecoin-hashers = { version = "1.0.0", path = "../filecoin-hashers", default-features = false, features = ["poseidon", "sha256"] }
bitvec = "0.17"
rand = "0.7"
lazy_static = "1.2"
memmap = "0.7"
byteorder = "1"
itertools = "0.9"
serde = { version = "1.0", features = ["rc", "derive"] }
serde_json = "1.0"
regex = "1.3.7"
<<<<<<< HEAD
bellperson = { package = "bellperson", path = "../../fil-zk", default-features = false }
=======
bellperson = { git = "ssh://git@github.com/nilfoundation/fil-zk.git", branch = "master", default-features = false }
>>>>>>> 33932451
ff = { version = "0.2.3", package = "fff" }
blake2b_simd = "0.5"
log = "0.4.7"
fil_logger = "0.1"
env_proxy = "0.4"
flate2 = { version = "1.0.9", features = ["rust_backend"] }
tar = "0.4.26"
rayon = "1.2.1"
rayon-core = "1.6.1"
rayon-futures = "0.1.1"
blake2s_simd = "0.5.8"
hex = "0.4.0"
merkletree = { git = "ssh://git@github.com/NilFoundation/merkletree", branch = "master"}
bincode = "1.1.2"
anyhow = "1.0.23"
rand_xorshift = "0.2.0"
sha2 = "0.9.1"
typenum = "1.11.2"
gperftools = { version = "0.2", optional = true }
generic-array = "0.14.4"
groupy = "0.3.0"
byte-slice-cast = "1.0.0"
fr32 = { path = "../fr32", default-features = false }
thiserror = "1.0.6"

[dev-dependencies]
criterion = "0.3"
rexpect = "0.4.0"
pretty_assertions = "0.6.1"
failure = "0.1.7"
tempfile = "3"

[features]
default = ["gpu", "blst"]
cpu-profile = ["gperftools"]
heap-profile = ["gperftools/heap"]
simd = ["storage-proofs-core/simd"]
asm = ["storage-proofs-core/asm"]
gpu = [
    "storage-proofs-core/gpu",
    "storage-proofs-porep/gpu",
    "storage-proofs-post/gpu",
    "bellperson/gpu",
    "filecoin-hashers/gpu",
    "fr32/gpu",
]
pairing = [
    "storage-proofs-core/pairing",
    "storage-proofs-porep/pairing",
    "storage-proofs-post/pairing",
    "bellperson/pairing",
    "filecoin-hashers/pairing",
    "fr32/pairing",
]
blst = [
    "storage-proofs-core/blst",
    "storage-proofs-porep/blst",
    "storage-proofs-post/blst",
    "bellperson/blst",
    "filecoin-hashers/blst",
    "fr32/blst",
]

[[bench]]
name = "preprocessing"
harness = false<|MERGE_RESOLUTION|>--- conflicted
+++ resolved
@@ -22,11 +22,7 @@
 serde = { version = "1.0", features = ["rc", "derive"] }
 serde_json = "1.0"
 regex = "1.3.7"
-<<<<<<< HEAD
 bellperson = { package = "bellperson", path = "../../fil-zk", default-features = false }
-=======
-bellperson = { git = "ssh://git@github.com/nilfoundation/fil-zk.git", branch = "master", default-features = false }
->>>>>>> 33932451
 ff = { version = "0.2.3", package = "fff" }
 blake2b_simd = "0.5"
 log = "0.4.7"
