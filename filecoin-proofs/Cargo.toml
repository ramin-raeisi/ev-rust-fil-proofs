[package]
name = "filecoin-proofs"
description = "The Filecoin specific aspects of storage-proofs, including a C based FFI, to generate and verify proofs."
version = "6.0.0"
authors = ["dignifiedquire <dignifiedquire@gmail.com>", "laser <l@s3r.com>", "porcuquine <porcuquine@users.noreply.github.com>"]
license = "MIT OR Apache-2.0"
edition = "2018"
repository = "https://github.com/filecoin-project/rust-fil-proofs"
readme = "README.md"

[dependencies]
storage-proofs = { version = "^6.0.0", path = "../storage-proofs", default-features = false, features = ["tree_c-serial-tree_r_last"] }
filecoin-hashers = { version = "1.0.0", path = "../filecoin-hashers", default-features = false, features = ["poseidon", "sha256"] }
bitvec = "0.17"
rand = "0.7"
lazy_static = "1.2"
memmap = "0.7"
byteorder = "1"
itertools = "0.9"
serde = { version = "1.0", features = ["rc", "derive"] }
serde_json = "1.0"
regex = "1.3.7"
bellperson = { git = "ssh://git@github.com/nilfoundation/fil-zk.git", branch = "master", default-features = false }
ff = { version = "0.2.3", package = "fff" }
blake2b_simd = "0.5"
log = "0.4.7"
fil_logger = "0.1"
env_proxy = "0.4"
flate2 = { version = "1.0.9", features = ["rust_backend"] }
tar = "0.4.26"
rayon = "1.2.1"
rayon-core = "1.6.1"
rayon-futures = "0.1.1"
blake2s_simd = "0.5.8"
hex = "0.4.0"
merkletree = { git = "ssh://git@github.com/nilfoundation/merkletree.git", branch = "1-sds-changes", default-features = false }
bincode = "1.1.2"
anyhow = "1.0.23"
rand_xorshift = "0.2.0"
sha2 = "0.9.1"
typenum = "1.11.2"
gperftools = { version = "0.2", optional = true }
generic-array = "0.14.4"
groupy = "0.3.0"
byte-slice-cast = "1.0.0"
<<<<<<< HEAD
sds = {path = "../sds"}
backtrace = "0.3.50"

[dependencies.reqwest]
version = "0.10"
default-features = false
features = ["blocking", "native-tls-vendored"]
=======
fr32 = { path = "../fr32", default-features = false }
>>>>>>> e55ae0b2

[dev-dependencies]
criterion = "0.3"
rexpect = "0.4.0"
pretty_assertions = "0.6.1"
failure = "0.1.7"
tempfile = "3"

[features]
default = ["gpu", "blst"]
cpu-profile = ["gperftools"]
heap-profile = ["gperftools/heap"]
simd = ["storage-proofs/simd"]
asm = ["storage-proofs/asm"]
gpu = ["storage-proofs/gpu", "bellperson/gpu", "filecoin-hashers/gpu", "fr32/gpu"]
pairing = ["storage-proofs/pairing", "bellperson/pairing", "filecoin-hashers/pairing", "fr32/pairing"]
blst = ["storage-proofs/blst", "bellperson/blst", "filecoin-hashers/blst", "fr32/blst"]

[[bench]]
name = "preprocessing"
harness = false<|MERGE_RESOLUTION|>--- conflicted
+++ resolved
@@ -43,7 +43,6 @@
 generic-array = "0.14.4"
 groupy = "0.3.0"
 byte-slice-cast = "1.0.0"
-<<<<<<< HEAD
 sds = {path = "../sds"}
 backtrace = "0.3.50"
 
@@ -51,9 +50,8 @@
 version = "0.10"
 default-features = false
 features = ["blocking", "native-tls-vendored"]
-=======
+
 fr32 = { path = "../fr32", default-features = false }
->>>>>>> e55ae0b2
 
 [dev-dependencies]
 criterion = "0.3"
