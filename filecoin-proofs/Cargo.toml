--- conflicted
+++ resolved
@@ -25,16 +25,12 @@
 blake2b_simd = "0.5"
 log = "0.4.7"
 fil_logger = "0.1"
-<<<<<<< HEAD
 env_proxy = "0.4"
 flate2 = { version = "1.0.9", features = ["rust_backend"] }
 tar = "0.4.26"
 rayon = "1.2.1"
 rayon-core = "1.6.1"
 rayon-futures = "0.1.1"
-=======
-rayon = "1.1.0"
->>>>>>> 3b47f747
 blake2s_simd = "0.5.8"
 hex = "0.4.0"
 merkletree = "0.21.0"
