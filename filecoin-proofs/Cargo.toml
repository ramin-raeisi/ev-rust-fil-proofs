[package]
name = "filecoin-proofs"
description = "The Filecoin specific aspects of storage-proofs, including a C based FFI, to generate and verify proofs."
version = "6.0.0"
authors = ["dignifiedquire <dignifiedquire@gmail.com>", "laser <l@s3r.com>", "porcuquine <porcuquine@users.noreply.github.com>"]
license = "MIT OR Apache-2.0"
edition = "2018"
repository = "https://github.com/filecoin-project/rust-fil-proofs"
readme = "README.md"

[dependencies]
<<<<<<< HEAD
storage-proofs = { version = "^5.0.0", path = "../storage-proofs", default-features = false, features = ["tree_c-serial-tree_r_last"] }
=======
storage-proofs = { version = "^6.0.0", path = "../storage-proofs", default-features = false }
>>>>>>> 88d1af88
filecoin-hashers = { version = "1.0.0", path = "../filecoin-hashers", default-features = false, features = ["poseidon", "sha256"] }
bitvec = "0.17"
rand = "0.7"
lazy_static = "1.2"
memmap = "0.7"
byteorder = "1"
itertools = "0.9"
serde = { version = "1.0", features = ["rc", "derive"] }
serde_json = "1.0"
regex = "1.3.7"
bellperson = { git = "ssh://git@github.com/nilfoundation/fil-zk.git", branch = "master", default-features = false }
ff = { version = "0.2.3", package = "fff" }
blake2b_simd = "0.5"
log = "0.4.7"
fil_logger = "0.1"
env_proxy = "0.4"
flate2 = { version = "1.0.9", features = ["rust_backend"] }
tar = "0.4.26"
rayon = "1.2.1"
rayon-core = "1.6.1"
rayon-futures = "0.1.1"
blake2s_simd = "0.5.8"
hex = "0.4.0"
merkletree = "0.21.0"
bincode = "1.1.2"
anyhow = "1.0.23"
rand_xorshift = "0.2.0"
sha2 = "0.9.1"
typenum = "1.11.2"
gperftools = { version = "0.2", optional = true }
generic-array = "0.14.4"
groupy = "0.3.0"
byte-slice-cast = "1.0.0"

[dev-dependencies]
criterion = "0.3"
rexpect = "0.4.0"
pretty_assertions = "0.6.1"
failure = "0.1.7"
tempfile = "3"

[features]
default = ["gpu", "blst"]
cpu-profile = ["gperftools"]
heap-profile = ["gperftools/heap"]
simd = ["storage-proofs/simd"]
asm = ["storage-proofs/asm"]
gpu = ["storage-proofs/gpu", "bellperson/gpu", "filecoin-hashers/gpu"]
pairing = ["storage-proofs/pairing", "bellperson/pairing", "filecoin-hashers/pairing"]
blst = ["storage-proofs/blst", "bellperson/blst", "filecoin-hashers/blst"]

[[bench]]
name = "preprocessing"
harness = false<|MERGE_RESOLUTION|>--- conflicted
+++ resolved
@@ -9,11 +9,7 @@
 readme = "README.md"
 
 [dependencies]
-<<<<<<< HEAD
 storage-proofs = { version = "^5.0.0", path = "../storage-proofs", default-features = false, features = ["tree_c-serial-tree_r_last"] }
-=======
-storage-proofs = { version = "^6.0.0", path = "../storage-proofs", default-features = false }
->>>>>>> 88d1af88
 filecoin-hashers = { version = "1.0.0", path = "../filecoin-hashers", default-features = false, features = ["poseidon", "sha256"] }
 bitvec = "0.17"
 rand = "0.7"
