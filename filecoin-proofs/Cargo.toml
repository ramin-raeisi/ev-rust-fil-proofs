[package]
name = "filecoin-proofs"
description = "The Filecoin specific aspects of storage-proofs, including a C based FFI, to generate and verify proofs."
version = "8.0.1"
authors = ["dignifiedquire <dignifiedquire@gmail.com>", "laser <l@s3r.com>", "porcuquine <porcuquine@users.noreply.github.com>"]
license = "MIT OR Apache-2.0"
edition = "2018"
repository = "https://github.com/filecoin-project/rust-fil-proofs"
readme = "README.md"

[dependencies]
storage-proofs-core = { path = "../storage-proofs-core", version = "^8.0.0", default-features = false}
storage-proofs-porep = { path = "../storage-proofs-porep", version = "^8.0.0", default-features = false }
storage-proofs-post = { path = "../storage-proofs-post", version = "^8.0.0", default-features = false }
filecoin-hashers = { version = "^3.0.0", path = "../filecoin-hashers", default-features = false, features = ["poseidon", "sha256"] }
bitvec = "0.17"
rand = "0.7"
lazy_static = "1.2"
memmap = "0.7"
byteorder = "1"
itertools = "0.9"
serde = { version = "1.0", features = ["rc", "derive"] }
serde_json = "1.0"
<<<<<<< HEAD
regex = "1.3.7"
bellperson = { git = "ssh://git@github.com/nilfoundation/fil-zk.git", branch = "develop", default-features = false }
ff = { version = "0.2.3", package = "fff" }
blake2b_simd = "0.5"
=======
ff = { version = "0.3.1", package = "fff" }
blake2b_simd = "0.5"
bellperson = { version = "0.14.0", default-features = false }
>>>>>>> d279e2bc
log = "0.4.7"
fil_logger = "0.1"
env_proxy = "0.4"
flate2 = { version = "1.0.9", features = ["rust_backend"] }
tar = "0.4.26"
rayon = "1.2.1"
rayon-core = "1.6.1"
rayon-futures = "0.1.1"
blake2s_simd = "0.5.8"
hex = "0.4.0"
merkletree = { git = "ssh://git@github.com/NilFoundation/merkletree", branch = "master"}
bincode = "1.1.2"
anyhow = "1.0.23"
rand_xorshift = "0.2.0"
sha2 = "0.9.1"
typenum = "1.11.2"
gperftools = { version = "0.2", optional = true }
generic-array = "0.14.4"
groupy = "0.4.1"
byte-slice-cast = "1.0.0"
<<<<<<< HEAD
fr32 = { path = "../fr32", default-features = false }
thiserror = "1.0.6"
=======
fr32 = { path = "../fr32", version = "^1.0.0", default-features = false }
>>>>>>> d279e2bc

[dev-dependencies]
criterion = "0.3"
rexpect = "0.4.0"
pretty_assertions = "0.6.1"
failure = "0.1.7"
tempfile = "3"

[features]
default = ["gpu", "blst"]
cpu-profile = ["gperftools"]
heap-profile = ["gperftools/heap"]
simd = ["storage-proofs-core/simd"]
asm = ["storage-proofs-core/asm"]
gpu = [
    "storage-proofs-core/gpu",
    "storage-proofs-porep/gpu",
    "storage-proofs-post/gpu",
    "bellperson/gpu",
    "filecoin-hashers/gpu",
    "fr32/gpu",
]
pairing = [
    "storage-proofs-core/pairing",
    "storage-proofs-porep/pairing",
    "storage-proofs-post/pairing",
    "bellperson/pairing",
    "filecoin-hashers/pairing",
    "fr32/pairing",
]
blst = [
    "storage-proofs-core/blst",
    "storage-proofs-porep/blst",
    "storage-proofs-post/blst",
    "bellperson/blst",
    "filecoin-hashers/blst",
    "fr32/blst",
]

[[bench]]
name = "preprocessing"
harness = false<|MERGE_RESOLUTION|>--- conflicted
+++ resolved
@@ -21,16 +21,10 @@
 itertools = "0.9"
 serde = { version = "1.0", features = ["rc", "derive"] }
 serde_json = "1.0"
-<<<<<<< HEAD
 regex = "1.3.7"
 bellperson = { git = "ssh://git@github.com/nilfoundation/fil-zk.git", branch = "develop", default-features = false }
-ff = { version = "0.2.3", package = "fff" }
-blake2b_simd = "0.5"
-=======
 ff = { version = "0.3.1", package = "fff" }
 blake2b_simd = "0.5"
-bellperson = { version = "0.14.0", default-features = false }
->>>>>>> d279e2bc
 log = "0.4.7"
 fil_logger = "0.1"
 env_proxy = "0.4"
@@ -51,12 +45,8 @@
 generic-array = "0.14.4"
 groupy = "0.4.1"
 byte-slice-cast = "1.0.0"
-<<<<<<< HEAD
 fr32 = { path = "../fr32", default-features = false }
 thiserror = "1.0.6"
-=======
-fr32 = { path = "../fr32", version = "^1.0.0", default-features = false }
->>>>>>> d279e2bc
 
 [dev-dependencies]
 criterion = "0.3"
