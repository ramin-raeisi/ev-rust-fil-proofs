--- conflicted
+++ resolved
@@ -96,13 +96,8 @@
         <StackedCompound<Tree, DefaultPieceHasher> as CompoundProof<
             StackedDrg<'_, Tree, DefaultPieceHasher>,
             _,
-<<<<<<< HEAD
-        >>::groth_params::<rand::rngs::OsRng>(None, &public_params)
-            .map_err(Into::into)
-=======
         >>::groth_params::<OsRng>(None, &public_params)
         .map_err(Into::into)
->>>>>>> 35ca38a4
     };
 
     Ok(lookup_groth_params(
@@ -122,19 +117,11 @@
             let post_public_params = winning_post_public_params::<Tree>(post_config)?;
 
             let parameters_generator = || {
-<<<<<<< HEAD
-                <fallback::FallbackPoStCompound<Tree> as CompoundProof<
-                    fallback::FallbackPoSt<'_, Tree>,
-                    fallback::FallbackPoStCircuit<Tree>,
-                >>::groth_params::<rand::rngs::OsRng>(None, &post_public_params)
-                    .map_err(Into::into)
-=======
                 <FallbackPoStCompound<Tree> as CompoundProof<
                     FallbackPoSt<'_, Tree>,
                     FallbackPoStCircuit<Tree>,
                 >>::groth_params::<OsRng>(None, &post_public_params)
                 .map_err(Into::into)
->>>>>>> 35ca38a4
             };
 
             Ok(lookup_groth_params(
@@ -149,19 +136,11 @@
             let post_public_params = window_post_public_params::<Tree>(post_config)?;
 
             let parameters_generator = || {
-<<<<<<< HEAD
-                <fallback::FallbackPoStCompound<Tree> as CompoundProof<
-                    fallback::FallbackPoSt<'_, Tree>,
-                    fallback::FallbackPoStCircuit<Tree>,
-                >>::groth_params::<rand::rngs::OsRng>(None, &post_public_params)
-                    .map_err(Into::into)
-=======
                 <FallbackPoStCompound<Tree> as CompoundProof<
                     FallbackPoSt<'_, Tree>,
                     FallbackPoStCircuit<Tree>,
                 >>::groth_params::<OsRng>(None, &post_public_params)
                 .map_err(Into::into)
->>>>>>> 35ca38a4
             };
 
             Ok(lookup_groth_params(
@@ -210,21 +189,11 @@
             let post_public_params = winning_post_public_params::<Tree>(post_config)?;
 
             let vk_generator = || {
-<<<<<<< HEAD
-                let vk = <fallback::FallbackPoStCompound<Tree> as CompoundProof<
-                    fallback::FallbackPoSt<'_, Tree>,
-                    fallback::FallbackPoStCircuit<Tree>,
-                >>::verifying_key::<rand::rngs::OsRng>(
-                    None, &post_public_params,
-                )?;
-                Ok(bellperson::groth16::prepare_verifying_key(&vk))
-=======
                 let vk = <FallbackPoStCompound<Tree> as CompoundProof<
                     FallbackPoSt<'_, Tree>,
                     FallbackPoStCircuit<Tree>,
                 >>::verifying_key::<OsRng>(None, &post_public_params)?;
                 Ok(prepare_verifying_key(&vk))
->>>>>>> 35ca38a4
             };
 
             Ok(lookup_verifying_key(
@@ -239,21 +208,11 @@
             let post_public_params = window_post_public_params::<Tree>(post_config)?;
 
             let vk_generator = || {
-<<<<<<< HEAD
-                let vk = <fallback::FallbackPoStCompound<Tree> as CompoundProof<
-                    fallback::FallbackPoSt<'_, Tree>,
-                    fallback::FallbackPoStCircuit<Tree>,
-                >>::verifying_key::<rand::rngs::OsRng>(
-                    None, &post_public_params,
-                )?;
-                Ok(bellperson::groth16::prepare_verifying_key(&vk))
-=======
                 let vk = <FallbackPoStCompound<Tree> as CompoundProof<
                     FallbackPoSt<'_, Tree>,
                     FallbackPoStCircuit<Tree>,
                 >>::verifying_key::<OsRng>(None, &post_public_params)?;
                 Ok(prepare_verifying_key(&vk))
->>>>>>> 35ca38a4
             };
 
             Ok(lookup_verifying_key(
