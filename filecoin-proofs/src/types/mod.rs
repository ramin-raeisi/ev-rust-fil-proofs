--- conflicted
+++ resolved
@@ -34,25 +34,9 @@
 
 pub type Commitment = [u8; 32];
 pub type ChallengeSeed = [u8; 32];
-<<<<<<< HEAD
-
-pub use stacked::PersistentAux;
-pub use stacked::TemporaryAux;
-
-pub type ProverId = [u8; 32];
-pub type Ticket = [u8; 32];
-
-pub use storage_proofs::porep::stacked::Labels;
-
-pub type DataTree = storage_proofs::merkle::BinaryMerkleTree<DefaultPieceHasher>;
-
-pub use storage_proofs::merkle::MerkleProof;
-pub use storage_proofs::merkle::MerkleTreeTrait;
-=======
 pub type ProverId = [u8; 32];
 pub type Ticket = [u8; 32];
 pub type DataTree = BinaryMerkleTree<DefaultPieceHasher>;
->>>>>>> 35ca38a4
 
 /// Arity for oct trees, used for comm_r_last.
 pub const OCT_ARITY: usize = 8;
