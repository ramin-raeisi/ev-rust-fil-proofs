use std::fs::{self, metadata, File, OpenOptions};
use std::io::prelude::*;
use std::path::{Path, PathBuf};

use anyhow::{ensure, Context, Result};
use bellperson::bls::Fr;
use bincode::{deserialize, serialize};
use filecoin_hashers::{Domain, Hasher};
use log::{info, trace};
use memmap::MmapOptions;
use merkletree::store::{DiskStore, Store, StoreConfig};
use storage_proofs::cache_key::CacheKey;
use storage_proofs::compound_proof::{self, CompoundProof};
use storage_proofs::drgraph::Graph;
use storage_proofs::measurements::{measure_op, Operation::CommD};
use storage_proofs::merkle::{create_base_merkle_tree, BinaryMerkleTree, MerkleTreeTrait};
use storage_proofs::multi_proof::MultiProof;
use storage_proofs::porep::stacked::{
    self, generate_replica_id, ChallengeRequirements, StackedCompound, StackedDrg, Tau,
    TemporaryAux, TemporaryAuxCache,
};
use storage_proofs::proof::ProofScheme;
use storage_proofs::sector::SectorId;
use storage_proofs::util::default_rows_to_discard;

use crate::api::util::{
    as_safe_commitment, commitment_from_fr, get_base_tree_leafs, get_base_tree_size,
};
use crate::caches::{get_stacked_params, get_stacked_verifying_key};
use crate::constants::{
    DefaultBinaryTree, DefaultPieceDomain, DefaultPieceHasher, POREP_MINIMUM_CHALLENGES,
    SINGLE_PARTITION_PROOF_LEN,
};
use crate::parameters::setup_params;
pub use crate::pieces;
pub use crate::pieces::verify_pieces;
use crate::types::{
    Commitment, PaddedBytesAmount, PieceInfo, PoRepConfig, PoRepProofPartitions, ProverId,
    SealCommitOutput, SealCommitPhase1Output, SealPreCommitOutput, SealPreCommitPhase1Output,
    SectorSize, Ticket, BINARY_ARITY,
};

#[allow(clippy::too_many_arguments)]
pub fn seal_pre_commit_phase1<R, S, T, Tree: 'static + MerkleTreeTrait>(
    porep_config: PoRepConfig,
    cache_path: R,
    in_path: S,
    out_path: T,
    prover_id: ProverId,
    sector_id: SectorId,
    ticket: Ticket,
    piece_infos: &[PieceInfo],
) -> Result<SealPreCommitPhase1Output<Tree>>
    where
        R: AsRef<Path>,
        S: AsRef<Path>,
        T: AsRef<Path>,
{
    info!("seal_pre_commit_phase1:start: {:?}", sector_id);

    // Sanity check all input path types.
    ensure!(
        metadata(in_path.as_ref())?.is_file(),
        "in_path must be a file"
    );
    ensure!(
        metadata(out_path.as_ref())?.is_file(),
        "out_path must be a file"
    );
    ensure!(
        metadata(cache_path.as_ref())?.is_dir(),
        "cache_path must be a directory"
    );

    let sector_bytes = usize::from(PaddedBytesAmount::from(porep_config));
    fs::metadata(&in_path)
        .with_context(|| format!("could not read in_path={:?})", in_path.as_ref().display()))?;

    fs::metadata(&out_path)
        .with_context(|| format!("could not read out_path={:?}", out_path.as_ref().display()))?;

    // Copy unsealed data to output location, where it will be sealed in place.
    fs::copy(&in_path, &out_path).with_context(|| {
        format!(
            "could not copy in_path={:?} to out_path={:?}",
            in_path.as_ref().display(),
            out_path.as_ref().display()
        )
    })?;

    let f_data = OpenOptions::new()
        .read(true)
        .write(true)
        .open(&out_path)
        .with_context(|| format!("could not open out_path={:?}", out_path.as_ref().display()))?;

    // Zero-pad the data to the requested size by extending the underlying file if needed.
    f_data.set_len(sector_bytes as u64)?;

    let data = unsafe {
        MmapOptions::new()
            .map_mut(&f_data)
            .with_context(|| format!("could not mmap out_path={:?}", out_path.as_ref().display()))?
    };

    let compound_setup_params = compound_proof::SetupParams {
        vanilla_params: setup_params(
            PaddedBytesAmount::from(porep_config),
            usize::from(PoRepProofPartitions::from(porep_config)),
            porep_config.porep_id,
        )?,
        partitions: Some(usize::from(PoRepProofPartitions::from(porep_config))),
        priority: false,
    };

    let compound_public_params = <StackedCompound<Tree, DefaultPieceHasher> as CompoundProof<
        StackedDrg<'_, Tree, DefaultPieceHasher>,
        _,
    >>::setup(&compound_setup_params)?;

    info!("building merkle tree for the original data");
    let (config, comm_d) = measure_op(CommD, || -> Result<_> {
        let base_tree_size = get_base_tree_size::<DefaultBinaryTree>(porep_config.sector_size)?;
        info!("base_tree_size: {}", base_tree_size);
        let base_tree_leafs = get_base_tree_leafs::<DefaultBinaryTree>(base_tree_size)?;
        info!("base_tree_leafs: {}", base_tree_leafs);
        ensure!(
            compound_public_params.vanilla_params.graph.size() == base_tree_leafs,
            "graph size and leaf size don't match"
        );

        trace!(
            "seal phase 1: sector_size {}, base tree size {}, base tree leafs {}",
            u64::from(porep_config.sector_size),
            base_tree_size,
            base_tree_leafs,
        );

        // MT for original data is always named tree-d, and it will be
        // referenced later in the process as such.
        let mut config = StoreConfig::new(
            cache_path.as_ref(),
            CacheKey::CommDTree.to_string(),
            default_rows_to_discard(base_tree_leafs, BINARY_ARITY),
        );
        let data_tree = create_base_merkle_tree::<BinaryMerkleTree<DefaultPieceHasher>>(
            Some(config.clone()),
            base_tree_leafs,
            &data,
        )?;
        drop(data);

        config.size = Some(data_tree.len());
        let comm_d_root: Fr = data_tree.root().into();
        let comm_d = commitment_from_fr(comm_d_root);   // seal_pre_commit_phase1

        drop(data_tree);

        Ok((config, comm_d))
    })?;

    info!("verifying pieces");

    ensure!(
        verify_pieces(&comm_d, piece_infos, porep_config.into())?,
        "pieces and comm_d do not match"
    );

    let replica_id = generate_replica_id::<Tree::Hasher, _>(
        &prover_id,
        sector_id.into(),
        &ticket,
        comm_d,
        &porep_config.porep_id,
    );

    let labels = StackedDrg::<Tree, DefaultPieceHasher>::replicate_phase1(
        &compound_public_params.vanilla_params,
        &replica_id,
        config.clone(),
    )?;

    let out = SealPreCommitPhase1Output {
        labels,
        config,
        comm_d,
    };

    info!("seal_pre_commit_phase1:finish: {:?}", sector_id);
    Ok(out)
}

#[allow(clippy::too_many_arguments)]
pub fn seal_pre_commit_phase2<R, S, Tree: 'static + MerkleTreeTrait>(
    porep_config: PoRepConfig,
    phase1_output: SealPreCommitPhase1Output<Tree>,
    cache_path: S,
    replica_path: R,
) -> Result<SealPreCommitOutput>
    where
        R: AsRef<Path>,
        S: AsRef<Path>,
{
    info!("seal_pre_commit_phase2:start");

    // Sanity check all input path types.
    ensure!(
        metadata(cache_path.as_ref())?.is_dir(),
        "cache_path must be a directory"
    );
    ensure!(
        metadata(replica_path.as_ref())?.is_file(),
        "replica_path must be a file"
    );

    let SealPreCommitPhase1Output {
        mut labels,
        mut config,
        comm_d,
        ..
    } = phase1_output;

    labels.update_root(cache_path.as_ref());
    config.path = cache_path.as_ref().into();

    let f_data = OpenOptions::new()
        .read(true)
        .write(true)
        .open(&replica_path)
        .with_context(|| {
            format!(
                "could not open replica_path={:?}",
                replica_path.as_ref().display()
            )
        })?;
    let data = unsafe {
        MmapOptions::new().map_mut(&f_data).with_context(|| {
            format!(
                "could not mmap replica_path={:?}",
                replica_path.as_ref().display()
            )
        })?
    };
    let data: storage_proofs::Data<'_> = (data, PathBuf::from(replica_path.as_ref())).into();

    // Load data tree from disk
    let data_tree = {
        let base_tree_size = get_base_tree_size::<DefaultBinaryTree>(porep_config.sector_size)?;
        let base_tree_leafs = get_base_tree_leafs::<DefaultBinaryTree>(base_tree_size)?;

        trace!(
            "seal phase 2: base tree size {}, base tree leafs {}, rows to discard {}",
            base_tree_size,
            base_tree_leafs,
            default_rows_to_discard(base_tree_leafs, BINARY_ARITY)
        );
        ensure!(
            config.rows_to_discard == default_rows_to_discard(base_tree_leafs, BINARY_ARITY),
            "Invalid cache size specified"
        );

        let store: DiskStore<DefaultPieceDomain> =
            DiskStore::new_from_disk(base_tree_size, BINARY_ARITY, &config)?;
        BinaryMerkleTree::<DefaultPieceHasher>::from_data_store(store, base_tree_leafs)?
    };

    let compound_setup_params = compound_proof::SetupParams {
        vanilla_params: setup_params(
            PaddedBytesAmount::from(porep_config),
            usize::from(PoRepProofPartitions::from(porep_config)),
            porep_config.porep_id,
        )?,
        partitions: Some(usize::from(PoRepProofPartitions::from(porep_config))),
        priority: false,
    };

    let compound_public_params = <StackedCompound<Tree, DefaultPieceHasher> as CompoundProof<
        StackedDrg<'_, Tree, DefaultPieceHasher>,
        _,
    >>::setup(&compound_setup_params)?;

    let (tau, (p_aux, t_aux)) = StackedDrg::<Tree, DefaultPieceHasher>::replicate_phase2(
        &compound_public_params.vanilla_params,
        labels,
        data,
        data_tree,
        config,                                     // tree_c
        replica_path.as_ref().to_path_buf(),        // tree_r_last
    )?;

    let comm_r = commitment_from_fr(tau.comm_r.into());

    // Persist p_aux and t_aux here
    let p_aux_path = cache_path.as_ref().join(CacheKey::PAux.to_string());
    let mut f_p_aux = File::create(&p_aux_path)
        .with_context(|| format!("could not create file p_aux={:?}", p_aux_path))?;
    let p_aux_bytes = serialize(&p_aux)?;
    f_p_aux
        .write_all(&p_aux_bytes)
        .with_context(|| format!("could not write to file p_aux={:?}", p_aux_path))?;

    let t_aux_path = cache_path.as_ref().join(CacheKey::TAux.to_string());
    let mut f_t_aux = File::create(&t_aux_path)
        .with_context(|| format!("could not create file t_aux={:?}", t_aux_path))?;
    let t_aux_bytes = serialize(&t_aux)?;
    f_t_aux
        .write_all(&t_aux_bytes)
        .with_context(|| format!("could not write to file t_aux={:?}", t_aux_path))?;

    let out = SealPreCommitOutput { comm_r, comm_d };

    info!("seal_pre_commit_phase2:finish");
    Ok(out)
}

#[allow(clippy::too_many_arguments)]
pub fn seal_commit_phase1<T: AsRef<Path>, Tree: 'static + MerkleTreeTrait>(
    porep_config: PoRepConfig,
    cache_path: T,
    replica_path: T,
    prover_id: ProverId,
    sector_id: SectorId,
    ticket: Ticket,
    seed: Ticket,
    pre_commit: SealPreCommitOutput,
    piece_infos: &[PieceInfo],
) -> Result<SealCommitPhase1Output<Tree>> {
    info!("seal_commit_phase1:start: {:?}", sector_id);

    // Sanity check all input path types.
    ensure!(
        metadata(cache_path.as_ref())?.is_dir(),
        "cache_path must be a directory"
    );
    ensure!(
        metadata(replica_path.as_ref())?.is_file(),
        "replica_path must be a file"
    );

    let SealPreCommitOutput { comm_d, comm_r } = pre_commit;

    ensure!(comm_d != [0; 32], "Invalid all zero commitment (comm_d)");
    ensure!(comm_r != [0; 32], "Invalid all zero commitment (comm_r)");
    ensure!(
        verify_pieces(&comm_d, piece_infos, porep_config.into())?,
        "pieces and comm_d do not match"
    );

    let p_aux = {
        let p_aux_path = cache_path.as_ref().join(CacheKey::PAux.to_string());
        let p_aux_bytes = std::fs::read(&p_aux_path)
            .with_context(|| format!("could not read file p_aux={:?}", p_aux_path))?;

        deserialize(&p_aux_bytes)
    }?;

    let t_aux = {
        let t_aux_path = cache_path.as_ref().join(CacheKey::TAux.to_string()); //tree_c
        let t_aux_bytes = std::fs::read(&t_aux_path)
            .with_context(|| format!("could not read file t_aux={:?}", t_aux_path))?;

        let mut res: TemporaryAux<_, _> = deserialize(&t_aux_bytes)?;

        // Switch t_aux to the passed in cache_path
        res.set_cache_path(cache_path);
        res
    };

    // Convert TemporaryAux to TemporaryAuxCache, which instantiates all
    // elements based on the configs stored in TemporaryAux.
    // Remove the tree generated during P2 from the cache tree_c, tree_r_last
    let t_aux_cache: TemporaryAuxCache<Tree, DefaultPieceHasher> =
        TemporaryAuxCache::new(&t_aux, replica_path.as_ref().to_path_buf())
            .context("failed to restore contents of t_aux")?;

    let comm_r_safe = as_safe_commitment(&comm_r, "comm_r")?;
    let comm_d_safe = DefaultPieceDomain::try_from_bytes(&comm_d)?;

    let replica_id = generate_replica_id::<Tree::Hasher, _>(
        &prover_id,
        sector_id.into(),
        &ticket,
        comm_d_safe,
        &porep_config.porep_id,
    );

    let public_inputs = stacked::PublicInputs {
        replica_id,
        tau: Some(stacked::Tau {
            comm_d: comm_d_safe,
            comm_r: comm_r_safe,
        }),
        k: None,
        seed,
    };

    let private_inputs = stacked::PrivateInputs::<Tree, DefaultPieceHasher> {
        p_aux,
        t_aux: t_aux_cache,
    };

    let compound_setup_params = compound_proof::SetupParams {
        vanilla_params: setup_params(
            PaddedBytesAmount::from(porep_config),
            usize::from(PoRepProofPartitions::from(porep_config)),
            porep_config.porep_id,
        )?,
        partitions: Some(usize::from(PoRepProofPartitions::from(porep_config))),
        priority: false,
    };

    let compound_public_params = <StackedCompound<Tree, DefaultPieceHasher> as CompoundProof<
        StackedDrg<'_, Tree, DefaultPieceHasher>,
        _,
    >>::setup(&compound_setup_params)?;

    let vanilla_proofs = StackedDrg::prove_all_partitions( //seal_commit_phase1
                                                           &compound_public_params.vanilla_params,
                                                           &public_inputs,
                                                           &private_inputs,
                                                           StackedCompound::partition_count(&compound_public_params),
    )?;

    let sanity_check = StackedDrg::<Tree, DefaultPieceHasher>::verify_all_partitions( //TODO: Verification function
                                                                                      &compound_public_params.vanilla_params,
                                                                                      &public_inputs,
                                                                                      &vanilla_proofs,
    )?;
    ensure!(sanity_check, "Invalid vanilla proof generated");

    let out = SealCommitPhase1Output {
        vanilla_proofs,
        comm_r,
        comm_d,
        replica_id,
        seed,
        ticket,
    };

    info!("seal_commit_phase1:finish: {:?}", sector_id);
    Ok(out)
}

#[allow(clippy::too_many_arguments)]
pub fn seal_commit_phase2<Tree: 'static + MerkleTreeTrait>(
    porep_config: PoRepConfig,
    phase1_output: SealCommitPhase1Output<Tree>,
    prover_id: ProverId,
    sector_id: SectorId,
) -> Result<SealCommitOutput> {
    info!("seal_commit_phase2:start: {:?}", sector_id);

    let SealCommitPhase1Output {
        vanilla_proofs,
        comm_d,
        comm_r,
        replica_id,
        seed,
        ticket,
    } = phase1_output;

    ensure!(comm_d != [0; 32], "Invalid all zero commitment (comm_d)");
    ensure!(comm_r != [0; 32], "Invalid all zero commitment (comm_r)");

    let comm_r_safe = as_safe_commitment(&comm_r, "comm_r")?;
    let comm_d_safe = DefaultPieceDomain::try_from_bytes(&comm_d)?;

    let public_inputs = stacked::PublicInputs {
        replica_id,
        tau: Some(stacked::Tau {
            comm_d: comm_d_safe,
            comm_r: comm_r_safe,
        }),
        k: None,
        seed,
    };

    let groth_params = get_stacked_params::<Tree>(porep_config)?;

    info!(
        "got groth params ({}) while sealing",
        u64::from(PaddedBytesAmount::from(porep_config))
    );

    let compound_setup_params = compound_proof::SetupParams {
        vanilla_params: setup_params(
            PaddedBytesAmount::from(porep_config),
            usize::from(PoRepProofPartitions::from(porep_config)),
            porep_config.porep_id,
        )?,
        partitions: Some(usize::from(PoRepProofPartitions::from(porep_config))),
        priority: false,
    };

    let compound_public_params = <StackedCompound<Tree, DefaultPieceHasher> as CompoundProof<
        StackedDrg<'_, Tree, DefaultPieceHasher>,
        _,
    >>::setup(&compound_setup_params)?;

    let groth_proofs = StackedCompound::<Tree, DefaultPieceHasher>::circuit_proofs(
        &public_inputs,
        vanilla_proofs,
        &compound_public_params.vanilla_params,
        &groth_params,
        compound_public_params.priority,
    )?;
    info!("snark_proof:finish");

    let proof = MultiProof::new(groth_proofs, &groth_params.pvk);

    let mut buf = Vec::with_capacity(
        SINGLE_PARTITION_PROOF_LEN * usize::from(PoRepProofPartitions::from(porep_config)),
    );

    proof.write(&mut buf)?;

    // Verification is cheap when parameters are cached,
    // and it is never correct to return a proof which does not verify.
    verify_seal::<Tree>(
        porep_config,
        comm_r,
        comm_d,
        prover_id,
        sector_id,
        ticket,
        seed,
        &buf,
    )
        .context("post-seal verification sanity check failed")?;

    let out = SealCommitOutput { proof: buf };

    info!("seal_commit_phase2:finish: {:?}", sector_id);
    Ok(out)
}

/// Computes a sectors's `comm_d` given its pieces.
///
/// # Arguments
///
/// * `porep_config` - this sector's porep config that contains the number of bytes in the sector.
/// * `piece_infos` - the piece info (commitment and byte length) for each piece in this sector.
pub fn compute_comm_d(sector_size: SectorSize, piece_infos: &[PieceInfo]) -> Result<Commitment> {
    info!("compute_comm_d:start");

    let result = pieces::compute_comm_d(sector_size, piece_infos);

    info!("compute_comm_d:finish");
    result
}

/// Verifies the output of some previously-run seal operation.
///
/// # Arguments
///
/// * `porep_config` - this sector's porep config that contains the number of bytes in this sector.
/// * `comm_r_in` - commitment to the sector's replica (`comm_r`).
/// * `comm_d_in` - commitment to the sector's data (`comm_d`).
/// * `prover_id` - the prover-id that sealed this sector.
/// * `sector_id` - this sector's sector-id.
/// * `ticket` - the ticket that was used to generate this sector's replica-id.
/// * `seed` - the seed used to derive the porep challenges.
/// * `proof_vec` - the porep circuit proof serialized into a vector of bytes.
#[allow(clippy::too_many_arguments)]
pub fn verify_seal<Tree: 'static + MerkleTreeTrait>(
    porep_config: PoRepConfig,
    comm_r_in: Commitment,
    comm_d_in: Commitment,
    prover_id: ProverId,
    sector_id: SectorId,
    ticket: Ticket,
    seed: Ticket,
    proof_vec: &[u8],
) -> Result<bool> {
    info!("verify_seal:start: {:?}", sector_id);
    ensure!(comm_d_in != [0; 32], "Invalid all zero commitment (comm_d)");
    ensure!(comm_r_in != [0; 32], "Invalid all zero commitment (comm_r)");

    let comm_r: <Tree::Hasher as Hasher>::Domain = as_safe_commitment(&comm_r_in, "comm_r")?;
    let comm_d: DefaultPieceDomain = as_safe_commitment(&comm_d_in, "comm_d")?;

    let replica_id = generate_replica_id::<Tree::Hasher, _>(
        &prover_id,
        sector_id.into(),
        &ticket,
        comm_d,
        &porep_config.porep_id,
    );

    let compound_setup_params = compound_proof::SetupParams {
        vanilla_params: setup_params(
            PaddedBytesAmount::from(porep_config),
            usize::from(PoRepProofPartitions::from(porep_config)),
            porep_config.porep_id,
        )?,
        partitions: Some(usize::from(PoRepProofPartitions::from(porep_config))),
        priority: false,
    };

    let compound_public_params: compound_proof::PublicParams<
        '_,
        StackedDrg<'_, Tree, DefaultPieceHasher>,
    > = StackedCompound::setup(&compound_setup_params)?;

    let public_inputs =
        stacked::PublicInputs::<<Tree::Hasher as Hasher>::Domain, DefaultPieceDomain> {
            replica_id,
            tau: Some(Tau { comm_r, comm_d }),
            seed,
            k: None,
        };

<<<<<<< HEAD
    let use_fil_blst = settings::SETTINGS.use_fil_blst;

    let result = if use_fil_blst {
        info!("verify_seal: use_fil_blst=true");
        let verifying_key_path = porep_config.get_cache_verifying_key_path::<Tree>()?;

        StackedCompound::verify_blst(
            &compound_public_params,
            &public_inputs,
            &proof_vec,
            proof_vec.len() / 192,
            &ChallengeRequirements {
                minimum_challenges: *POREP_MINIMUM_CHALLENGES
                    .read()
                    .expect("POREP_MINIMUM_CHALLENGES poisoned")
                    .get(&u64::from(SectorSize::from(porep_config)))
                    .expect("unknown sector size") as usize,
            },
            &verifying_key_path,
        )
    } else {
=======
    let result = {
>>>>>>> 1fdf11e0
        let sector_bytes = PaddedBytesAmount::from(porep_config);
        let verifying_key = get_stacked_verifying_key::<Tree>(porep_config)?;

        info!(
            "got verifying key ({}) while verifying seal",
            u64::from(sector_bytes)
        );

        let proof = MultiProof::new_from_reader(
            Some(usize::from(PoRepProofPartitions::from(porep_config))),
            proof_vec,
            &verifying_key,
        )?;

        StackedCompound::verify(
            &compound_public_params,
            &public_inputs,
            &proof,
            &ChallengeRequirements {
                minimum_challenges: *POREP_MINIMUM_CHALLENGES
                    .read()
                    .expect("POREP_MINIMUM_CHALLENGES poisoned")
                    .get(&u64::from(SectorSize::from(porep_config)))
                    .expect("unknown sector size") as usize,
            },
        )
    };

    info!("verify_seal:finish: {:?}", sector_id);
    result
}

/// Verifies a batch of outputs of some previously-run seal operations.
///
/// # Arguments
///
/// * `porep_config` - this sector's porep config that contains the number of bytes in this sector.
/// * `[comm_r_ins]` - list of commitments to the sector's replica (`comm_r`).
/// * `[comm_d_ins]` - list of commitments to the sector's data (`comm_d`).
/// * `[prover_ids]` - list of prover-ids that sealed this sector.
/// * `[sector_ids]` - list of the sector's sector-id.
/// * `[tickets]` - list of tickets that was used to generate this sector's replica-id.
/// * `[seeds]` - list of seeds used to derive the porep challenges.
/// * `[proof_vecs]` - list of porep circuit proofs serialized into a vector of bytes.
#[allow(clippy::too_many_arguments)]
pub fn verify_batch_seal<Tree: 'static + MerkleTreeTrait>(
    porep_config: PoRepConfig,
    comm_r_ins: &[Commitment],
    comm_d_ins: &[Commitment],
    prover_ids: &[ProverId],
    sector_ids: &[SectorId],
    tickets: &[Ticket],
    seeds: &[Ticket],
    proof_vecs: &[&[u8]],
) -> Result<bool> {
    info!("verify_batch_seal:start");
    ensure!(!comm_r_ins.is_empty(), "Cannot prove empty batch");
    let l = comm_r_ins.len();
    ensure!(l == comm_d_ins.len(), "Inconsistent inputs");
    ensure!(l == prover_ids.len(), "Inconsistent inputs");
    ensure!(l == prover_ids.len(), "Inconsistent inputs");
    ensure!(l == sector_ids.len(), "Inconsistent inputs");
    ensure!(l == tickets.len(), "Inconsistent inputs");
    ensure!(l == seeds.len(), "Inconsistent inputs");
    ensure!(l == proof_vecs.len(), "Inconsistent inputs");

    for comm_d_in in comm_d_ins {
        ensure!(
            comm_d_in != &[0; 32],
            "Invalid all zero commitment (comm_d)"
        );
    }
    for comm_r_in in comm_r_ins {
        ensure!(
            comm_r_in != &[0; 32],
            "Invalid all zero commitment (comm_r)"
        );
    }

    let sector_bytes = PaddedBytesAmount::from(porep_config);

    let verifying_key = get_stacked_verifying_key::<Tree>(porep_config)?;
    info!(
        "got verifying key ({}) while verifying seal",
        u64::from(sector_bytes)
    );

    let compound_setup_params = compound_proof::SetupParams {
        vanilla_params: setup_params(
            PaddedBytesAmount::from(porep_config),
            usize::from(PoRepProofPartitions::from(porep_config)),
            porep_config.porep_id,
        )?,
        partitions: Some(usize::from(PoRepProofPartitions::from(porep_config))),
        priority: false,
    };

    let compound_public_params: compound_proof::PublicParams<
        '_,
        StackedDrg<'_, Tree, DefaultPieceHasher>,
    > = StackedCompound::setup(&compound_setup_params)?;

    let mut public_inputs = Vec::with_capacity(l);
    let mut proofs = Vec::with_capacity(l);

    for i in 0..l {
        let comm_r = as_safe_commitment(&comm_r_ins[i], "comm_r")?;
        let comm_d = as_safe_commitment(&comm_d_ins[i], "comm_d")?; // verify_batch_seal

        let replica_id = generate_replica_id::<Tree::Hasher, _>(
            &prover_ids[i],
            sector_ids[i].into(),
            &tickets[i],
            comm_d,
            &porep_config.porep_id,
        );

        public_inputs.push(stacked::PublicInputs::<
            <Tree::Hasher as Hasher>::Domain,
            DefaultPieceDomain,
        > {
            replica_id,
            tau: Some(Tau { comm_r, comm_d }),
            seed: seeds[i],
            k: None,
        });
        proofs.push(MultiProof::new_from_reader(
            Some(usize::from(PoRepProofPartitions::from(porep_config))),
            proof_vecs[i],
            &verifying_key,
        )?);
    }

    let result = StackedCompound::<Tree, DefaultPieceHasher>::batch_verify(
        &compound_public_params,
        &public_inputs,
        &proofs,
        &ChallengeRequirements {
            minimum_challenges: *POREP_MINIMUM_CHALLENGES
                .read()
                .expect("POREP_MINIMUM_CHALLENGES poisoned")
                .get(&u64::from(SectorSize::from(porep_config)))
                .expect("unknown sector size") as usize,
        },
    )
        .map_err(Into::into);

    info!("verify_batch_seal:finish");
    result
}

pub fn fauxrep<R: AsRef<Path>, S: AsRef<Path>, Tree: 'static + MerkleTreeTrait>(
    porep_config: PoRepConfig,
    cache_path: R,
    out_path: S,
) -> Result<Commitment> {
    let mut rng = rand::thread_rng();
    fauxrep_aux::<_, R, S, Tree>(&mut rng, porep_config, cache_path, out_path)
}

pub fn fauxrep_aux<
    Rng: rand::Rng,
    R: AsRef<Path>,
    S: AsRef<Path>,
    Tree: 'static + MerkleTreeTrait,
>(
    mut rng: &mut Rng,
    porep_config: PoRepConfig,
    cache_path: R,
    out_path: S,
) -> Result<Commitment> {
    let sector_bytes = PaddedBytesAmount::from(porep_config).0;

    {
        // Create a sector full of null bytes at `out_path`.
        let file = File::create(&out_path)?;
        file.set_len(sector_bytes)?;
    }

    let fake_comm_c = <Tree::Hasher as Hasher>::Domain::random(&mut rng);
    let (comm_r, p_aux) = StackedDrg::<Tree, DefaultPieceHasher>::fake_replicate_phase2(
        fake_comm_c,
        out_path,
        &cache_path,
        sector_bytes as usize,
    )?;

    let p_aux_path = cache_path.as_ref().join(CacheKey::PAux.to_string());
    let mut f_p_aux = File::create(&p_aux_path)
        .with_context(|| format!("could not create file p_aux={:?}", p_aux_path))?;
    let p_aux_bytes = serialize(&p_aux)?;
    f_p_aux
        .write_all(&p_aux_bytes)
        .with_context(|| format!("could not write to file p_aux={:?}", p_aux_path))?;

    let mut commitment = [0u8; 32];
    commitment[..].copy_from_slice(&comm_r.into_bytes()[..]);
    Ok(commitment)
}

pub fn fauxrep2<R: AsRef<Path>, S: AsRef<Path>, Tree: 'static + MerkleTreeTrait>(
    cache_path: R,
    existing_p_aux_path: S,
) -> Result<Commitment> {
    let mut rng = rand::thread_rng();

    let fake_comm_c = <Tree::Hasher as Hasher>::Domain::random(&mut rng);

    let (comm_r, p_aux) =
        StackedDrg::<Tree, DefaultPieceHasher>::fake_comm_r(fake_comm_c, existing_p_aux_path)?;

    let p_aux_path = cache_path.as_ref().join(CacheKey::PAux.to_string());
    let mut f_p_aux = File::create(&p_aux_path)
        .with_context(|| format!("could not create file p_aux={:?}", p_aux_path))?;
    let p_aux_bytes = serialize(&p_aux)?;
    f_p_aux
        .write_all(&p_aux_bytes)
        .with_context(|| format!("could not write to file p_aux={:?}", p_aux_path))?;

    let mut commitment = [0u8; 32];
    commitment[..].copy_from_slice(&comm_r.into_bytes()[..]);
    Ok(commitment)
}<|MERGE_RESOLUTION|>--- conflicted
+++ resolved
@@ -610,31 +610,7 @@
             k: None,
         };
 
-<<<<<<< HEAD
-    let use_fil_blst = settings::SETTINGS.use_fil_blst;
-
-    let result = if use_fil_blst {
-        info!("verify_seal: use_fil_blst=true");
-        let verifying_key_path = porep_config.get_cache_verifying_key_path::<Tree>()?;
-
-        StackedCompound::verify_blst(
-            &compound_public_params,
-            &public_inputs,
-            &proof_vec,
-            proof_vec.len() / 192,
-            &ChallengeRequirements {
-                minimum_challenges: *POREP_MINIMUM_CHALLENGES
-                    .read()
-                    .expect("POREP_MINIMUM_CHALLENGES poisoned")
-                    .get(&u64::from(SectorSize::from(porep_config)))
-                    .expect("unknown sector size") as usize,
-            },
-            &verifying_key_path,
-        )
-    } else {
-=======
     let result = {
->>>>>>> 1fdf11e0
         let sector_bytes = PaddedBytesAmount::from(porep_config);
         let verifying_key = get_stacked_verifying_key::<Tree>(porep_config)?;
 
