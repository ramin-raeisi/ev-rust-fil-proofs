use std::io::{Cursor, Read};
use std::time::Duration;

use criterion::{criterion_group, criterion_main, Criterion, Throughput};
use filecoin_proofs::{
    add_piece, get_seal_inputs, PaddedBytesAmount, PoRepConfig, PoRepProofPartitions,
    SectorShape2KiB, SectorSize, UnpaddedBytesAmount, POREP_PARTITIONS, SECTOR_SIZE_2_KIB,
};
use fr32::Fr32Reader;
use rand::{thread_rng, Rng};
use storage_proofs_core::{api_version::ApiVersion, is_legacy_porep_id};

#[cfg(feature = "cpu-profile")]
#[inline(always)]
fn start_profile(stage: &str) {
    gperftools::profiler::PROFILER
        .lock()
        .expect("PROFILER poisoned")
        .start(format!("./{}.profile", stage))
        .expect("failed to start profiler");
}

#[cfg(not(feature = "cpu-profile"))]
#[inline(always)]
fn start_profile(_stage: &str) {}

#[cfg(feature = "cpu-profile")]
#[inline(always)]
fn stop_profile() {
    gperftools::profiler::PROFILER
        .lock()
        .expect("PROFILER poisoned")
        .stop()
        .expect("failed to start profiler");
}

#[cfg(not(feature = "cpu-profile"))]
#[inline(always)]
fn stop_profile() {}

fn random_data(size: usize) -> Vec<u8> {
    let mut rng = thread_rng();
    (0..size).map(|_| rng.gen()).collect()
}

fn preprocessing_benchmark(c: &mut Criterion) {
    let params = vec![128, 256, 512, 256_000, 512_000, 1_024_000, 2_048_000];

    let mut group = c.benchmark_group("preprocessing");
    for size in params {
        group
            .bench_function(format!("write_padded-{}", size), |b| {
                let data = random_data(size);
                let mut buf = Vec::with_capacity(size);

                start_profile(&format!("write_padded_{}", size));
                b.iter(|| {
                    let mut reader = Fr32Reader::new(Cursor::new(&data));
                    reader.read_to_end(&mut buf).expect("in memory read error");
                    assert!(buf.len() >= data.len());
                    buf.clear();
                });
                stop_profile();
<<<<<<< HEAD
            },
            vec![128, 256, 512, 256_000, 512_000, 1_024_000, 2_048_000],
        )
            .sample_size(10)
            .throughput(|s| Throughput::Bytes(*s as u64))
            .warm_up_time(Duration::from_secs(1)),
    );
=======
            })
            .sample_size(10)
            .throughput(Throughput::Bytes(size as u64))
            .warm_up_time(Duration::from_secs(1));
    }

    group.finish();
>>>>>>> d279e2bc
}

fn add_piece_benchmark(c: &mut Criterion) {
    let params = vec![512, 256 * 1024, 512 * 1024, 1024 * 1024, 2 * 1024 * 1024];

    let mut group = c.benchmark_group("preprocessing");
    for size in params {
        group
            .bench_function(format!("add_piece-{}", size), |b| {
                let padded_size = PaddedBytesAmount(size as u64);
                let unpadded_size: UnpaddedBytesAmount = padded_size.into();
                let data = random_data(unpadded_size.0 as usize);
                let mut buf = Vec::with_capacity(size);

                start_profile(&format!("add_piece_{}", size));
                b.iter(|| {
                    add_piece(
                        Cursor::new(&data),
                        &mut buf,
                        unpadded_size,
                        &[unpadded_size][..],
                    )
                        .unwrap();
                    buf.clear();
                });
                stop_profile();
<<<<<<< HEAD
            },
            vec![512, 256 * 1024, 512 * 1024, 1024 * 1024, 2 * 1024 * 1024],
        )
            .sample_size(10)
            .throughput(|s| Throughput::Bytes(*s as u64))
            .warm_up_time(Duration::from_secs(1)),
    );
=======
            })
            .sample_size(10)
            .throughput(Throughput::Bytes(size as u64))
            .warm_up_time(Duration::from_secs(1));
    }

    group.finish();
}

fn get_seal_inputs_benchmark(c: &mut Criterion) {
    let params = vec![1, 256, 1024, 2048, 4096, 8192];

    let mut rng = thread_rng();

    let porep_id_v1_1: u64 = 5; // This is a RegisteredSealProof value

    let mut porep_id = [0u8; 32];
    porep_id[..8].copy_from_slice(&porep_id_v1_1.to_le_bytes());
    assert!(!is_legacy_porep_id(porep_id));

    let config = PoRepConfig {
        sector_size: SectorSize(SECTOR_SIZE_2_KIB),
        partitions: PoRepProofPartitions(
            *POREP_PARTITIONS
                .read()
                .expect("POREP_PARTITIONS poisoned")
                .get(&SECTOR_SIZE_2_KIB)
                .expect("unknown sector size"),
        ),
        porep_id,
        api_version: ApiVersion::V1_1_0,
    };
    let comm_r: [u8; 32] = [5u8; 32];
    let comm_d: [u8; 32] = [6u8; 32];
    let prover_id: [u8; 32] = [7u8; 32];

    let ticket = rng.gen();
    let seed = rng.gen();
    let sector_id = rng.gen::<u64>().into();

    let mut group = c.benchmark_group("get_seal_inputs");
    for iterations in params {
        group
            .bench_function(format!("get_seal_inputs-{}", iterations), |b| {
                start_profile(&format!("get_seal_inputs_{}", iterations));
                b.iter(|| {
                    for _ in 0..iterations {
                        get_seal_inputs::<SectorShape2KiB>(
                            config, comm_r, comm_d, prover_id, sector_id, ticket, seed,
                        )
                        .unwrap();
                    }
                });
                stop_profile();
            })
            .sample_size(10)
            .throughput(Throughput::Bytes(iterations as u64))
            .warm_up_time(Duration::from_secs(1));
    }

    group.finish();
>>>>>>> d279e2bc
}

criterion_group!(
    benches,
    get_seal_inputs_benchmark,
    preprocessing_benchmark,
    add_piece_benchmark
);
criterion_main!(benches);<|MERGE_RESOLUTION|>--- conflicted
+++ resolved
@@ -61,15 +61,6 @@
                     buf.clear();
                 });
                 stop_profile();
-<<<<<<< HEAD
-            },
-            vec![128, 256, 512, 256_000, 512_000, 1_024_000, 2_048_000],
-        )
-            .sample_size(10)
-            .throughput(|s| Throughput::Bytes(*s as u64))
-            .warm_up_time(Duration::from_secs(1)),
-    );
-=======
             })
             .sample_size(10)
             .throughput(Throughput::Bytes(size as u64))
@@ -77,7 +68,6 @@
     }
 
     group.finish();
->>>>>>> d279e2bc
 }
 
 fn add_piece_benchmark(c: &mut Criterion) {
@@ -104,15 +94,6 @@
                     buf.clear();
                 });
                 stop_profile();
-<<<<<<< HEAD
-            },
-            vec![512, 256 * 1024, 512 * 1024, 1024 * 1024, 2 * 1024 * 1024],
-        )
-            .sample_size(10)
-            .throughput(|s| Throughput::Bytes(*s as u64))
-            .warm_up_time(Duration::from_secs(1)),
-    );
-=======
             })
             .sample_size(10)
             .throughput(Throughput::Bytes(size as u64))
@@ -174,7 +155,6 @@
     }
 
     group.finish();
->>>>>>> d279e2bc
 }
 
 criterion_group!(
