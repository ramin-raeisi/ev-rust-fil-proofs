--- conflicted
+++ resolved
@@ -372,13 +372,8 @@
                     })
                     .collect::<Vec<_>>(),
             )
-<<<<<<< HEAD
-                .into(),
-            arity => panic!("unsupported arity {}", arity),
-=======
             .into(),
             arity => panic_any(format!("unsupported arity {}", arity)),
->>>>>>> d279e2bc
         }
     }
 }
