--- conflicted
+++ resolved
@@ -317,19 +317,11 @@
 
     fn hash2_circuit<CS>(
         cs: CS,
-<<<<<<< HEAD
-        a: &num::AllocatedNum<Bls12>,
-        b: &num::AllocatedNum<Bls12>,
-    ) -> std::result::Result<num::AllocatedNum<Bls12>, SynthesisError>
-        where
-            CS: ConstraintSystem<Bls12>,
-=======
         a: &AllocatedNum<Bls12>,
         b: &AllocatedNum<Bls12>,
     ) -> Result<AllocatedNum<Bls12>, SynthesisError>
     where
         CS: ConstraintSystem<Bls12>,
->>>>>>> 35ca38a4
     {
         let preimage = vec![a.clone(), b.clone()];
         poseidon_hash::<CS, Bls12, U2>(cs, preimage, U2::PARAMETERS())
