--- conflicted
+++ resolved
@@ -250,19 +250,11 @@
 
     fn hash2_circuit<CS>(
         mut cs: CS,
-<<<<<<< HEAD
-        a_num: &num::AllocatedNum<Bls12>,
-        b_num: &num::AllocatedNum<Bls12>,
-    ) -> std::result::Result<num::AllocatedNum<Bls12>, SynthesisError>
-        where
-            CS: ConstraintSystem<Bls12>,
-=======
         a_num: &AllocatedNum<Bls12>,
         b_num: &AllocatedNum<Bls12>,
     ) -> Result<AllocatedNum<Bls12>, SynthesisError>
     where
         CS: ConstraintSystem<Bls12>,
->>>>>>> 35ca38a4
     {
         // Allocate as booleans
         let a = a_num.to_bits_le(cs.namespace(|| "a_bits"))?;
