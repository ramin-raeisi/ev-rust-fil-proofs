--- conflicted
+++ resolved
@@ -9,11 +9,7 @@
 readme = "README.md"
 
 [dependencies]
-<<<<<<< HEAD
 bellperson = { path = "../../fil-zk", default-features = false }
-=======
-bellperson = { git = "ssh://git@github.com/nilfoundation/fil-zk.git", branch = "develop", default-features = false }
->>>>>>> 64e51a0a
 generic-array = "0.14.4"
 merkletree = "0.21.0"
 ff = { version = "0.2.3", package = "fff" }
