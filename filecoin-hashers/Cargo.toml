--- conflicted
+++ resolved
@@ -17,11 +17,7 @@
 serde = "1.0.117"
 rand = "0.7.3"
 
-<<<<<<< HEAD
 neptune = { git = "ssh://git@github.com/NilFoundation/eliovp-neptune.git", branch = "master", default-features = false, features = ["opencl"], optional = true }
-=======
-neptune = { git = "ssh://git@github.com/NilFoundation/crusty3-neptune", branch = "master", default-features = false, features = ["opencl"], optional = true }
->>>>>>> 250123b1
 lazy_static = { version = "1.4.0", optional = true }
 blake2s_simd = { version = "0.5.11", optional = true }
 sha2 = { version = "0.9.2", optional = true }
