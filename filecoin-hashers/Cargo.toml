--- conflicted
+++ resolved
@@ -9,11 +9,7 @@
 readme = "README.md"
 
 [dependencies]
-<<<<<<< HEAD
-bellperson = { package = "bellperson", path = "../../fil-zk", default-features = false }
-=======
-bellperson = { git = "ssh://git@github.com/nilfoundation/fil-zk.git", branch = "develop", default-features = false, features = ["gpu"] }
->>>>>>> af523f0f
+bellperson = { package = "bellperson", path = "../../fil-zk", default-features = false, features = ["gpu"] }
 generic-array = "0.14.4"
 merkletree = "0.21.0"
 ff = { version = "0.2.3", package = "fff" }
@@ -21,11 +17,7 @@
 serde = "1.0.117"
 rand = "0.7.3"
 
-<<<<<<< HEAD
-neptune = { package = "neptune", path = "../../crusty3-neptune", default-features = false, features = ["gpu"], optional = true }
-=======
-neptune = { git = "ssh://git@github.com/NilFoundation/crusty3-neptune", branch = "develop", default-features = false, features = ["opencl"], optional = true }
->>>>>>> af523f0f
+neptune = { package = "neptune", path = "../../crusty3-neptune", default-features = false, features = ["opencl"], optional = true }
 lazy_static = { version = "1.4.0", optional = true }
 blake2s_simd = { version = "0.5.11", optional = true }
 sha2 = { version = "0.9.2", optional = true }
