[package]
name = "storage-proofs-porep"
version = "8.0.2"
authors = ["dignifiedquire <me@dignifiedquire.com>"]
description = "Proofs of replication"
license = "MIT OR Apache-2.0"
edition = "2018"
repository = "https://github.com/filecoin-project/rust-fil-proofs"
readme = "README.md"

[dependencies]
crossbeam = "0.8"
digest = "0.9"
storage-proofs-core = { path = "../storage-proofs-core", version = "^8.0.0", default-features = false}
sha2raw = { path = "../sha2raw", version = "^3.0.0"}
filecoin-hashers = { path = "../filecoin-hashers", version = "^3.0.0", default-features = false, features = ["poseidon", "sha256"]}
rand = "0.7"
merkletree = { git = "ssh://git@github.com/nilfoundation/eliovp-merkletree.git", branch = "master" }
mapr = "0.8.0"
num-bigint = "0.2"
num-traits = "0.2"
sha2 = { version = "0.9.1", features = ["compress"] }
rayon = "1.2.1"
rayon-core = "1.6.1"
rayon-futures = "0.1.1"
serde = { version = "1.0", features = ["derive"] }
bellperson = { git = "ssh://git@github.com/nilfoundation/eliovp-fil-zk.git", branch = "master", default-features = false }
serde_json = "1.0"
ff = { version = "0.3.1", package = "fff" }
log = "0.4.7"
pretty_assertions = "0.6.1"
generic-array = "0.14.4"
anyhow = "1.0.23"
<<<<<<< HEAD
neptune = { git = "ssh://git@github.com/nilfoundation/eliovp-neptune.git", branch = "master", default-features = false, features = ["opencl"] }
=======
neptune = { git = "ssh://git@github.com/nilfoundation/crusty3-neptune", branch = "master", default-features = false, features = ["opencl"] }
>>>>>>> 250123b1
num_cpus = "1.10.1"
hex = "0.4.2"
bincode = "1.1.2"
byteorder = "1.3.4"
lazy_static = "1.2"
byte-slice-cast = "1.0.0"
hwloc2 = { git = "ssh://git@github.com/NilFoundation/hwloc2-rs" }
libc = "0.2"
fdlimit = "0.2.0"
rust-gpu-tools = { version = "0.3.0" }
fr32 = { path = "../fr32", default-features = false }
thread_binder = {git = "ssh://git@github.com/NilFoundation/thread_binder", branch = "master"}
enum_derive = "0.1.7"
custom_derive = "0.1.7"

[target."cfg(target_arch = \"aarch64\")".dependencies]
sha2 = { version = "0.9.3", features = ["compress", "asm"] }
[target."cfg(not(target_arch = \"aarch64\"))".dependencies]
sha2 = { version = "0.9.3", features = ["compress"] }

[dev-dependencies]
tempfile = "3"
rand_xorshift = "0.2.0"
criterion = "0.3.0"
glob = "0.3.0"
pretty_env_logger = "0.4.0"
filecoin-hashers = { path = "../filecoin-hashers", version = "^3.0.0", default-features = false, features = ["poseidon", "sha256", "blake2s"]}

[features]
default = ["blst", "gpu"]
gpu = ["storage-proofs-core/gpu", "filecoin-hashers/gpu", "neptune/opencl", "bellperson/gpu", "fr32/gpu"]
pairing = ["storage-proofs-core/pairing", "bellperson/pairing", "neptune/pairing", "filecoin-hashers/pairing", "fr32/pairing"]
blst = ["storage-proofs-core/blst", "bellperson/blst", "neptune/blst", "filecoin-hashers/blst", "fr32/blst"]
single-threaded = []

[[bench]]
name = "encode"
harness = false

[[bench]]
name = "parents"
harness = false<|MERGE_RESOLUTION|>--- conflicted
+++ resolved
@@ -31,11 +31,7 @@
 pretty_assertions = "0.6.1"
 generic-array = "0.14.4"
 anyhow = "1.0.23"
-<<<<<<< HEAD
 neptune = { git = "ssh://git@github.com/nilfoundation/eliovp-neptune.git", branch = "master", default-features = false, features = ["opencl"] }
-=======
-neptune = { git = "ssh://git@github.com/nilfoundation/crusty3-neptune", branch = "master", default-features = false, features = ["opencl"] }
->>>>>>> 250123b1
 num_cpus = "1.10.1"
 hex = "0.4.2"
 bincode = "1.1.2"
