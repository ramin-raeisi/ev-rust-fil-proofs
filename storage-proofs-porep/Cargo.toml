[package]
name = "storage-proofs-porep"
version = "6.0.0"
authors = ["dignifiedquire <me@dignifiedquire.com>"]
description = "Proofs of replication"
license = "MIT OR Apache-2.0"
edition = "2018"
repository = "https://github.com/filecoin-project/rust-fil-proofs"
readme = "README.md"

[dependencies]
crossbeam = "0.8"
digest = "0.9"
storage-proofs-core = { path = "../storage-proofs-core", version = "^6.0.0", default-features = false}
sha2raw = { path = "../sha2raw", version = "^2.0.0"}
filecoin-hashers = { path = "../filecoin-hashers", version = "1.0.0", default-features = false, features = ["poseidon", "sha256"]}
rand = "0.7"
merkletree = { git = "ssh://git@github.com/NilFoundation/merkletree", branch = "master"}
mapr = "0.8.0"
num-bigint = "0.2"
num-traits = "0.2"
sha2 = { version = "0.9.1", features = ["compress"] }
rayon = "1.2.1"
rayon-core = "1.6.1"
rayon-futures = "0.1.1"
serde = { version = "1.0", features = ["derive"] }
bellperson = { package = "bellperson", path = "../../fil-zk", default-features = false }
serde_json = "1.0"
ff = { version = "0.2.3", package = "fff" }
log = "0.4.7"
pretty_assertions = "0.6.1"
generic-array = "0.14.4"
anyhow = "1.0.23"
neptune = { package = "neptune", path = "../../crusty3-neptune", default-features = false, features = ["opencl"] }
num_cpus = "1.10.1"
hex = "0.4.2"
bincode = "1.1.2"
byteorder = "1.3.4"
lazy_static = "1.2"
byte-slice-cast = "1.0.0"
hwloc2 = { git = "ssh://git@github.com/NilFoundation/hwloc2-rs" }
libc = "0.2"
fdlimit = "0.2.0"
rust-gpu-tools = { version = "0.3.0" }
fr32 = { path = "../fr32", default-features = false }
<<<<<<< HEAD
futures = "0.1.29"
=======
thread_binder = {git = "ssh://git@github.com/NilFoundation/thread_binder", branch = "master"}
enum_derive = "0.1.7"
custom_derive = "0.1.7"
>>>>>>> 901b35f7

[dev-dependencies]
tempfile = "3"
rand_xorshift = "0.2.0"
criterion = "0.3.0"
glob = "0.3.0"
pretty_env_logger = "0.4.0"
filecoin-hashers = { path = "../filecoin-hashers", version = "1.0.0", default-features = false, features = ["poseidon", "sha256", "blake2s"]}

[features]
default = ["blst", "gpu"]
gpu = ["storage-proofs-core/gpu", "filecoin-hashers/gpu", "neptune/opencl", "bellperson/gpu", "fr32/gpu"]
pairing = ["storage-proofs-core/pairing", "bellperson/pairing", "neptune/pairing", "filecoin-hashers/pairing", "fr32/pairing"]
blst = ["storage-proofs-core/blst", "bellperson/blst", "neptune/blst", "filecoin-hashers/blst", "fr32/blst"]
single-threaded = []

[[bench]]
name = "encode"
harness = false

[[bench]]
name = "parents"
harness = false<|MERGE_RESOLUTION|>--- conflicted
+++ resolved
@@ -43,13 +43,9 @@
 fdlimit = "0.2.0"
 rust-gpu-tools = { version = "0.3.0" }
 fr32 = { path = "../fr32", default-features = false }
-<<<<<<< HEAD
-futures = "0.1.29"
-=======
 thread_binder = {git = "ssh://git@github.com/NilFoundation/thread_binder", branch = "master"}
 enum_derive = "0.1.7"
 custom_derive = "0.1.7"
->>>>>>> 901b35f7
 
 [dev-dependencies]
 tempfile = "3"
