[package]
name = "storage-proofs-porep"
version = "8.0.1"
authors = ["dignifiedquire <me@dignifiedquire.com>"]
description = "Proofs of replication"
license = "MIT OR Apache-2.0"
edition = "2018"
repository = "https://github.com/filecoin-project/rust-fil-proofs"
readme = "README.md"

[dependencies]
crossbeam = "0.8"
digest = "0.9"
storage-proofs-core = { path = "../storage-proofs-core", version = "^8.0.0", default-features = false}
sha2raw = { path = "../sha2raw", version = "^3.0.0"}
filecoin-hashers = { path = "../filecoin-hashers", version = "^3.0.0", default-features = false, features = ["poseidon", "sha256"]}
rand = "0.7"
merkletree = { git = "ssh://git@github.com/NilFoundation/merkletree", branch = "master"}
mapr = "0.8.0"
num-bigint = "0.2"
num-traits = "0.2"
<<<<<<< HEAD
sha2 = { version = "0.9.1", features = ["compress"] }
rayon = "1.2.1"
rayon-core = "1.6.1"
rayon-futures = "0.1.1"
serde = { version = "1.0", features = ["derive"] }
bellperson = { git = "ssh://git@github.com/nilfoundation/fil-zk.git", branch = "develop", default-features = false }
serde_json = "1.0"
ff = { version = "0.2.3", package = "fff" }
=======
rayon = "1.0.0"
serde = { version = "1.0", features = ["derive"]}
serde_json = "1.0"
ff = { version = "0.3.1", package = "fff" }
bellperson = { version = "0.14", default-features = false }
>>>>>>> d279e2bc
log = "0.4.7"
pretty_assertions = "0.6.1"
generic-array = "0.14.4"
anyhow = "1.0.23"
<<<<<<< HEAD
neptune = { git = "ssh://git@github.com/nilfoundation/crusty3-neptune", branch = "develop", default-features = false, features = ["opencl"] }
=======
neptune = { version = "^3.0", default-features = false }
>>>>>>> d279e2bc
num_cpus = "1.10.1"
hex = "0.4.2"
bincode = "1.1.2"
byteorder = "1.3.4"
lazy_static = "1.2"
byte-slice-cast = "1.0.0"
<<<<<<< HEAD
hwloc2 = { git = "ssh://git@github.com/NilFoundation/hwloc2-rs" }
libc = "0.2"
fdlimit = "0.2.0"
rust-gpu-tools = { version = "0.3.0" }
fr32 = { path = "../fr32", default-features = false }
thread_binder = {git = "ssh://git@github.com/NilFoundation/thread_binder", branch = "develop"}
enum_derive = "0.1.7"
custom_derive = "0.1.7"
=======
hwloc = { version = "0.3.0", optional = true }
libc = "0.2"
fdlimit = "0.2.0"
fr32 = { path = "../fr32", version = "^1.0.0", default-features = false }

[target."cfg(target_arch = \"aarch64\")".dependencies]
sha2 = { version = "0.9.3", features = ["compress", "asm"] }
[target."cfg(not(target_arch = \"aarch64\"))".dependencies]
sha2 = { version = "0.9.3", features = ["compress"] }
>>>>>>> d279e2bc

[dev-dependencies]
tempfile = "3"
rand_xorshift = "0.2.0"
criterion = "0.3.0"
glob = "0.3.0"
pretty_env_logger = "0.4.0"
filecoin-hashers = { path = "../filecoin-hashers", version = "^3.0.0", default-features = false, features = ["poseidon", "sha256", "blake2s"]}

[features]
<<<<<<< HEAD
default = ["blst", "gpu"]
=======
default = ["pairing", "gpu", "multicore-sdr"]
>>>>>>> d279e2bc
gpu = ["storage-proofs-core/gpu", "filecoin-hashers/gpu", "neptune/opencl", "bellperson/gpu", "fr32/gpu"]
pairing = ["storage-proofs-core/pairing", "bellperson/pairing", "neptune/pairing", "filecoin-hashers/pairing", "fr32/pairing"]
blst = ["storage-proofs-core/blst", "bellperson/blst", "neptune/blst", "filecoin-hashers/blst", "fr32/blst"]
single-threaded = []
multicore-sdr = ["hwloc"]

[[bench]]
name = "encode"
harness = false

[[bench]]
name = "parents"
harness = false<|MERGE_RESOLUTION|>--- conflicted
+++ resolved
@@ -19,7 +19,6 @@
 mapr = "0.8.0"
 num-bigint = "0.2"
 num-traits = "0.2"
-<<<<<<< HEAD
 sha2 = { version = "0.9.1", features = ["compress"] }
 rayon = "1.2.1"
 rayon-core = "1.6.1"
@@ -27,30 +26,18 @@
 serde = { version = "1.0", features = ["derive"] }
 bellperson = { git = "ssh://git@github.com/nilfoundation/fil-zk.git", branch = "develop", default-features = false }
 serde_json = "1.0"
-ff = { version = "0.2.3", package = "fff" }
-=======
-rayon = "1.0.0"
-serde = { version = "1.0", features = ["derive"]}
-serde_json = "1.0"
 ff = { version = "0.3.1", package = "fff" }
-bellperson = { version = "0.14", default-features = false }
->>>>>>> d279e2bc
 log = "0.4.7"
 pretty_assertions = "0.6.1"
 generic-array = "0.14.4"
 anyhow = "1.0.23"
-<<<<<<< HEAD
 neptune = { git = "ssh://git@github.com/nilfoundation/crusty3-neptune", branch = "develop", default-features = false, features = ["opencl"] }
-=======
-neptune = { version = "^3.0", default-features = false }
->>>>>>> d279e2bc
 num_cpus = "1.10.1"
 hex = "0.4.2"
 bincode = "1.1.2"
 byteorder = "1.3.4"
 lazy_static = "1.2"
 byte-slice-cast = "1.0.0"
-<<<<<<< HEAD
 hwloc2 = { git = "ssh://git@github.com/NilFoundation/hwloc2-rs" }
 libc = "0.2"
 fdlimit = "0.2.0"
@@ -59,17 +46,11 @@
 thread_binder = {git = "ssh://git@github.com/NilFoundation/thread_binder", branch = "develop"}
 enum_derive = "0.1.7"
 custom_derive = "0.1.7"
-=======
-hwloc = { version = "0.3.0", optional = true }
-libc = "0.2"
-fdlimit = "0.2.0"
-fr32 = { path = "../fr32", version = "^1.0.0", default-features = false }
 
 [target."cfg(target_arch = \"aarch64\")".dependencies]
 sha2 = { version = "0.9.3", features = ["compress", "asm"] }
 [target."cfg(not(target_arch = \"aarch64\"))".dependencies]
 sha2 = { version = "0.9.3", features = ["compress"] }
->>>>>>> d279e2bc
 
 [dev-dependencies]
 tempfile = "3"
@@ -80,16 +61,11 @@
 filecoin-hashers = { path = "../filecoin-hashers", version = "^3.0.0", default-features = false, features = ["poseidon", "sha256", "blake2s"]}
 
 [features]
-<<<<<<< HEAD
 default = ["blst", "gpu"]
-=======
-default = ["pairing", "gpu", "multicore-sdr"]
->>>>>>> d279e2bc
 gpu = ["storage-proofs-core/gpu", "filecoin-hashers/gpu", "neptune/opencl", "bellperson/gpu", "fr32/gpu"]
 pairing = ["storage-proofs-core/pairing", "bellperson/pairing", "neptune/pairing", "filecoin-hashers/pairing", "fr32/pairing"]
 blst = ["storage-proofs-core/blst", "bellperson/blst", "neptune/blst", "filecoin-hashers/blst", "fr32/blst"]
 single-threaded = []
-multicore-sdr = ["hwloc"]
 
 [[bench]]
 name = "encode"
