use bellperson::bls::Fr;
use ff::Field;
use filecoin_hashers::{blake2s::Blake2sHasher, sha256::Sha256Hasher, Domain, Hasher};
use fr32::fr_into_bytes;
use merkletree::store::StoreConfig;
use pretty_assertions::assert_eq;
use rand::SeedableRng;
use rand_xorshift::XorShiftRng;
use storage_proofs_core::{
    api_version::ApiVersion,
    cache_key::CacheKey,
    drgraph::{BucketGraph, BASE_DEGREE},
    merkle::{BinaryMerkleTree, MerkleTreeTrait},
    proof::ProofScheme,
    table_tests,
    test_helper::setup_replica,
    util::default_rows_to_discard,
    TEST_SEED,
};
use storage_proofs_porep::{
    drg::{self, DrgPoRep},
    stacked::BINARY_ARITY,
    PoRep,
};
use tempfile::tempdir;

#[test]
fn text_drg_porep_extract_all_sha256() {
    test_extract_all::<BinaryMerkleTree<Sha256Hasher>>();
}

#[test]
fn text_drg_porep_extract_all_blake2s() {
    test_extract_all::<BinaryMerkleTree<Blake2sHasher>>();
}

fn test_extract_all<Tree: MerkleTreeTrait>() {
    let rng = &mut XorShiftRng::from_seed(TEST_SEED);

    let replica_id: <Tree::Hasher as Hasher>::Domain =
        <Tree::Hasher as Hasher>::Domain::random(rng);
    let nodes = 4;
    let data = vec![2u8; 32 * nodes];

    // MT for original data is always named tree-d, and it will be
    // referenced later in the process as such.
    let cache_dir = tempdir().expect("tempdir failure");
    let config = StoreConfig::new(
        cache_dir.path(),
        CacheKey::CommDTree.to_string(),
        default_rows_to_discard(nodes, BINARY_ARITY),
    );

    // Generate a replica path.
    let replica_path = cache_dir.path().join("replica-path");
    let mut mmapped_data = setup_replica(&data, &replica_path);

    let sp = drg::SetupParams {
        drg: drg::DrgParams {
            nodes,
            degree: BASE_DEGREE,
            expansion_degree: 0,
            porep_id: [32; 32],
        },
        private: false,
        challenges_count: 1,
        api_version: ApiVersion::V1_1_0,
    };

    let pp: drg::PublicParams<Tree::Hasher, BucketGraph<Tree::Hasher>> =
        DrgPoRep::setup(&sp).expect("setup failed");

    DrgPoRep::replicate(
        &pp,
        &replica_id,
        (mmapped_data.as_mut()).into(),
        None,
        config.clone(),
        replica_path,
    )
        .expect("replication failed");

    let mut copied = vec![0; data.len()];
    copied.copy_from_slice(&mmapped_data);
    assert_ne!(data, copied, "replication did not change data");

<<<<<<< HEAD
    let decoded_data = DrgPoRep::<Tree::Hasher, _>::extract_all(
        &pp,
        &replica_id,
        mmapped_data.as_mut(),
        Some(config),
    )
=======
    DrgPoRep::<Tree::Hasher, _>::extract_all(&pp, &replica_id, mmapped_data.as_mut(), Some(config))
>>>>>>> d279e2bc
        .unwrap_or_else(|e| {
            panic!("Failed to extract data from `DrgPoRep`: {}", e);
        });

    assert_eq!(data, mmapped_data.as_ref(), "failed to extract data");

    cache_dir.close().expect("Failed to remove cache dir");
}

#[test]
fn test_drg_porep_extract_sha256() {
    test_extract::<BinaryMerkleTree<Sha256Hasher>>();
}

#[test]
fn test_drg_porep_extract_blake2s() {
    test_extract::<BinaryMerkleTree<Blake2sHasher>>();
}

fn test_extract<Tree: MerkleTreeTrait>() {
    let rng = &mut XorShiftRng::from_seed(TEST_SEED);

    let replica_id: <Tree::Hasher as Hasher>::Domain =
        <Tree::Hasher as Hasher>::Domain::random(rng);
    let nodes = 4;
    let node_size = 32;
    let data = vec![2u8; node_size * nodes];

    // MT for original data is always named tree-d, and it will be
    // referenced later in the process as such.
    let cache_dir = tempdir().expect("tempdir failure");
    let config = StoreConfig::new(
        cache_dir.path(),
        CacheKey::CommDTree.to_string(),
        default_rows_to_discard(nodes, BINARY_ARITY),
    );

    // Generate a replica path.
    let replica_path = cache_dir.path().join("replica-path");
    let mut mmapped_data = setup_replica(&data, &replica_path);

    let sp = drg::SetupParams {
        drg: drg::DrgParams {
            nodes: data.len() / node_size,
            degree: BASE_DEGREE,
            expansion_degree: 0,
            porep_id: [32; 32],
        },
        private: false,
        challenges_count: 1,
        api_version: ApiVersion::V1_1_0,
    };

    let pp = DrgPoRep::<Tree::Hasher, BucketGraph<Tree::Hasher>>::setup(&sp).expect("setup failed");

    DrgPoRep::replicate(
        &pp,
        &replica_id,
        (mmapped_data.as_mut()).into(),
        None,
        config.clone(),
        replica_path,
    )
        .expect("replication failed");

    let mut copied = vec![0; data.len()];
    copied.copy_from_slice(&mmapped_data);
    assert_ne!(data, copied, "replication did not change data");

    for i in 0..nodes {
        DrgPoRep::extract(
            &pp,
            &replica_id,
            mmapped_data.as_mut(),
            i,
            Some(config.clone()),
        )
        .expect("failed to extract node data from PoRep");

        // This is no longer working, so the assertion is now incorrect.
        //let original_data = data_at_node(&data, i).expect("data_at_node failure");
        //let extracted_data = &mmapped_data[i * node_size..(i * node_size) + node_size];
        //assert_eq!(original_data, extracted_data, "failed to extract data");
    }
}

table_tests! {
    test_prove_verify {
        test_drg_porep_prove_verify_32_16_1(16, 1);
        test_drg_porep_prove_verify_32_64_1(64, 1);
        test_drg_porep_prove_verify_32_64_2(64, 2);
        test_drg_porep_prove_verify_32_256_1(256, 1);
        test_drg_porep_prove_verify_32_256_2(256, 2);
        test_drg_porep_prove_verify_32_256_3(256, 3);
        test_drg_porep_prove_verify_32_256_4(256, 4);
        test_drg_porep_prove_verify_32_256_5(256, 5);
    }
}

fn test_prove_verify(n: usize, i: usize) {
    test_prove_verify_aux::<BinaryMerkleTree<Sha256Hasher>>(n, i, false, false);
    test_prove_verify_aux::<BinaryMerkleTree<Blake2sHasher>>(n, i, false, false);
}

fn test_prove_verify_aux<Tree: MerkleTreeTrait>(
    nodes: usize,
    i: usize,
    use_wrong_challenge: bool,
    use_wrong_parents: bool,
) {
    assert!(i < nodes);

    // The loop is here in case we need to retry because of an edge case in the test design.
    loop {
        let rng = &mut XorShiftRng::from_seed(TEST_SEED);
        let degree = BASE_DEGREE;
        let expansion_degree = 0;

        let replica_id: <Tree::Hasher as Hasher>::Domain =
            <Tree::Hasher as Hasher>::Domain::random(rng);
        let data: Vec<u8> = (0..nodes)
            .flat_map(|_| fr_into_bytes(&Fr::random(rng)))
            .collect();

        // MT for original data is always named tree-d, and it will be
        // referenced later in the process as such.
        let cache_dir = tempdir().expect("tempdir failure");
        let config = StoreConfig::new(
            cache_dir.path(),
            CacheKey::CommDTree.to_string(),
            default_rows_to_discard(nodes, BINARY_ARITY),
        );

        // Generate a replica path.
        let replica_path = cache_dir.path().join("replica-path");
        let mut mmapped_data = setup_replica(&data, &replica_path);

        let challenge = i;

        let sp = drg::SetupParams {
            drg: drg::DrgParams {
                nodes,
                degree,
                expansion_degree,
                porep_id: [32; 32],
            },
            private: false,
            challenges_count: 2,
            api_version: ApiVersion::V1_1_0,
        };

        let pp = DrgPoRep::<Tree::Hasher, BucketGraph<_>>::setup(&sp).expect("setup failed");

        let (tau, aux) = DrgPoRep::<Tree::Hasher, _>::replicate(
            &pp,
            &replica_id,
            (mmapped_data.as_mut()).into(),
            None,
            config,
            replica_path.clone(),
        )
            .expect("replication failed");

        let mut copied = vec![0; data.len()];
        copied.copy_from_slice(&mmapped_data);
        assert_ne!(data, copied, "replication did not change data");

        let pub_inputs = drg::PublicInputs::<<Tree::Hasher as Hasher>::Domain> {
            replica_id: Some(replica_id),
            challenges: vec![challenge, challenge],
            tau: Some(tau),
        };

        let priv_inputs = drg::PrivateInputs::<Tree::Hasher> {
            tree_d: &aux.tree_d,
            tree_r: &aux.tree_r,
            tree_r_config_rows_to_discard: default_rows_to_discard(nodes, BINARY_ARITY),
        };

        let real_proof = DrgPoRep::<Tree::Hasher, _>::prove(&pp, &pub_inputs, &priv_inputs)
            .expect("proving failed");

        if use_wrong_parents {
            // Only one 'wrong' option will be tested at a time.
            assert!(!use_wrong_challenge);
            let real_parents = real_proof.replica_parents;

            // Parent vector claiming the wrong parents.
            let fake_parents = vec![real_parents[0]
                .iter()
                // Incrementing each parent node will give us a different parent set.
                // It's fine to be out of range, since this only needs to fail.
                .map(|(i, data_proof)| (i + 1, data_proof.clone()))
                .collect::<Vec<_>>()];

            let proof = drg::Proof::new(
                real_proof.replica_nodes.clone(),
                fake_parents,
                real_proof.nodes.clone(),
            );

            let is_valid = DrgPoRep::verify(&pp, &pub_inputs, &proof).expect("verification failed");

            assert!(!is_valid, "verified in error -- with wrong parents");

            let mut all_same = true;
            for (p, _) in &real_parents[0] {
                if *p != real_parents[0][0].0 {
                    all_same = false;
                }
            }

            if all_same {
                println!("invalid test data can't scramble proofs with all same parents.");

                // If for some reason, we hit this condition because of the data passed in,
                // try again.
                continue;
            }

            // Parent vector claiming the right parents but providing valid proofs for different
            // parents.
            let fake_proof_parents = vec![real_parents[0]
                .iter()
                .enumerate()
                .map(|(i, (p, _))| {
                    // Rotate the real parent proofs.
                    let x = (i + 1) % real_parents[0].len();
                    let j = real_parents[0][x].0;
                    (*p, real_parents[0][j as usize].1.clone())
                })
                .collect::<Vec<_>>()];

            let proof2 = drg::Proof::new(
                real_proof.replica_nodes,
                fake_proof_parents,
                real_proof.nodes,
            );

            assert!(
                !DrgPoRep::<Tree::Hasher, _>::verify(&pp, &pub_inputs, &proof2).unwrap_or_else(
                    |e| {
                        panic!("Verification failed: {}", e);
                    }
                ),
                "verified in error -- with wrong parent proofs"
            );

            return;
        }

        let proof = real_proof;

        if use_wrong_challenge {
            let pub_inputs_with_wrong_challenge_for_proof =
                drg::PublicInputs::<<Tree::Hasher as Hasher>::Domain> {
                    replica_id: Some(replica_id),
                    challenges: vec![if challenge == 1 { 2 } else { 1 }],
                    tau: Some(tau),
                };
            let verified = DrgPoRep::<Tree::Hasher, _>::verify(
                &pp,
                &pub_inputs_with_wrong_challenge_for_proof,
                &proof,
            )
                .expect("Verification failed");

            assert!(
                !verified,
                "wrongly verified proof which does not match challenge in public input"
            );
        } else {
            assert!(
                DrgPoRep::<Tree::Hasher, _>::verify(&pp, &pub_inputs, &proof)
                    .expect("verification failed"),
                "failed to verify"
            );
        }

        cache_dir.close().expect("Failed to remove cache dir");

        // Normally, just run once.
        break;
    }
}

#[test]
fn test_drg_porep_verify_fails_on_wrong_challenge() {
    test_prove_verify_aux::<BinaryMerkleTree<Sha256Hasher>>(8, 1, true, false);
    test_prove_verify_aux::<BinaryMerkleTree<Blake2sHasher>>(8, 1, true, false);
}

#[test]
fn test_drg_porep_verify_fails_on_wrong_parents() {
    test_prove_verify_aux::<BinaryMerkleTree<Sha256Hasher>>(8, 5, false, true);
    test_prove_verify_aux::<BinaryMerkleTree<Blake2sHasher>>(8, 5, false, true);
}<|MERGE_RESOLUTION|>--- conflicted
+++ resolved
@@ -84,16 +84,7 @@
     copied.copy_from_slice(&mmapped_data);
     assert_ne!(data, copied, "replication did not change data");
 
-<<<<<<< HEAD
-    let decoded_data = DrgPoRep::<Tree::Hasher, _>::extract_all(
-        &pp,
-        &replica_id,
-        mmapped_data.as_mut(),
-        Some(config),
-    )
-=======
     DrgPoRep::<Tree::Hasher, _>::extract_all(&pp, &replica_id, mmapped_data.as_mut(), Some(config))
->>>>>>> d279e2bc
         .unwrap_or_else(|e| {
             panic!("Failed to extract data from `DrgPoRep`: {}", e);
         });
