use criterion::{black_box, criterion_group, criterion_main, Criterion};
use filecoin_hashers::{blake2s::Blake2sHasher, sha256::Sha256Hasher, Hasher};
#[cfg(feature = "cpu-profile")]
use gperftools::profiler::PROFILER;
use storage_proofs_core::{
    api_version::ApiVersion,
    drgraph::{Graph, BASE_DEGREE},
};
use storage_proofs_porep::stacked::{StackedBucketGraph, EXP_DEGREE};

#[cfg(feature = "cpu-profile")]
#[inline(always)]
fn start_profile(stage: &str) {
    PROFILER
        .lock()
        .unwrap()
        .start(format!("./{}.profile", stage))
        .unwrap();
}

#[cfg(not(feature = "cpu-profile"))]
#[inline(always)]
fn start_profile(_stage: &str) {}

#[cfg(feature = "cpu-profile")]
#[inline(always)]
fn stop_profile() {
    PROFILER.lock().unwrap().stop().unwrap();
}

#[cfg(not(feature = "cpu-profile"))]
#[inline(always)]
fn stop_profile() {}

fn pregenerate_graph<H: Hasher>(size: usize, api_version: ApiVersion) -> StackedBucketGraph<H> {
    StackedBucketGraph::<H>::new_stacked(size, BASE_DEGREE, EXP_DEGREE, [32; 32], api_version)
        .unwrap()
}

fn parents_loop<H: Hasher, G: Graph<H>>(graph: &G, parents: &mut [u32]) {
    (0..graph.size())
        .map(|node| graph.parents(node, parents).unwrap())
        .collect()
}

#[allow(clippy::unit_arg)]
fn parents_loop_benchmark(c: &mut Criterion) {
    let sizes = vec![10, 50, 1000];

<<<<<<< HEAD
    cc.bench(
        "parents in a loop",
        ParameterizedBenchmark::new(
            "Blake2s",
            |b, size| {
                let graph = pregenerate_graph::<Blake2sHasher>(*size, ApiVersion::V1_1_0);
                let mut parents = vec![0; graph.degree()];
                start_profile(&format!("parents-blake2s-{}", *size));
                b.iter(|| black_box(parents_loop::<Blake2sHasher, _>(&graph, &mut parents)));
                stop_profile();
            },
            sizes,
        )
            .with_function("Sha256", |b, degree| {
                let graph = pregenerate_graph::<Sha256Hasher>(*degree, ApiVersion::V1_1_0);
                let mut parents = vec![0; graph.degree()];
                b.iter(|| black_box(parents_loop::<Sha256Hasher, _>(&graph, &mut parents)))
            }),
    );
=======
    let mut group = c.benchmark_group("parents in a loop");
    for size in sizes {
        group.bench_function(format!("Blake2s-{}", size), |b| {
            let graph = pregenerate_graph::<Blake2sHasher>(size, ApiVersion::V1_1_0);
            let mut parents = vec![0; graph.degree()];
            start_profile(&format!("parents-blake2s-{}", size));
            b.iter(|| black_box(parents_loop::<Blake2sHasher, _>(&graph, &mut parents)));
            stop_profile();
        });
        group.bench_function(format!("Sha256-{}", size), |b| {
            let graph = pregenerate_graph::<Sha256Hasher>(size, ApiVersion::V1_1_0);
            let mut parents = vec![0; graph.degree()];
            b.iter(|| black_box(parents_loop::<Sha256Hasher, _>(&graph, &mut parents)))
        });
    }

    group.finish();
>>>>>>> d279e2bc
}

criterion_group!(benches, parents_loop_benchmark);
criterion_main!(benches);<|MERGE_RESOLUTION|>--- conflicted
+++ resolved
@@ -47,27 +47,6 @@
 fn parents_loop_benchmark(c: &mut Criterion) {
     let sizes = vec![10, 50, 1000];
 
-<<<<<<< HEAD
-    cc.bench(
-        "parents in a loop",
-        ParameterizedBenchmark::new(
-            "Blake2s",
-            |b, size| {
-                let graph = pregenerate_graph::<Blake2sHasher>(*size, ApiVersion::V1_1_0);
-                let mut parents = vec![0; graph.degree()];
-                start_profile(&format!("parents-blake2s-{}", *size));
-                b.iter(|| black_box(parents_loop::<Blake2sHasher, _>(&graph, &mut parents)));
-                stop_profile();
-            },
-            sizes,
-        )
-            .with_function("Sha256", |b, degree| {
-                let graph = pregenerate_graph::<Sha256Hasher>(*degree, ApiVersion::V1_1_0);
-                let mut parents = vec![0; graph.degree()];
-                b.iter(|| black_box(parents_loop::<Sha256Hasher, _>(&graph, &mut parents)))
-            }),
-    );
-=======
     let mut group = c.benchmark_group("parents in a loop");
     for size in sizes {
         group.bench_function(format!("Blake2s-{}", size), |b| {
@@ -85,7 +64,6 @@
     }
 
     group.finish();
->>>>>>> d279e2bc
 }
 
 criterion_group!(benches, parents_loop_benchmark);
