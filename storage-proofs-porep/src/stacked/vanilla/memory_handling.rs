use std::cell::UnsafeCell;
use std::fs::File;
use std::hint::spin_loop;
use std::marker::{PhantomData, Sync};
use std::mem::size_of;
use std::path::Path;
use std::slice;
use std::sync::atomic::{AtomicU64, AtomicUsize, Ordering};

use anyhow::Result;
use byte_slice_cast::{AsSliceOf, FromByteSlice};
use log::{info, warn};
use mapr::{Mmap, MmapMut, MmapOptions};

pub struct CacheReader<T> {
    file: File,
    bufs: UnsafeCell<[Mmap; 2]>,
    size: usize,
    degree: usize,
    window_size: usize,
    cursor: IncrementingCursor,
    consumer: AtomicU64,
    _t: PhantomData<T>,
}

unsafe impl<T> Sync for CacheReader<T> {}

struct IncrementingCursor {
    cur: AtomicUsize,
    cur_safe: AtomicUsize,
}

fn compare_and_swap(atomic: &AtomicUsize, before: usize, after: usize) -> usize {
    match atomic.compare_exchange_weak(before, after, Ordering::SeqCst, Ordering::SeqCst) {
        Ok(x) => {
            assert_eq!(x, before);
            before
        }
        _ => after,
    }
}

/// IncrementingCursor provides an atomic variable which can be incremented such that only one thread attempting the
/// increment is selected to perform actions required to effect the transition. Unselected threads wait until the
/// transition has completed. Transition and wait condition are both specified by closures supplied by the caller.
impl IncrementingCursor {
    fn new(val: usize) -> Self {
        Self {
            cur: AtomicUsize::new(val),
            cur_safe: AtomicUsize::new(val),
        }
    }

    fn store(&self, val: usize) {
        self.cur.store(val, Ordering::SeqCst);
        self.cur_safe.store(val, Ordering::SeqCst);
    }

    fn compare_and_swap(&self, before: usize, after: usize) {
        compare_and_swap(&self.cur, before, after);
        compare_and_swap(&self.cur_safe, before, after);
    }

    fn increment<F: Fn() -> bool, G: Fn()>(&self, target: usize, wait_fn: F, advance_fn: G) {
        // Check using `cur_safe`, to ensure we wait until the current cursor value is safe to use.
        // If we were to instead check `cur`, it could have been incremented but not yet safe.
        let cur = self.cur_safe.load(Ordering::SeqCst);
        if target > cur {
            // Only one producer will successfully increment `cur`. We need this second atomic because we cannot
            // increment `cur_safe` until after the underlying resource has been advanced.
            let instant_cur = compare_and_swap(&self.cur, cur, cur + 1);
            if instant_cur == cur {
                // We successfully incremented `self.cur`, so we are responsible for advancing the resource.
                {
                    while wait_fn() {
                        spin_loop()
                    }
                }

                advance_fn();

                // Now it is safe to use the new window.
                self.cur_safe.fetch_add(1, Ordering::SeqCst);
            } else {
                // We failed to increment `self.cur_window`, so we must wait for the window to be advanced before
                // continuing. Wait until it is safe to use the new current window.
                while self.cur_safe.load(Ordering::SeqCst) != cur + 1 {
                    spin_loop()
                }
            }
        }
    }
}

impl<T: FromByteSlice> CacheReader<T> {
    pub fn new(filename: &Path, window_size: Option<usize>, degree: usize) -> Result<Self> {
        info!("initializing cache");
        let file = File::open(filename)?;
        let size = File::metadata(&file)?.len() as usize;
        let window_size = match window_size {
            Some(s) => {
                if s < size {
                    assert_eq!(
                        0,
                        size % degree * size_of::<T>(),
                        "window size is not multiple of element size"
                    );
                };
                s
            }
            None => {
                let num_windows = 8;
                assert_eq!(0, size % num_windows);
                size / num_windows
            }
        };

        let buf0 = Self::map_buf(0, window_size, &file)?;
        let buf1 = Self::map_buf(window_size as u64, window_size, &file)?;
        Ok(Self {
            file,
            bufs: UnsafeCell::new([buf0, buf1]),
            size,
            degree,
            window_size,
            // The furthest window from which the cache has yet been read.
            cursor: IncrementingCursor::new(0),
            consumer: AtomicU64::new(0),
            _t: PhantomData::<T>,
        })
    }

    pub fn size(&self) -> usize {
        self.size
    }

    pub fn window_nodes(&self) -> usize {
        self.size() / (size_of::<T>() * self.degree)
    }

    /// Safety: incrementing the consumer at the end of a window will unblock the producer waiting to remap the
    /// consumer's previous buffer. The buffer must not be accessed once this has happened.
    pub unsafe fn increment_consumer(&self) {
        self.consumer.fetch_add(1, Ordering::SeqCst);
    }

    pub fn store_consumer(&self, val: u64) {
        self.consumer.store(val, Ordering::SeqCst);
    }

    pub fn get_consumer(&self) -> u64 {
        self.consumer.load(Ordering::SeqCst)
    }

    #[inline]
    fn get_bufs(&self) -> &[Mmap] {
        unsafe { &std::slice::from_raw_parts((*self.bufs.get()).as_ptr(), 2) }
    }

    #[inline]
    #[allow(clippy::mut_from_ref)]
    unsafe fn get_mut_bufs(&self) -> &mut [Mmap] {
        slice::from_raw_parts_mut((*self.bufs.get()).as_mut_ptr(), 2)
    }

    #[allow(dead_code)]
    // This is unused, but included to document the meaning of its components.
    // This allows splitting the reset in order to avoid a pause.
    pub fn reset(&self) -> Result<()> {
        self.start_reset()?;
        self.finish_reset()
    }

    pub fn start_reset(&self) -> Result<()> {
        let buf0 = Self::map_buf(0, self.window_size, &self.file)?;
        let bufs = unsafe { self.get_mut_bufs() };
        bufs[0] = buf0;
        Ok(())
    }

    pub fn finish_reset(&self) -> Result<()> {
        let buf1 = Self::map_buf(self.window_size as u64, self.window_size, &self.file)?;
        let bufs = unsafe { self.get_mut_bufs() };
        bufs[1] = buf1;
        self.cursor.store(0);
        Ok(())
    }

    fn map_buf(offset: u64, len: usize, file: &File) -> Result<Mmap> {
        unsafe {
            MmapOptions::new()
                .offset(offset)
                .len(len)
                .private()
                .map(file)
                .map_err(|e| e.into())
        }
    }

    #[inline]
    fn window_element_count(&self) -> usize {
        self.window_size / size_of::<T>()
    }

    /// `pos` is in units of `T`.
    #[inline]
    /// Safety: A returned slice must not be accessed once the buffer from which it has been derived is remapped. A
    /// buffer will never be remapped until the `consumer` atomic contained in `self` has been advanced past the end of
    /// the window. NOTE: each time `consumer` is incremented, `self.degrees` elements of the cache are invalidated.
    /// This means callers should only access slice elements sequentially. They should only call `increment_consumer`
    /// once the next `self.degree` elements of the cache will never be accessed again.
    pub unsafe fn consumer_slice_at(&self, pos: usize) -> &[T] {
        assert!(
            pos < self.size,
            "pos {} out of range for buffer of size {}",
            pos,
            self.size
        );
        let window = pos / self.window_element_count();
        let pos = pos % self.window_element_count();
        let targeted_buf = &self.get_bufs()[window % 2];

        &targeted_buf.as_slice_of::<T>().expect("as_slice_of failed")[pos..]
    }

    /// `pos` is in units of `T`.
    #[inline]
    /// Safety: This call may advance the rear buffer, making it unsafe to access slices derived from that buffer again.
    /// It is the callers responsibility to ensure such illegal access is not attempted. This can be prevented if users
    /// never access values past which the cache's `consumer` atomic has been incremented. NOTE: each time `consumer` is
    /// incremented, `self.degrees` elements of the cache are invalidated.
    pub unsafe fn slice_at(&self, pos: usize) -> &[T] {
        assert!(
            pos < self.size,
            "pos {} out of range for buffer of size {}",
            pos,
            self.size
        );
        let window = pos / self.window_element_count();
        if window == 1 {
            self.cursor.compare_and_swap(0, 1);
        }

        let pos = pos % self.window_element_count();

        let wait_fn = || {
            let safe_consumer = (window - 1) * (self.window_element_count() / self.degree);
            (self.consumer.load(Ordering::SeqCst) as usize) < safe_consumer
        };

        self.cursor
            .increment(window, &wait_fn, &|| self.advance_rear_window(window));

        let targeted_buf = &self.get_bufs()[window % 2];

        &targeted_buf.as_slice_of::<T>().expect("as_slice_of failed")[pos..]
    }

    fn advance_rear_window(&self, new_window: usize) {
        assert!(new_window as usize * self.window_size < self.size);

        let replace_idx = (new_window % 2) as usize;

        let new_buf = Self::map_buf(
            (new_window * self.window_size) as u64,
            self.window_size as usize,
            &self.file,
        )
<<<<<<< HEAD
            .unwrap();
=======
        .expect("map_buf failed");
>>>>>>> d279e2bc

        unsafe {
            self.get_mut_bufs()[replace_idx] = new_buf;
        }
    }
}

fn allocate_layer(sector_size: usize) -> Result<MmapMut> {
    match MmapOptions::new()
        .len(sector_size)
        .private()
        .clone()
        .lock()
        .map_anon()
        .and_then(|mut layer| {
            layer.mlock()?;
            Ok(layer)
        }) {
        Ok(layer) => Ok(layer),
        Err(err) => {
            // fallback to not locked if permissions are not available
            warn!("failed to lock map {:?}, falling back", err);
            let layer = MmapOptions::new().len(sector_size).private().map_anon()?;
            Ok(layer)
        }
    }
}

pub fn setup_create_label_memory(
    sector_size: usize,
    degree: usize,
    window_size: Option<usize>,
    cache_path: &Path,
) -> Result<(CacheReader<u32>, MmapMut, MmapMut)> {
    let parents_cache = CacheReader::new(cache_path, window_size, degree)?;
    let layer_labels = allocate_layer(sector_size)?;
    let exp_labels = allocate_layer(sector_size)?;

    Ok((parents_cache, layer_labels, exp_labels))
}<|MERGE_RESOLUTION|>--- conflicted
+++ resolved
@@ -266,11 +266,7 @@
             self.window_size as usize,
             &self.file,
         )
-<<<<<<< HEAD
-            .unwrap();
-=======
         .expect("map_buf failed");
->>>>>>> d279e2bc
 
         unsafe {
             self.get_mut_bufs()[replace_idx] = new_buf;
