--- conflicted
+++ resolved
@@ -161,11 +161,7 @@
                         let last_layer_labels = last_layer_labels.clone();
                         threads.push(s2.spawn(move |_| {
                             let mut node_index = 0;
-<<<<<<< HEAD
-                            debug!("run while loop for {}", i + 1);
-=======
                             //debug!("run while loop for {}", i + 1);
->>>>>>> fff9a699
                             while node_index != nodes_count {
                                 let chunked_nodes_count =
                                     std::cmp::min(nodes_count - node_index, max_gpu_tree_batch_size);
@@ -182,11 +178,7 @@
                                     end,
                                 );
                                 
-<<<<<<< HEAD
-                                debug!("encoded_data, tree_c {}, node_index = {}", i + 1, node_index);
-=======
                                 //debug!("encoded_data, tree_c {}, node_index = {}", i + 1, node_index);
->>>>>>> fff9a699
                                 let encoded_data = {
                                     use fr32::bytes_into_fr;
 
@@ -195,27 +187,16 @@
 
                                     {
                                         let last_layer_labels = last_layer_labels.lock().unwrap();
-<<<<<<< HEAD
-                                        debug!("read labels, tree_c {}, node_index = {}", i + 1, node_index);
-=======
                                         //debug!("read labels, tree_c {}, node_index = {}", i + 1, node_index);
->>>>>>> fff9a699
                                         let labels_start = i * nodes_count + node_index;
                                         let labels_end = labels_start + chunked_nodes_count;
                                         last_layer_labels
                                             .read_range_into(labels_start, labels_end, &mut layer_bytes)
                                             .expect("failed to read layer bytes");
-<<<<<<< HEAD
-                                        debug!("read labels end, tree_c {}, node_index = {}", i + 1, node_index);
-                                    }
-
-                                    debug!("layer_bytes, tree_c {}, node_index = {}", i + 1, node_index);
-=======
                                         //debug!("read labels end, tree_c {}, node_index = {}", i + 1, node_index);
                                     }
 
                                     //debug!("layer_bytes, tree_c {}, node_index = {}", i + 1, node_index);
->>>>>>> fff9a699
                                     /*let mut res = vec![
                                         <Tree::Hasher as Hasher>::Domain::try_from_bytes("".as_bytes()).unwrap();
                                         chunked_nodes_count
@@ -275,17 +256,10 @@
 
                                             encoded_node
                                         });
-<<<<<<< HEAD
-                                    debug!("layer_bytes end, tree_c {}, node_index = {}", i + 1, node_index);
-                                    res
-                                };
-                                debug!("encoded_data end, tree_c {}, node_index = {}", i + 1, node_index);
-=======
                                     //debug!("layer_bytes end, tree_c {}, node_index = {}", i + 1, node_index);
                                     res
                                 };
                                 //debug!("encoded_data end, tree_c {}, node_index = {}", i + 1, node_index);
->>>>>>> fff9a699
 
                                 node_index += chunked_nodes_count;
                                 trace!(
