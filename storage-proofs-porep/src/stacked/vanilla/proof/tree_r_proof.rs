--- conflicted
+++ resolved
@@ -195,7 +195,6 @@
                         threads.push(s2.spawn(move |_| {
                             let _cleanup_handle_prepare_i = bind_thread();
                             let mut node_index = 0;
-                            //debug!("run while loop for {}", i + 1);
                             while node_index != nodes_count {
                                 let chunked_nodes_count =
                                     std::cmp::min(nodes_count - node_index, max_gpu_tree_batch_size);
@@ -212,7 +211,6 @@
                                     end,
                                 );
                                 
-                                //debug!("encoded_data, tree_c {}, node_index = {}", i + 1, node_index);
                                 let encoded_data = {
                                     use fr32::bytes_into_fr;
 
@@ -221,46 +219,13 @@
 
                                     {
                                         let last_layer_labels = last_layer_labels.lock().unwrap();
-                                        //debug!("read labels, tree_c {}, node_index = {}", i + 1, node_index);
                                         let labels_start = i * nodes_count + node_index;
                                         let labels_end = labels_start + chunked_nodes_count;
                                         last_layer_labels
                                             .read_range_into(labels_start, labels_end, &mut layer_bytes)
                                             .expect("failed to read layer bytes");
-                                        //debug!("read labels end, tree_c {}, node_index = {}", i + 1, node_index);
                                     }
 
-                                    debug!("layer_bytes, tree_r {}, node_index = {}", i + 1, node_index);
-<<<<<<< HEAD
-                                    let res = layer_bytes
-                                        .into_par_iter() // TODO CROSSBEAM
-                                        .chunks(std::mem::size_of::<Fr>())
-                                        .map(|chunk| {
-                                            bytes_into_fr(&chunk).expect("Could not create Fr from bytes.")
-                                        })
-                                        .zip(
-                                            data.as_mut()[(start * NODE_SIZE)..(end * NODE_SIZE)]
-                                                .par_chunks_mut(NODE_SIZE),
-                                        )
-                                        .map(|(key, data_node_bytes)| {
-                                            let data_node =
-                                                <Tree::Hasher as Hasher>::Domain::try_from_bytes(
-                                                    data_node_bytes,
-                                                )
-                                                .expect("try_from_bytes failed");
-
-                                            let encoded_node = encode::<<Tree::Hasher as Hasher>::Domain>(
-                                                key.into(),
-                                                data_node,
-                                            );
-                                            data_node_bytes
-                                                .copy_from_slice(AsRef::<[u8]>::as_ref(&encoded_node));
-
-                                            encoded_node
-                                        });
-                                    //debug!("layer_bytes end, tree_c {}, node_index = {}", i + 1, node_index);
-                                    res
-=======
                                     let pool = get_p2_pool(core_group_usize.clone());
                                     pool.install(|| {
                                         let res = layer_bytes
@@ -289,12 +254,9 @@
 
                                                 encoded_node
                                             });
-                                        debug!("layer_bytes end, tree_c {}, node_index = {}", i + 1, node_index);
                                         res
                                     })
->>>>>>> 8e1b3423
                                 };
-                                //debug!("encoded_data end, tree_c {}, node_index = {}", i + 1, node_index);
 
                                 node_index += chunked_nodes_count;
                                 trace!(
