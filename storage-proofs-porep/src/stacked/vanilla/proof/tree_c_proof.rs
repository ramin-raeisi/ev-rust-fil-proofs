--- conflicted
+++ resolved
@@ -162,14 +162,6 @@
                         for (&i, builder_tx) in (0..config_count).collect::<Vec<_>>().iter()
                         .zip(builders_tx.into_iter())
                         {
-<<<<<<< HEAD
-                            let labels = labels.clone();
-                            debug!("start spawn tree_c {}", i + 1);
-                            threads.push(s2.spawn(move |_| {
-                                let mut node_index = 0;
-                                while node_index != nodes_count {
-                                    debug!("while tree_c {}, node_index = {}", i + 1, node_index);
-=======
                             if i != 0 {
                                 thread::sleep(Duration::from_secs(4));
                             }
@@ -179,7 +171,6 @@
                                 let mut node_index = 0;
                                 while node_index != nodes_count {
                                     //debug!("while tree_c {}, node_index = {}", i + 1, node_index);
->>>>>>> fff9a699
                                     let chunked_nodes_count =
                                         std::cmp::min(nodes_count - node_index, max_gpu_column_batch_size);
                                     trace!(
@@ -192,11 +183,7 @@
                                     let columns: Vec<
                                         GenericArray<Fr, ColumnArity>,
                                     > = {
-<<<<<<< HEAD
-                                        debug!("columns, tree_c {}, node_index = {}", i + 1, node_index);
-=======
                                         //debug!("columns, tree_c {}, node_index = {}", i + 1, node_index);
->>>>>>> fff9a699
 
                                         // Allocate layer data array and insert a placeholder for each layer.
                                         let mut layer_data: Vec<Vec<u8>> =
@@ -205,20 +192,12 @@
                                                 layers
                                             ];
 
-<<<<<<< HEAD
-                                        debug!("loop 1, tree_c {}, node_index = {}", i + 1, node_index);
-=======
                                         //debug!("loop 1, tree_c {}, node_index = {}", i + 1, node_index);
->>>>>>> fff9a699
                                         for (layer_index, mut layer_bytes) in
                                             layer_data.iter_mut().enumerate()
                                         {
                                             let labels = labels.lock().unwrap();
-<<<<<<< HEAD
-                                            trace!("loop 1 into, tree_c {}, node_index = {}, layer_index = {}", i + 1, node_index, layer_index);
-=======
                                             //trace!("loop 1 into, tree_c {}, node_index = {}, layer_index = {}", i + 1, node_index, layer_index);
->>>>>>> fff9a699
                                             let store = labels.labels_for_layer(layer_index + 1);
                                             let start = (i * nodes_count) + node_index;
                                             let end = start + chunked_nodes_count;
@@ -226,19 +205,11 @@
                                             store
                                                 .read_range_into(start, end, &mut layer_bytes)
                                                 .expect("failed to read store range");
-<<<<<<< HEAD
-                                            debug!("loop 1 store, tree_c {}, node_index = {}, layer_index = {}", i + 1, node_index, layer_index);
-                                        }
-                                        debug!("loop 1 end, tree_c {}, node_index = {}", i + 1, node_index);
-
-                                        debug!("loop 2, tree_c {}, node_index = {}", i + 1, node_index);
-=======
                                             //debug!("loop 1 store, tree_c {}, node_index = {}, layer_index = {}", i + 1, node_index, layer_index);
                                         }
                                         //debug!("loop 1 end, tree_c {}, node_index = {}", i + 1, node_index);
 
                                         //info!("s-2-2 {}", i + 1);
->>>>>>> fff9a699
                                         /*let mut res: Vec<GenericArray<Fr, ColumnArity>> = vec![
                                             GenericArray::<Fr, ColumnArity>::generate(|_i: usize| {
                                                 Fr::zero()
@@ -269,11 +240,7 @@
                                             .map(|index| {
                                                 (0..layers)
                                                     .map(|layer_index| {
-<<<<<<< HEAD
-                                                        trace!("loop 2 into, tree_c {}, node_index = {}, layer_index = {}", i + 1, node_index, layer_index);
-=======
                                                         //trace!("loop 2 into, tree_c {}, node_index = {}, layer_index = {}", i + 1, node_index, layer_index);
->>>>>>> fff9a699
                                                         bytes_into_fr(
                                                         &layer_data[layer_index][std::mem::size_of::<Fr>()
                                                             * index
@@ -284,11 +251,7 @@
                                                     .collect::<GenericArray<Fr, ColumnArity>>()
                                             })
                                             .collect();
-<<<<<<< HEAD
-                                        debug!("loop 2 end, tree_c {}, node_index = {}", i + 1, node_index);
-=======
                                         //info!("s-2-3{}", i + 1, node_index);
->>>>>>> fff9a699
                                         res
                                     }; // columns
 
@@ -301,19 +264,11 @@
                                     );
 
                                     let is_final = node_index == nodes_count;
-<<<<<<< HEAD
-                                    debug!("tree_c {}, new node_index = {}, is_final = {}", i + 1, node_index, is_final);
-                                    builder_tx
-                                        .send((columns, is_final))
-                                        .expect("failed to send columns");
-                                    debug!("tree_c {}, new node_index = {}, data was sent", i + 1, node_index);
-=======
                                     //debug!("tree_c {}, new node_index = {}, is_final = {}", i + 1, node_index, is_final);
                                     builder_tx
                                         .send((columns, is_final))
                                         .expect("failed to send columns");
                                     //debug!("tree_c {}, new node_index = {}, data was sent", i + 1, node_index);
->>>>>>> fff9a699
                                 } // while loop
                             }));
                         } // threads loop
@@ -323,11 +278,7 @@
                         }
                     }).unwrap(); // scope s2
 
-<<<<<<< HEAD
-                    debug!("end spawn");
-=======
                     //debug!("end spawn");
->>>>>>> fff9a699
                 })); // spawn
                 
                 let batchertype_gpus = &batchertype_gpus;
@@ -338,7 +289,6 @@
 
                     crossbeam::scope(|s2| {
                         let mut gpu_threads = Vec::new();
-<<<<<<< HEAD
 
                         let writers_tx = Arc::new(writers_tx);
 
@@ -378,47 +328,6 @@
                                         BatcherType::CustomGPU(selector) => {
                                             mem_total = selector.get_device().unwrap().memory();
 
-=======
-
-                        let writers_tx = Arc::new(writers_tx);
-
-                        //debug!("start spawn2");
-                        for (&gpu_index, builders_rx) in gpu_indexes.iter()
-                            .zip(builders_rx_by_gpu.into_iter())
-                            {
-                                let writers_tx = writers_tx.clone();
-
-                                gpu_threads.push(s2.spawn(move |_| {
-                                    let lock = scheduler::get_next_device().lock().unwrap();
-                                    let target_bus_id = lock.device().bus_id().unwrap();
-                                    
-                                    let mut locked_gpu: i32 = -1;
-                                    for idx in 0..batchertype_gpus.len() {
-                                        match &batchertype_gpus[idx] {
-                                            BatcherType::CustomGPU(selector) => {
-                                                let bus_id = selector.get_device().unwrap().bus_id().unwrap();
-                                                if bus_id == target_bus_id {
-                                                    locked_gpu = idx as i32;
-                                                }
-
-                                            }
-                                            _default => {
-                                                info!("Run ColumnTreeBuilder on non-CustromGPU batcher");
-                                            }
-                                        }
-                                    }
-
-                                    assert!(locked_gpu >= 0);
-                                    let locked_gpu: usize = locked_gpu as usize;
-
-                                    let mut mem_total: u64 = 0;
-                                    let mem_used = AtomicU64::new(0);
-
-                                    match &batchertype_gpus[locked_gpu] {
-                                        BatcherType::CustomGPU(selector) => {
-                                            mem_total = selector.get_device().unwrap().memory();
-
->>>>>>> fff9a699
                                             info!("[tree_c] Run ColumnTreeBuilder over indexes i % gpu_num = {} on {} (buis_id: {}, memory: {})",
                                             gpu_index,
                                             selector.get_device().unwrap().name(),
@@ -440,12 +349,6 @@
 
                                         let writers_tx = Arc::new(writers_tx);
                                         let mem_used = Arc::new(mem_used);
-<<<<<<< HEAD
-                                        debug!("run spawn2 inner loop");
-                                        for (&i, builder_rx) in config_ids.iter()
-                                            .zip(builders_rx.into_iter())
-                                            {
-=======
                                         //debug!("run spawn2 inner loop");
                                         for (&i, builder_rx) in config_ids.iter()
                                             .zip(builders_rx.into_iter())
@@ -453,7 +356,6 @@
                                             if i != 0 {
                                                 thread::sleep(Duration::from_secs(5));
                                             }
->>>>>>> fff9a699
                                             let writers_tx  = writers_tx.clone();
                                             let mem_used = mem_used.clone();
                                             config_threads.push(s3.spawn(move |_| {
@@ -464,18 +366,12 @@
                                                         info!("GPU MEMORY SHORTAGE ON {}, WAITING!", locked_gpu);
                                                         printed = true;
                                                     }
-<<<<<<< HEAD
-                                                    thread::sleep(Duration::from_micros(10));
-                                                    mem_used_val = mem_used.load(SeqCst);
-                                                }
-=======
                                                     thread::sleep(Duration::from_secs(1));
                                                     mem_used_val = mem_used.load(SeqCst);
                                                 }
                                                 if (printed) {
                                                     thread::sleep(Duration::from_secs(i as u64));
                                                 }
->>>>>>> fff9a699
                                                 mem_used.fetch_add(mem_column_add, SeqCst);
 
                                                 //debug!("create column_tree_builder, tree_c {}", i + 1);
@@ -547,11 +443,7 @@
                             t.join().unwrap();
                         }
                     }).unwrap(); //scope s2
-<<<<<<< HEAD
-                    debug!("end spawn2");
-=======
                     //debug!("end spawn2");
->>>>>>> fff9a699
                 }));
 
                 let configs = configs.clone();
