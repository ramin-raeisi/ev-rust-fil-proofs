use std::sync::{mpsc, Arc, RwLock, Mutex,
    atomic::{AtomicU64, Ordering::SeqCst}};
use std::thread;
use std::time::Duration;

use bellperson::bls::Fr;
use filecoin_hashers::{Hasher, PoseidonArity};
use generic_array::typenum::{self, Unsigned};
use log::*;
use merkletree::store::{DiskStore, StoreConfig};
use rayon::prelude::*;
use crossbeam;
use storage_proofs_core::{
    error::Result,
    measurements::{
        measure_op,
        Operation::{GenerateTreeC},
    },
    merkle::*,
    settings,
    util::{NODE_SIZE},
};

use super::super::{
    hash::hash_single_column,
    params::{
        LabelsCache
    },
    proof::StackedDrg,
};

use ff::Field;
use generic_array::{GenericArray, sequence::GenericSequence};
use neptune::batch_hasher::BatcherType;
use neptune::column_tree_builder::{ColumnTreeBuilder, ColumnTreeBuilderTrait};
use fr32::{bytes_into_fr, fr_into_bytes};

use rust_gpu_tools::opencl;
use bellperson::gpu::{scheduler, get_memory_padding};


impl<'a, Tree: 'static + MerkleTreeTrait, G: 'static + Hasher> StackedDrg<'a, Tree, G> {
    #[allow(clippy::needless_range_loop)]
    pub fn generate_tree_c_gpu<ColumnArity, TreeArity>(
        layers: usize,
        nodes_count: usize,
        tree_count: usize,
        configs: Vec<StoreConfig>,
        labels: &LabelsCache<Tree>,
    ) -> Result<DiskTree<Tree::Hasher, Tree::Arity, Tree::SubTreeArity, Tree::TopTreeArity>>
    where
        ColumnArity: 'static + PoseidonArity,
        TreeArity: PoseidonArity,
    {
        info!("generating tree c using the GPU");
        // Build the tree for CommC
        measure_op(GenerateTreeC, || {
            info!("Building column hashes");

            // NOTE: The max number of columns we recommend sending to the GPU at once is
            // 400000 for columns and 700000 for trees (conservative soft-limits discussed).
            //
            // 'column_write_batch_size' is how many nodes to chunk the base layer of data
            // into when persisting to disk.
            //
            // Override these values with care using environment variables:
            // FIL_PROOFS_MAX_GPU_COLUMN_BATCH_SIZE, FIL_PROOFS_MAX_GPU_TREE_BATCH_SIZE, and
            // FIL_PROOFS_COLUMN_WRITE_BATCH_SIZE respectively.
            let max_gpu_column_batch_size = settings::SETTINGS.max_gpu_column_batch_size as usize;
            let max_gpu_tree_batch_size = settings::SETTINGS.max_gpu_tree_batch_size as usize;
            let column_write_batch_size = settings::SETTINGS.column_write_batch_size as usize;

            let mut batchertype_gpus = Vec::new();
            //let mut builders_rx = Vec::new();
            let all_bus_ids = opencl::Device::all()
                .iter()
                .map(|d| d.bus_id().unwrap())
                .collect::<Vec<_>>();
            let bus_num = all_bus_ids.len();
            assert!(bus_num > 0);

            let tree_r_gpu = settings::SETTINGS.gpu_for_parallel_tree_r as usize;
            let mut last_idx = bus_num;
            if tree_r_gpu > 0 { // tree_r_lats will be calculated in parallel with tree_c using tree_r_gpu GPU
                assert!(tree_r_gpu < bus_num, 
                    "tree_r_last are calculating in parallel with tree_c. There is not free GPU for tree_c. Try to decrease gpu_for_parallel_tree_r constant.");
                info!("[tree_c] are calculating in paralle with tree_r_last. It uses {}/{} GPU", bus_num - tree_r_gpu, bus_num);
    
                // tree_c uses first indexes of the GPU list
                last_idx = bus_num - tree_r_gpu;
            }

            let trees_per_gpu: usize = std::env::var("FIL_PROOFS_TREE_PER_GPU")
                .and_then(|v| match v.parse() {
                    Ok(val) => Ok(val),
                    Err(_) => {
                        error!("Invalid FIL_PROOFS_TREE_PER_GPU! Defaulting to {}", 0);
                        Ok(0)
                    }
                })
                .unwrap_or(0);
            
            if trees_per_gpu != 0 {
                assert!(trees_per_gpu * last_idx >= configs.len(), "wrong FIL_PROOFS_TREE_PER_GPU value");
                last_idx = ((configs.len() as f64) / (trees_per_gpu as f64)).ceil() as usize;
            }

            let bus_num = last_idx;

            //let batchers_per_gpu = configs.len() / bus_num + 1;
            for gpu_idx in 0..bus_num {
                batchertype_gpus.push(BatcherType::CustomGPU(opencl::GPUSelector::BusId(all_bus_ids[gpu_idx])));
            }

            let mut builders_rx_by_gpu = Vec::new();
            let mut builders_tx = Vec::new();
            for _i in 0..bus_num {
                builders_rx_by_gpu.push(Vec::new());
            }

            for config_idx in 0..configs.len() {
                // This channel will receive batches of columns and add them to the ColumnTreeBuilder.
                // Each config has own channel
                let (builder_tx, builder_rx) = mpsc::sync_channel(0);
                builders_tx.push(builder_tx);
                builders_rx_by_gpu[config_idx % bus_num].push(builder_rx);
            }

            let bus_num = batchertype_gpus.len();
            assert!(bus_num > 0);

            let config_count = configs.len(); // Don't move config into closure below.

            let labels = Arc::new(Mutex::new(labels));

            let size_fr = std::mem::size_of::<Fr>() as u64;
            let size_state: u64 = size_fr * (layers as u64); // state_{width} = ColumnArity = layers
            let threads_num: u64 = max_gpu_column_batch_size as u64;
            /*let mut mem_column_add: u64 = 0;
            mem_column_add = mem_column_add + size_fr * ((max_gpu_column_batch_size * layers) as u64); // preimages buffer
            mem_column_add = mem_column_add + size_fr * ((max_gpu_column_batch_size * layers) as u64); // digests buffer
            mem_column_add = mem_column_add + size_state * threads_num; // states per thread*/
            //let mem_column_add = 858993459;
<<<<<<< HEAD
            let mem_column_add = 800000000;
=======
            let mem_column_add = 650000000;
            let mem_final = 200000000;
>>>>>>> aa616bd1
            let gpu_memory_padding = get_memory_padding();

            let configs =  Arc::new(configs);
            crossbeam::scope(|s| {
                let mut main_threads = Vec::new();
                // This channel will receive the finished tree data to be written to disk.
                let mut writers_tx = Vec::new();
                let mut writers_rx = Vec::new();
                for _i in 0..config_count {
                    let (writer_tx, writer_rx) = mpsc::sync_channel::<(Vec<Fr>, Vec<Fr>)>(1);
                    writers_tx.push(writer_tx);
                    writers_rx.push(writer_rx);
                }

                main_threads.push(s.spawn(move |_| {
                    crossbeam::scope(|s2| {
                        let mut threads = Vec::new();
                        for (&i, builder_tx) in (0..config_count).collect::<Vec<_>>().iter()
                        .zip(builders_tx.into_iter())
                        {
<<<<<<< HEAD
                            let labels = labels.clone();
                            debug!("start spawn tree_c {}", i + 1);
                            threads.push(s2.spawn(move |_| {
                                let mut node_index = 0;
                                while node_index != nodes_count {
                                    debug!("while tree_c {}, node_index = {}", i + 1, node_index);
=======
                            if i != 0 {
                                thread::sleep(Duration::from_secs(4));
                            }
                            let labels = labels.clone();
                            //info!("s-s2 {}", i + 1);
                            threads.push(s2.spawn(move |_| {
                                let mut node_index = 0;
                                while node_index != nodes_count {
                                    //debug!("while tree_c {}, node_index = {}", i + 1, node_index);
>>>>>>> aa616bd1
                                    let chunked_nodes_count =
                                        std::cmp::min(nodes_count - node_index, max_gpu_column_batch_size);
                                    trace!(
                                        "processing config {}/{} with column nodes {}",
                                        i + 1,
                                        tree_count,
                                        chunked_nodes_count,
                                    );

                                    let columns: Vec<
                                        GenericArray<Fr, ColumnArity>,
                                    > = {
<<<<<<< HEAD
                                        debug!("columns, tree_c {}, node_index = {}", i + 1, node_index);
=======
                                        //debug!("columns, tree_c {}, node_index = {}", i + 1, node_index);
>>>>>>> aa616bd1

                                        // Allocate layer data array and insert a placeholder for each layer.
                                        let mut layer_data: Vec<Vec<u8>> =
                                            vec![
                                                vec![0u8; chunked_nodes_count * std::mem::size_of::<Fr>()];
                                                layers
                                            ];

<<<<<<< HEAD
                                        debug!("loop 1, tree_c {}, node_index = {}", i + 1, node_index);
=======
                                        //debug!("loop 1, tree_c {}, node_index = {}", i + 1, node_index);
>>>>>>> aa616bd1
                                        for (layer_index, mut layer_bytes) in
                                            layer_data.iter_mut().enumerate()
                                        {
                                            let labels = labels.lock().unwrap();
<<<<<<< HEAD
                                            trace!("loop 1 into, tree_c {}, node_index = {}, layer_index = {}", i + 1, node_index, layer_index);
=======
                                            //trace!("loop 1 into, tree_c {}, node_index = {}, layer_index = {}", i + 1, node_index, layer_index);
>>>>>>> aa616bd1
                                            let store = labels.labels_for_layer(layer_index + 1);
                                            let start = (i * nodes_count) + node_index;
                                            let end = start + chunked_nodes_count;

                                            store
                                                .read_range_into(start, end, &mut layer_bytes)
                                                .expect("failed to read store range");
<<<<<<< HEAD
                                            debug!("loop 1 store, tree_c {}, node_index = {}, layer_index = {}", i + 1, node_index, layer_index);
                                        }
                                        debug!("loop 1 end, tree_c {}, node_index = {}", i + 1, node_index);

                                        debug!("loop 2, tree_c {}, node_index = {}", i + 1, node_index);
                                        /*let mut res: Vec<GenericArray<Fr, ColumnArity>> = vec![
                                            GenericArray::<Fr, ColumnArity>::generate(|_i: usize| {
                                                Fr::zero()
                                            });
                                            chunked_nodes_count
                                        ];
                                        crossbeam::scope(|s3| {
                                            let layer_data = Arc::new(layer_data);
                                            for (index, res_array) in  (0..chunked_nodes_count).into_iter()
                                                .zip(res.iter_mut())
                                                {
                                                    let layer_data = layer_data.clone();
                                                    s3.spawn(move |_| {
                                                        for layer_index in 0..layers {
                                                            trace!("loop 2 into, tree_c {}, node_index = {}, layer_index = {}", i + 1, node_index, layer_index);
                                                            res_array[layer_index] = bytes_into_fr(
                                                                &layer_data[layer_index][std::mem::size_of::<Fr>()
                                                                    * index
                                                                    ..std::mem::size_of::<Fr>() * (index + 1)],
                                                                )
                                                                .expect("Could not create Fr from bytes.")
                                                        }
                                                    });
                                                }
                                        }).unwrap();*/
=======
                                            //debug!("loop 1 store, tree_c {}, node_index = {}, layer_index = {}", i + 1, node_index, layer_index);
                                        }
                                        //debug!("loop 1 end, tree_c {}, node_index = {}", i + 1, node_index);

                                        debug!("loop 2, tree_c {}, node_index = {}", i + 1, node_index);
>>>>>>> aa616bd1
                                        let res = (0..chunked_nodes_count)
                                            .into_par_iter() // TODO: CROSSBEAM
                                            .map(|index| {
                                                (0..layers)
                                                    .map(|layer_index| {
<<<<<<< HEAD
                                                        trace!("loop 2 into, tree_c {}, node_index = {}, layer_index = {}", i + 1, node_index, layer_index);
=======
                                                        //trace!("loop 2 into, tree_c {}, node_index = {}, layer_index = {}", i + 1, node_index, layer_index);
>>>>>>> aa616bd1
                                                        bytes_into_fr(
                                                        &layer_data[layer_index][std::mem::size_of::<Fr>()
                                                            * index
                                                            ..std::mem::size_of::<Fr>() * (index + 1)],
                                                    )
                                                    .expect("Could not create Fr from bytes.")
                                                    })
                                                    .collect::<GenericArray<Fr, ColumnArity>>()
                                            })
                                            .collect();
<<<<<<< HEAD
                                        debug!("loop 2 end, tree_c {}, node_index = {}", i + 1, node_index);
=======
                                        //info!("s-2-3{}", i + 1, node_index);
>>>>>>> aa616bd1
                                        res
                                    }; // columns

                                    node_index += chunked_nodes_count;
                                    trace!(
                                        "node index {}/{}/{}",
                                        node_index,
                                        chunked_nodes_count,
                                        nodes_count,
                                    );

                                    let is_final = node_index == nodes_count;
<<<<<<< HEAD
                                    debug!("tree_c {}, new node_index = {}, is_final = {}", i + 1, node_index, is_final);
                                    builder_tx
                                        .send((columns, is_final))
                                        .expect("failed to send columns");
                                    debug!("tree_c {}, new node_index = {}, data was sent", i + 1, node_index);
=======
                                    //debug!("tree_c {}, new node_index = {}, is_final = {}", i + 1, node_index, is_final);
                                    builder_tx
                                        .send((columns, is_final))
                                        .expect("failed to send columns");
                                    //debug!("tree_c {}, new node_index = {}, data was sent", i + 1, node_index);
>>>>>>> aa616bd1
                                } // while loop
                            }));
                        } // threads loop

                        for t in threads {
                            t.join().unwrap();
                        }
                    }).unwrap(); // scope s2

<<<<<<< HEAD
                    debug!("end spawn");
=======
                    //debug!("end spawn");
>>>>>>> aa616bd1
                })); // spawn
                
                let batchertype_gpus = &batchertype_gpus;
                let gpu_indexes: Vec<usize> = (0.. bus_num).collect();

                //Parallel tuning GPU computing
                main_threads.push(s.spawn(move |_| {

                    crossbeam::scope(|s2| {
                        let mut gpu_threads = Vec::new();
<<<<<<< HEAD

                        let writers_tx = Arc::new(writers_tx);

                        //debug!("start spawn2");
                        for (&gpu_index, builders_rx) in gpu_indexes.iter()
                            .zip(builders_rx_by_gpu.into_iter())
                            {
                                let writers_tx = writers_tx.clone();

                                gpu_threads.push(s2.spawn(move |_| {
                                    let lock = scheduler::get_next_device().lock().unwrap();
                                    let target_bus_id = lock.device().bus_id().unwrap();
                                    
                                    let mut locked_gpu: i32 = -1;
                                    for idx in 0..batchertype_gpus.len() {
                                        match &batchertype_gpus[idx] {
                                            BatcherType::CustomGPU(selector) => {
                                                let bus_id = selector.get_device().unwrap().bus_id().unwrap();
                                                if bus_id == target_bus_id {
                                                    locked_gpu = idx as i32;
                                                }

                                            }
                                            _default => {
                                                info!("Run ColumnTreeBuilder on non-CustromGPU batcher");
                                            }
                                        }
                                    }

                                    assert!(locked_gpu >= 0);
                                    let locked_gpu: usize = locked_gpu as usize;

                                    let mut mem_total: u64 = 0;
                                    let mem_used = AtomicU64::new(0);

                                    match &batchertype_gpus[locked_gpu] {
                                        BatcherType::CustomGPU(selector) => {
                                            mem_total = selector.get_device().unwrap().memory();

=======

                        let writers_tx = Arc::new(writers_tx);

                        //debug!("start spawn2");
                        for (&gpu_index, builders_rx) in gpu_indexes.iter()
                            .zip(builders_rx_by_gpu.into_iter())
                            {
                                let writers_tx = writers_tx.clone();

                                gpu_threads.push(s2.spawn(move |_| {
                                    let mut locked_gpu: i32 = -1;
                                    let lock = loop {
                                        let lock_inner = scheduler::get_next_device().lock().unwrap();
                                        let target_bus_id = lock_inner.device().bus_id().unwrap();
                                        
                                        for idx in 0..batchertype_gpus.len() {
                                            match &batchertype_gpus[idx] {
                                                BatcherType::CustomGPU(selector) => {
                                                    let bus_id = selector.get_device().unwrap().bus_id().unwrap();
                                                    if bus_id == target_bus_id {
                                                        locked_gpu = idx as i32;
                                                    }

                                                }
                                                _default => {
                                                    info!("Run ColumnTreeBuilder on non-CustromGPU batcher");
                                                }
                                            }
                                        }

                                        if locked_gpu != -1 {
                                            break lock_inner;
                                        }
                                        else {
                                            drop(lock_inner);
                                            info!("GPU was excluded from the avaiable GPUs by settings, wait the next one");
                                        }
                                    };

                                    assert!(locked_gpu >= 0);
                                    let locked_gpu: usize = locked_gpu as usize;

                                    let mut mem_total: u64 = 0;
                                    let mem_used = AtomicU64::new(0);

                                    match &batchertype_gpus[locked_gpu] {
                                        BatcherType::CustomGPU(selector) => {
                                            mem_total = selector.get_device().unwrap().memory();

>>>>>>> aa616bd1
                                            info!("[tree_c] Run ColumnTreeBuilder over indexes i % gpu_num = {} on {} (buis_id: {}, memory: {})",
                                            gpu_index,
                                            selector.get_device().unwrap().name(),
                                            selector.get_device().unwrap().bus_id().unwrap(),
                                            mem_total,
                                            );
                                        }
                                        _default => {
                                            info!("Run ColumnTreeBuilder on non-CustromGPU batcher");
                                        }
                                    }

                                    // Loop until all trees for all configs have been built.
                                    let config_ids: Vec<_> = (0 + gpu_index..config_count).step_by(bus_num).collect();

                                    
                                    crossbeam::scope(|s3| {
                                        let mut config_threads = Vec::new();

                                        let writers_tx = Arc::new(writers_tx);
                                        let mem_used = Arc::new(mem_used);
<<<<<<< HEAD
                                        debug!("run spawn2 inner loop");
                                        for (&i, builder_rx) in config_ids.iter()
                                            .zip(builders_rx.into_iter())
                                            {
=======
                                        //debug!("run spawn2 inner loop");
                                        for (&i, builder_rx) in config_ids.iter()
                                            .zip(builders_rx.into_iter())
                                            {
                                            if i != 0 {
                                                thread::sleep(Duration::from_secs(5));
                                            }
>>>>>>> aa616bd1
                                            let writers_tx  = writers_tx.clone();
                                            let mem_used = mem_used.clone();
                                            config_threads.push(s3.spawn(move |_| {
                                                let mut printed = false;
                                                let mut mem_used_val = mem_used.load(SeqCst);
<<<<<<< HEAD
                                                while (mem_used_val + mem_column_add) as f64 >= (1.0 - gpu_memory_padding) * (mem_total as f64) {
                                                    if !printed {
                                                        info!("GPU MEMORY SHORTAGE ON {}, WAITING!", locked_gpu);
                                                        printed = true;
                                                    }
                                                    thread::sleep(Duration::from_micros(10));
                                                    mem_used_val = mem_used.load(SeqCst);
                                                }
                                                mem_used.fetch_add(mem_column_add, SeqCst);
=======
                                                while (mem_used_val + mem_column_add + mem_final) as f64 >= (1.0 - gpu_memory_padding) * (mem_total as f64) {
                                                    if !printed {
                                                        info!("gpu memory shortage on {}, waiting", locked_gpu);
                                                        printed = true;
                                                    }
                                                    thread::sleep(Duration::from_secs(1));
                                                    mem_used_val = mem_used.load(SeqCst);
                                                }
                                                mem_used.fetch_add(mem_column_add, SeqCst);
                                                if printed {
                                                    info!("continue on {}", locked_gpu);
                                                    thread::sleep(Duration::from_secs(i as u64));
                                                }
>>>>>>> aa616bd1

                                                //debug!("create column_tree_builder, tree_c {}", i + 1);
                                                let mut column_tree_builder = ColumnTreeBuilder::<ColumnArity, TreeArity>::new(
                                                    Some(batchertype_gpus[locked_gpu].clone()),
                                                    nodes_count,
                                                    max_gpu_column_batch_size,
                                                    max_gpu_tree_batch_size,
                                                )
                                                .expect("failed to create ColumnTreeBuilder");
                                                
                                                //debug!("loop, tree_c {}", i + 1);
                                                loop {
                                                    //debug!("get columns, tree_c {}", i + 1);
                                                    let (columns, is_final): (Vec<GenericArray<Fr, ColumnArity>>, bool) =
                                                        builder_rx.recv().expect("failed to recv columns");
                                                    //debug!("got columns, tree_c {}, is_final = {}", i + 1, is_final);
                                                    // Just add non-final column batches.
                                                    if !is_final {
                                                        
                                                        //debug!("Use {}/{} GB", (mem_used.load(SeqCst) as f64 / (1024 * 1024 * 1024) as f64), (mem_total as f64 / (1024 * 1024 * 1024) as f64));
                                                        column_tree_builder
                                                            .add_columns(&columns)
                                                            .expect("failed to add columns");
                                                        continue;
                                                    };

<<<<<<< HEAD
=======
                                                    let mut printed = false;
                                                    let mut mem_used_val = mem_used.load(SeqCst);
                                                    while (mem_used_val + mem_final) as f64 >= (1.0 - gpu_memory_padding) * (mem_total as f64) {
                                                        if !printed {
                                                            info!("GPU MEMORY SHORTAGE ON {}, WAITING!", locked_gpu);
                                                            printed = true;
                                                        }
                                                        thread::sleep(Duration::from_secs(1));
                                                        mem_used_val = mem_used.load(SeqCst);
                                                    }
                                                    mem_used.fetch_add(mem_final, SeqCst);

>>>>>>> aa616bd1
                                                    // If we get here, this is a final column: build a sub-tree.
                                                    let (base_data, tree_data) = column_tree_builder
                                                        .add_final_columns(&columns)
                                                        .expect("failed to add final columns");
                                                    trace!(
                                                        "base data len {}, tree data len {}",
                                                        base_data.len(),
                                                        tree_data.len()
                                                    );

                                                    let tree_len = base_data.len() + tree_data.len();

                                                    info!(
                                                        "persisting base tree_c {}/{} of length {}",
                                                        i + 1,
                                                        tree_count,
                                                        tree_len,
                                                    );

                                                    let writer_tx = writers_tx[i].clone();

<<<<<<< HEAD
                                                    mem_used.fetch_sub(mem_column_add, SeqCst);
=======
                                                    mem_used.fetch_sub(mem_column_add + mem_final, SeqCst);
>>>>>>> aa616bd1
                                                    writer_tx
                                                        .send((base_data, tree_data))
                                                        .expect("failed to send base_data, tree_data");
                                                    break;
                                                }
                                            }));
                                        } // configs loop

                                        for t in config_threads {
                                            t.join().unwrap();
                                        }
                                    }).unwrap(); // scope s3

                                    drop(lock);
                                    trace!("[tree_c] set gpu idle={}", locked_gpu);
                                })); // spawn
                        } // gpu loop

                        for t in gpu_threads {
                            t.join().unwrap();
                        }
                    }).unwrap(); //scope s2
<<<<<<< HEAD
                    debug!("end spawn2");
=======
                    //debug!("end spawn2");
>>>>>>> aa616bd1
                }));

                let configs = configs.clone();
                main_threads.push(s.spawn(move |_| {
                    configs.iter().enumerate()
                        .zip(writers_rx.iter())
                        .for_each(|((i, config), writer_rx)| {
                        //debug!("writing tree_c {}", i + 1);
                        let (base_data, tree_data) = writer_rx
                            .recv()
                            .expect("failed to receive base_data, tree_data for tree_c");
                        let tree_len = base_data.len() + tree_data.len();

                        assert_eq!(base_data.len(), nodes_count);
                        assert_eq!(tree_len, config.size.expect("config size failure"));

                        // Persist the base and tree data to disk based using the current store config.
                        let tree_c_store =
                            DiskStore::<<Tree::Hasher as Hasher>::Domain>::new_with_config(
                                tree_len,
                                Tree::Arity::to_usize(),
                                config.clone(),
                            )
                            .expect("failed to create DiskStore for base tree data");

                        let store = Arc::new(RwLock::new(tree_c_store));
                        let batch_size = std::cmp::min(base_data.len(), column_write_batch_size);
                        let flatten_and_write_store = |data: &Vec<Fr>, offset| {
                            data.into_par_iter()
                                .chunks(batch_size)
                                .enumerate()
                                .try_for_each(|(index, fr_elements)| {
                                    let mut buf = Vec::with_capacity(batch_size * NODE_SIZE);

                                    for fr in fr_elements {
                                        buf.extend(fr_into_bytes(&fr));
                                    }
                                    store
                                        .write()
                                        .expect("failed to access store for write")
                                        .copy_from_slice(&buf[..], offset + (batch_size * index))
                                })
                        };

                        trace!(
                            "flattening tree_c base data of {} nodes using batch size {}",
                            base_data.len(),
                            batch_size
                        );
                        flatten_and_write_store(&base_data, 0)
                            .expect("failed to flatten and write store");

                        let base_offset = base_data.len();
                        trace!("flattening tree_c tree data of {} nodes using batch size {} and base offset {}", tree_data.len(), batch_size, base_offset);
                        flatten_and_write_store(&tree_data, base_offset)
                            .expect("failed to flatten and write store");
                        trace!("done flattening tree_c tree data");

                        store
                            .write()
                            .expect("failed to access store for sync")
                            .sync()
                            .expect("store sync failure");
                        trace!("done writing tree_c store data");
                    });
                }));

                for t in main_threads {
                    t.join().unwrap();
                }
            }).unwrap(); // scope
            
            create_disk_tree::<
                DiskTree<Tree::Hasher, Tree::Arity, Tree::SubTreeArity, Tree::TopTreeArity>,
            >(configs[0].size.expect("config size failure"), &configs)
        })
    }

    pub fn generate_tree_c_cpu<ColumnArity, TreeArity>(
        layers: usize,
        nodes_count: usize,
        tree_count: usize,
        configs: Vec<StoreConfig>,
        labels: &LabelsCache<Tree>,
    ) -> Result<DiskTree<Tree::Hasher, Tree::Arity, Tree::SubTreeArity, Tree::TopTreeArity>>
    where
        ColumnArity: PoseidonArity,
        TreeArity: PoseidonArity,
    {
        info!("generating tree c using the CPU");
        measure_op(GenerateTreeC, || {
            info!("Building column hashes");

            let mut trees = Vec::with_capacity(tree_count);
            for (i, config) in configs.iter().enumerate() {
                let mut hashes: Vec<<Tree::Hasher as Hasher>::Domain> =
                    vec![<Tree::Hasher as Hasher>::Domain::default(); nodes_count];

                rayon::scope(|s| {
                    let n = num_cpus::get();

                    // only split if we have at least two elements per thread
                    let num_chunks = if n > nodes_count * 2 { 1 } else { n };

                    // chunk into n chunks
                    let chunk_size = (nodes_count as f64 / num_chunks as f64).ceil() as usize;

                    // calculate all n chunks in parallel
                    for (chunk, hashes_chunk) in hashes.chunks_mut(chunk_size).enumerate() {
                        let labels = &labels;

                        s.spawn(move |_| {
                            for (j, hash) in hashes_chunk.iter_mut().enumerate() {
                                let data: Vec<_> = (1..=layers)
                                    .map(|layer| {
                                        let store = labels.labels_for_layer(layer);
                                        let el: <Tree::Hasher as Hasher>::Domain = store
                                            .read_at((i * nodes_count) + j + chunk * chunk_size)
                                            .expect("store read_at failure");
                                        el.into()
                                    })
                                    .collect();

                                *hash = hash_single_column(&data).into();
                            }
                        });
                    }
                });

                info!("building base tree_c {}/{}", i + 1, tree_count);
                trees.push(DiskTree::<
                    Tree::Hasher,
                    Tree::Arity,
                    typenum::U0,
                    typenum::U0,
                >::from_par_iter_with_config(
                    hashes.into_par_iter(), config.clone()
                ));
            }

            assert_eq!(tree_count, trees.len());
            create_disk_tree::<
                DiskTree<Tree::Hasher, Tree::Arity, Tree::SubTreeArity, Tree::TopTreeArity>,
            >(configs[0].size.expect("config size failure"), &configs)
        })
    }
}<|MERGE_RESOLUTION|>--- conflicted
+++ resolved
@@ -141,12 +141,8 @@
             mem_column_add = mem_column_add + size_fr * ((max_gpu_column_batch_size * layers) as u64); // digests buffer
             mem_column_add = mem_column_add + size_state * threads_num; // states per thread*/
             //let mem_column_add = 858993459;
-<<<<<<< HEAD
-            let mem_column_add = 800000000;
-=======
             let mem_column_add = 650000000;
             let mem_final = 200000000;
->>>>>>> aa616bd1
             let gpu_memory_padding = get_memory_padding();
 
             let configs =  Arc::new(configs);
@@ -167,14 +163,6 @@
                         for (&i, builder_tx) in (0..config_count).collect::<Vec<_>>().iter()
                         .zip(builders_tx.into_iter())
                         {
-<<<<<<< HEAD
-                            let labels = labels.clone();
-                            debug!("start spawn tree_c {}", i + 1);
-                            threads.push(s2.spawn(move |_| {
-                                let mut node_index = 0;
-                                while node_index != nodes_count {
-                                    debug!("while tree_c {}, node_index = {}", i + 1, node_index);
-=======
                             if i != 0 {
                                 thread::sleep(Duration::from_secs(4));
                             }
@@ -184,7 +172,6 @@
                                 let mut node_index = 0;
                                 while node_index != nodes_count {
                                     //debug!("while tree_c {}, node_index = {}", i + 1, node_index);
->>>>>>> aa616bd1
                                     let chunked_nodes_count =
                                         std::cmp::min(nodes_count - node_index, max_gpu_column_batch_size);
                                     trace!(
@@ -197,11 +184,7 @@
                                     let columns: Vec<
                                         GenericArray<Fr, ColumnArity>,
                                     > = {
-<<<<<<< HEAD
-                                        debug!("columns, tree_c {}, node_index = {}", i + 1, node_index);
-=======
                                         //debug!("columns, tree_c {}, node_index = {}", i + 1, node_index);
->>>>>>> aa616bd1
 
                                         // Allocate layer data array and insert a placeholder for each layer.
                                         let mut layer_data: Vec<Vec<u8>> =
@@ -210,20 +193,12 @@
                                                 layers
                                             ];
 
-<<<<<<< HEAD
-                                        debug!("loop 1, tree_c {}, node_index = {}", i + 1, node_index);
-=======
                                         //debug!("loop 1, tree_c {}, node_index = {}", i + 1, node_index);
->>>>>>> aa616bd1
                                         for (layer_index, mut layer_bytes) in
                                             layer_data.iter_mut().enumerate()
                                         {
                                             let labels = labels.lock().unwrap();
-<<<<<<< HEAD
-                                            trace!("loop 1 into, tree_c {}, node_index = {}, layer_index = {}", i + 1, node_index, layer_index);
-=======
                                             //trace!("loop 1 into, tree_c {}, node_index = {}, layer_index = {}", i + 1, node_index, layer_index);
->>>>>>> aa616bd1
                                             let store = labels.labels_for_layer(layer_index + 1);
                                             let start = (i * nodes_count) + node_index;
                                             let end = start + chunked_nodes_count;
@@ -231,54 +206,17 @@
                                             store
                                                 .read_range_into(start, end, &mut layer_bytes)
                                                 .expect("failed to read store range");
-<<<<<<< HEAD
-                                            debug!("loop 1 store, tree_c {}, node_index = {}, layer_index = {}", i + 1, node_index, layer_index);
-                                        }
-                                        debug!("loop 1 end, tree_c {}, node_index = {}", i + 1, node_index);
+                                            //debug!("loop 1 store, tree_c {}, node_index = {}, layer_index = {}", i + 1, node_index, layer_index);
+                                        }
+                                        //debug!("loop 1 end, tree_c {}, node_index = {}", i + 1, node_index);
 
                                         debug!("loop 2, tree_c {}, node_index = {}", i + 1, node_index);
-                                        /*let mut res: Vec<GenericArray<Fr, ColumnArity>> = vec![
-                                            GenericArray::<Fr, ColumnArity>::generate(|_i: usize| {
-                                                Fr::zero()
-                                            });
-                                            chunked_nodes_count
-                                        ];
-                                        crossbeam::scope(|s3| {
-                                            let layer_data = Arc::new(layer_data);
-                                            for (index, res_array) in  (0..chunked_nodes_count).into_iter()
-                                                .zip(res.iter_mut())
-                                                {
-                                                    let layer_data = layer_data.clone();
-                                                    s3.spawn(move |_| {
-                                                        for layer_index in 0..layers {
-                                                            trace!("loop 2 into, tree_c {}, node_index = {}, layer_index = {}", i + 1, node_index, layer_index);
-                                                            res_array[layer_index] = bytes_into_fr(
-                                                                &layer_data[layer_index][std::mem::size_of::<Fr>()
-                                                                    * index
-                                                                    ..std::mem::size_of::<Fr>() * (index + 1)],
-                                                                )
-                                                                .expect("Could not create Fr from bytes.")
-                                                        }
-                                                    });
-                                                }
-                                        }).unwrap();*/
-=======
-                                            //debug!("loop 1 store, tree_c {}, node_index = {}, layer_index = {}", i + 1, node_index, layer_index);
-                                        }
-                                        //debug!("loop 1 end, tree_c {}, node_index = {}", i + 1, node_index);
-
-                                        debug!("loop 2, tree_c {}, node_index = {}", i + 1, node_index);
->>>>>>> aa616bd1
                                         let res = (0..chunked_nodes_count)
                                             .into_par_iter() // TODO: CROSSBEAM
                                             .map(|index| {
                                                 (0..layers)
                                                     .map(|layer_index| {
-<<<<<<< HEAD
-                                                        trace!("loop 2 into, tree_c {}, node_index = {}, layer_index = {}", i + 1, node_index, layer_index);
-=======
                                                         //trace!("loop 2 into, tree_c {}, node_index = {}, layer_index = {}", i + 1, node_index, layer_index);
->>>>>>> aa616bd1
                                                         bytes_into_fr(
                                                         &layer_data[layer_index][std::mem::size_of::<Fr>()
                                                             * index
@@ -289,11 +227,7 @@
                                                     .collect::<GenericArray<Fr, ColumnArity>>()
                                             })
                                             .collect();
-<<<<<<< HEAD
-                                        debug!("loop 2 end, tree_c {}, node_index = {}", i + 1, node_index);
-=======
                                         //info!("s-2-3{}", i + 1, node_index);
->>>>>>> aa616bd1
                                         res
                                     }; // columns
 
@@ -306,19 +240,11 @@
                                     );
 
                                     let is_final = node_index == nodes_count;
-<<<<<<< HEAD
-                                    debug!("tree_c {}, new node_index = {}, is_final = {}", i + 1, node_index, is_final);
-                                    builder_tx
-                                        .send((columns, is_final))
-                                        .expect("failed to send columns");
-                                    debug!("tree_c {}, new node_index = {}, data was sent", i + 1, node_index);
-=======
                                     //debug!("tree_c {}, new node_index = {}, is_final = {}", i + 1, node_index, is_final);
                                     builder_tx
                                         .send((columns, is_final))
                                         .expect("failed to send columns");
                                     //debug!("tree_c {}, new node_index = {}, data was sent", i + 1, node_index);
->>>>>>> aa616bd1
                                 } // while loop
                             }));
                         } // threads loop
@@ -328,11 +254,7 @@
                         }
                     }).unwrap(); // scope s2
 
-<<<<<<< HEAD
-                    debug!("end spawn");
-=======
                     //debug!("end spawn");
->>>>>>> aa616bd1
                 })); // spawn
                 
                 let batchertype_gpus = &batchertype_gpus;
@@ -343,47 +265,6 @@
 
                     crossbeam::scope(|s2| {
                         let mut gpu_threads = Vec::new();
-<<<<<<< HEAD
-
-                        let writers_tx = Arc::new(writers_tx);
-
-                        //debug!("start spawn2");
-                        for (&gpu_index, builders_rx) in gpu_indexes.iter()
-                            .zip(builders_rx_by_gpu.into_iter())
-                            {
-                                let writers_tx = writers_tx.clone();
-
-                                gpu_threads.push(s2.spawn(move |_| {
-                                    let lock = scheduler::get_next_device().lock().unwrap();
-                                    let target_bus_id = lock.device().bus_id().unwrap();
-                                    
-                                    let mut locked_gpu: i32 = -1;
-                                    for idx in 0..batchertype_gpus.len() {
-                                        match &batchertype_gpus[idx] {
-                                            BatcherType::CustomGPU(selector) => {
-                                                let bus_id = selector.get_device().unwrap().bus_id().unwrap();
-                                                if bus_id == target_bus_id {
-                                                    locked_gpu = idx as i32;
-                                                }
-
-                                            }
-                                            _default => {
-                                                info!("Run ColumnTreeBuilder on non-CustromGPU batcher");
-                                            }
-                                        }
-                                    }
-
-                                    assert!(locked_gpu >= 0);
-                                    let locked_gpu: usize = locked_gpu as usize;
-
-                                    let mut mem_total: u64 = 0;
-                                    let mem_used = AtomicU64::new(0);
-
-                                    match &batchertype_gpus[locked_gpu] {
-                                        BatcherType::CustomGPU(selector) => {
-                                            mem_total = selector.get_device().unwrap().memory();
-
-=======
 
                         let writers_tx = Arc::new(writers_tx);
 
@@ -433,7 +314,6 @@
                                         BatcherType::CustomGPU(selector) => {
                                             mem_total = selector.get_device().unwrap().memory();
 
->>>>>>> aa616bd1
                                             info!("[tree_c] Run ColumnTreeBuilder over indexes i % gpu_num = {} on {} (buis_id: {}, memory: {})",
                                             gpu_index,
                                             selector.get_device().unwrap().name(),
@@ -455,12 +335,6 @@
 
                                         let writers_tx = Arc::new(writers_tx);
                                         let mem_used = Arc::new(mem_used);
-<<<<<<< HEAD
-                                        debug!("run spawn2 inner loop");
-                                        for (&i, builder_rx) in config_ids.iter()
-                                            .zip(builders_rx.into_iter())
-                                            {
-=======
                                         //debug!("run spawn2 inner loop");
                                         for (&i, builder_rx) in config_ids.iter()
                                             .zip(builders_rx.into_iter())
@@ -468,23 +342,11 @@
                                             if i != 0 {
                                                 thread::sleep(Duration::from_secs(5));
                                             }
->>>>>>> aa616bd1
                                             let writers_tx  = writers_tx.clone();
                                             let mem_used = mem_used.clone();
                                             config_threads.push(s3.spawn(move |_| {
                                                 let mut printed = false;
                                                 let mut mem_used_val = mem_used.load(SeqCst);
-<<<<<<< HEAD
-                                                while (mem_used_val + mem_column_add) as f64 >= (1.0 - gpu_memory_padding) * (mem_total as f64) {
-                                                    if !printed {
-                                                        info!("GPU MEMORY SHORTAGE ON {}, WAITING!", locked_gpu);
-                                                        printed = true;
-                                                    }
-                                                    thread::sleep(Duration::from_micros(10));
-                                                    mem_used_val = mem_used.load(SeqCst);
-                                                }
-                                                mem_used.fetch_add(mem_column_add, SeqCst);
-=======
                                                 while (mem_used_val + mem_column_add + mem_final) as f64 >= (1.0 - gpu_memory_padding) * (mem_total as f64) {
                                                     if !printed {
                                                         info!("gpu memory shortage on {}, waiting", locked_gpu);
@@ -498,7 +360,6 @@
                                                     info!("continue on {}", locked_gpu);
                                                     thread::sleep(Duration::from_secs(i as u64));
                                                 }
->>>>>>> aa616bd1
 
                                                 //debug!("create column_tree_builder, tree_c {}", i + 1);
                                                 let mut column_tree_builder = ColumnTreeBuilder::<ColumnArity, TreeArity>::new(
@@ -525,8 +386,6 @@
                                                         continue;
                                                     };
 
-<<<<<<< HEAD
-=======
                                                     let mut printed = false;
                                                     let mut mem_used_val = mem_used.load(SeqCst);
                                                     while (mem_used_val + mem_final) as f64 >= (1.0 - gpu_memory_padding) * (mem_total as f64) {
@@ -539,7 +398,6 @@
                                                     }
                                                     mem_used.fetch_add(mem_final, SeqCst);
 
->>>>>>> aa616bd1
                                                     // If we get here, this is a final column: build a sub-tree.
                                                     let (base_data, tree_data) = column_tree_builder
                                                         .add_final_columns(&columns)
@@ -561,11 +419,7 @@
 
                                                     let writer_tx = writers_tx[i].clone();
 
-<<<<<<< HEAD
-                                                    mem_used.fetch_sub(mem_column_add, SeqCst);
-=======
                                                     mem_used.fetch_sub(mem_column_add + mem_final, SeqCst);
->>>>>>> aa616bd1
                                                     writer_tx
                                                         .send((base_data, tree_data))
                                                         .expect("failed to send base_data, tree_data");
@@ -588,11 +442,7 @@
                             t.join().unwrap();
                         }
                     }).unwrap(); //scope s2
-<<<<<<< HEAD
-                    debug!("end spawn2");
-=======
                     //debug!("end spawn2");
->>>>>>> aa616bd1
                 }));
 
                 let configs = configs.clone();
