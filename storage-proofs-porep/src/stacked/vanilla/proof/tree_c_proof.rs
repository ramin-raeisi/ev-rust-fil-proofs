--- conflicted
+++ resolved
@@ -143,38 +143,16 @@
                                     layers
                                 ];
 
-<<<<<<< HEAD
-                            rayon::scope(|s| {
-                                // capture a shadowed version of layer_data.
-                                let layer_data: &mut Vec<_> = &mut layer_data;
-
-                                // gather all layer data in parallel.
-                                s.spawn(move |_| {
-                                    for (layer_index, mut layer_bytes) in
-                                        layer_data.iter_mut().enumerate()
-                                    {
-                                        let store = labels.labels_for_layer(layer_index + 1);
-                                        let start = (i * nodes_count) + node_index;
-                                        let end = start + chunked_nodes_count;
-                                        store
-                                            .read_range_into(start, end, &mut layer_bytes)
-                                            .expect("failed to read store range");
-                                    }
-                                });
-                            });
-=======
-                            for (layer_index, layer_elements) in
+                            for (layer_index, mut layer_bytes) in
                                 layer_data.iter_mut().enumerate()
                             {
                                 let store = labels.labels_for_layer(layer_index + 1);
                                 let start = (i * nodes_count) + node_index;
                                 let end = start + chunked_nodes_count;
-                                let elements: Vec<<Tree::Hasher as Hasher>::Domain> = store
-                                    .read_range(std::ops::Range { start, end })
+                                store
+                                    .read_range_into(start, end, &mut layer_bytes)
                                     .expect("failed to read store range");
-                                layer_elements.extend(elements.into_iter().map(Into::into));
-                            }
->>>>>>> f3383b0f
+                            }
 
                             // Copy out all layer data arranged into columns.
                             let columns: Vec<GenericArray<Fr, ColumnArity>> =
