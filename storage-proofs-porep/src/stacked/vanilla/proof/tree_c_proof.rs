--- conflicted
+++ resolved
@@ -210,36 +210,7 @@
                                         }
                                         //debug!("loop 1 end, tree_c {}, node_index = {}", i + 1, node_index);
 
-<<<<<<< HEAD
-                                        //info!("s-2-2 {}", i + 1);
-                                        /*let mut res: Vec<GenericArray<Fr, ColumnArity>> = vec![
-                                            GenericArray::<Fr, ColumnArity>::generate(|_i: usize| {
-                                                Fr::zero()
-                                            });
-                                            chunked_nodes_count
-                                        ];
-                                        crossbeam::scope(|s3| {
-                                            let layer_data = Arc::new(layer_data);
-                                            for (index, res_array) in  (0..chunked_nodes_count).into_iter()
-                                                .zip(res.iter_mut())
-                                                {
-                                                    let layer_data = layer_data.clone();
-                                                    s3.spawn(move |_| {
-                                                        for layer_index in 0..layers {
-                                                            trace!("loop 2 into, tree_c {}, node_index = {}, layer_index = {}", i + 1, node_index, layer_index);
-                                                            res_array[layer_index] = bytes_into_fr(
-                                                                &layer_data[layer_index][std::mem::size_of::<Fr>()
-                                                                    * index
-                                                                    ..std::mem::size_of::<Fr>() * (index + 1)],
-                                                                )
-                                                                .expect("Could not create Fr from bytes.")
-                                                        }
-                                                    });
-                                                }
-                                        }).unwrap();*/
-=======
                                         debug!("loop 2, tree_c {}, node_index = {}", i + 1, node_index);
->>>>>>> 42603a39
                                         let res = (0..chunked_nodes_count)
                                             .into_par_iter() // TODO: CROSSBEAM
                                             .map(|index| {
