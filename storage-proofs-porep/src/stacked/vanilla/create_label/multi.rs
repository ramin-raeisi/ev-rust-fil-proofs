--- conflicted
+++ resolved
@@ -438,11 +438,6 @@
     let cache_window_nodes = SETTINGS.sdr_parents_cache_size as usize;
 
     let default_cache_size = DEGREE * 4 * cache_window_nodes;
-<<<<<<< HEAD
-
-    info!("core groups");
-=======
->>>>>>> b5c5430e
     let core_group = Arc::new(checkout_core_group());
 
     // When `_cleanup_handle` is dropped, the previous binding of thread will be restored.
