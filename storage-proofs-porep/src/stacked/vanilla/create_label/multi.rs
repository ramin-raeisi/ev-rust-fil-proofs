use std::convert::TryInto;
use std::marker::PhantomData;
use std::mem::{self, size_of};
use std::sync::{
    atomic::{AtomicU64, Ordering::SeqCst},
    Arc,
};
use std::thread;
use std::time::{Instant, Duration};

use anyhow::{Context, Result};
use byte_slice_cast::{AsByteSlice, AsMutSliceOf};
use filecoin_hashers::Hasher;
use generic_array::{
    typenum::{Unsigned, U64},
    GenericArray,
};
use log::{debug, info};
use mapr::MmapMut;
use merkletree::store::{DiskStore, Store, StoreConfig};
use storage_proofs_core::{
    cache_key::CacheKey,
    drgraph::{Graph, BASE_DEGREE},
    merkle::MerkleTreeTrait,
    settings::SETTINGS,
    util::NODE_SIZE,
};

use crate::stacked::vanilla::{
    cache::ParentCache,
    cores::{bind_core, get_p1_core_group, CoreIndex},
    create_label::{prepare_layers, read_layer, write_layer},
    graph::{StackedBucketGraph, DEGREE, EXP_DEGREE},
    memory_handling::{setup_create_label_memory, CacheReader},
    params::{Labels, LabelsCache},
    proof::LayerState,
    utils::{memset, prepare_block, BitMask, RingBuf, UnsafeSlice},
};

const MIN_BASE_PARENT_NODE: u64 = 2000;

const NODE_WORDS: usize = NODE_SIZE / size_of::<u32>();
const SHA_BLOCK_SIZE: usize = 64;

const SHA256_INITIAL_DIGEST: [u32; 8] = [
    0x6a09_e667,
    0xbb67_ae85,
    0x3c6e_f372,
    0xa54f_f53a,
    0x510e_527f,
    0x9b05_688c,
    0x1f83_d9ab,
    0x5be0_cd19,
];

#[inline]
fn fill_buffer(
    cur_node: u64,
    parents_cache: &CacheReader<u32>,
    mut cur_parent: &[u32], // parents for this node
    layer_labels: &UnsafeSlice<'_, u32>,
    exp_labels: Option<&UnsafeSlice<'_, u32>>, // None for layer0
    buf: &mut [u8],
    base_parent_missing: &mut BitMask,
) {
    let cur_node_swap = cur_node.to_be_bytes(); // Note switch to big endian
    buf[36..44].copy_from_slice(&cur_node_swap); // update buf with current node

    // Perform the first hash
    let cur_node_ptr =
        unsafe { &mut layer_labels.as_mut_slice()[cur_node as usize * NODE_WORDS as usize..] };

    cur_node_ptr[..8].copy_from_slice(&SHA256_INITIAL_DIGEST);
    compress256!(cur_node_ptr, buf, 1);

    // Fill in the base parents
    // Node 5 (prev node) will always be missing, and there tend to be
    // frequent close references.
    if cur_node > MIN_BASE_PARENT_NODE {
        // Mark base parent 5 as missing
        // base_parent_missing.set_all(0x20);
        base_parent_missing.set(5);

        // Skip the last base parent - it always points to the preceding node,
        // which we know is not ready and will be filled in the main loop
        for k in 0..BASE_DEGREE - 1 {
            unsafe {
                if cur_parent[0] as u64 >= parents_cache.get_consumer() {
                    // Node is not ready
                    base_parent_missing.set(k);
                } else {
                    let parent_data = {
                        let offset = cur_parent[0] as usize * NODE_WORDS;
                        &layer_labels.as_slice()[offset..offset + NODE_WORDS]
                    };
                    let a = SHA_BLOCK_SIZE + (NODE_SIZE * k);
                    buf[a..a + NODE_SIZE].copy_from_slice(parent_data.as_byte_slice());
                };

                // Advance pointer for the last base parent
                cur_parent = &cur_parent[1..];
            }
        }
        // Advance pointer for the last base parent
        cur_parent = &cur_parent[1..];
    } else {
        base_parent_missing.set_upto(BASE_DEGREE as u8);
        cur_parent = &cur_parent[BASE_DEGREE..];
    }

    if let Some(exp_labels) = exp_labels {
        // Read from each of the expander parent nodes
        for k in BASE_DEGREE..DEGREE {
            let parent_data = unsafe {
                let offset = cur_parent[0] as usize * NODE_WORDS;
                &exp_labels.as_slice()[offset..offset + NODE_WORDS]
            };
            let a = SHA_BLOCK_SIZE + (NODE_SIZE * k);
            buf[a..a + NODE_SIZE].copy_from_slice(parent_data.as_byte_slice());
            cur_parent = &cur_parent[1..];
        }
    }
}

// This implements a producer, i.e. a thread that pre-fills the buffer
// with parent node data.
// - cur_consumer - The node currently being processed (consumed) by the
//                  hashing thread
// - cur_producer - The next node to be filled in by producer threads. The
//                  hashing thread can not yet work on this node.
// - cur_awaiting - The first not not currently being filled by any producer
//                  thread.
// - stride       - Each producer fills in this many nodes at a time. Setting
//                  this too small with cause a lot of time to be spent in
//                  thread synchronization
// - lookahead    - ring_buf size, in nodes
// - base_parent_missing - Bit mask of any base parent nodes that could not
//                         be filled in. This is an array of size lookahead.
// - is_layer0    - Indicates first (no expander parents) or subsequent layer
#[allow(clippy::too_many_arguments)]
fn create_label_runner(
    parents_cache: &CacheReader<u32>,
    layer_labels: &UnsafeSlice<'_, u32>,
    exp_labels: Option<&UnsafeSlice<'_, u32>>, // None for layer 0
    num_nodes: u64,
    cur_producer: &AtomicU64,
    cur_awaiting: &AtomicU64,
    stride: u64,
    lookahead: u64,
    ring_buf: &RingBuf,
    base_parent_missing: &UnsafeSlice<'_, BitMask>,
) {
    info!("created label runner");
    // Label data bytes per node
    loop {
        // Get next work items
        let work = cur_awaiting.fetch_add(stride, SeqCst);
        if work >= num_nodes {
            break;
        }
        let count = if work + stride > num_nodes {
            num_nodes - work
        } else {
            stride
        };

        // Do the work of filling the buffers
        for cur_node in work..work + count {
            // Determine which node slot in the ring_buffer to use
            // Note that node 0 does not use a buffer slot
            let cur_slot = (cur_node - 1) % lookahead;

            // Don't overrun the buffer
            while cur_node > (parents_cache.get_consumer() + lookahead - 1) {
                thread::sleep(Duration::from_micros(10));
            }

            let buf = unsafe { ring_buf.slot_mut(cur_slot as usize) };
            let bpm = unsafe { base_parent_missing.get_mut(cur_slot as usize) };

            let pc = unsafe { parents_cache.slice_at(cur_node as usize * DEGREE as usize) };
            fill_buffer(
                cur_node,
                parents_cache,
                pc,
                &layer_labels,
                exp_labels,
                buf,
                bpm,
            );
        }

        // Wait for the previous node to finish
        while work > (cur_producer.load(SeqCst) + 1) {
            thread::sleep(Duration::from_micros(10));
        }

        // Mark our work as done
        cur_producer.fetch_add(count, SeqCst);
    }
}

fn create_layer_labels(
    parents_cache: &CacheReader<u32>,
    replica_id: &[u8],
    layer_labels: &mut MmapMut,
    exp_labels: Option<&mut MmapMut>,
    num_nodes: u64,
    cur_layer: u32,
    core_group: Arc<Option<Vec<CoreIndex>>>,
) {
    info!("Creating labels for layer {}", cur_layer);
    // num_producers is the number of producer threads
    let (lookahead, num_producers, producer_stride) = {
        let settings = &SETTINGS;
        let lookahead = settings.multicore_sdr_lookahead;
        let num_producers = settings.multicore_sdr_producers;
        // NOTE: Stride must not exceed the number of nodes in parents_cache's window. If it does, the process will deadlock
        // with producers and consumers waiting for each other.
        let producer_stride = settings
            .multicore_sdr_producer_stride
            .min(parents_cache.window_nodes() as u64);

        (lookahead, num_producers, producer_stride)
    };

    const BYTES_PER_NODE: usize = (NODE_SIZE * DEGREE) + SHA_BLOCK_SIZE;

    let mut ring_buf = RingBuf::new(BYTES_PER_NODE, lookahead);
    let mut base_parent_missing = vec![BitMask::default(); lookahead];

    // Fill in the fixed portion of all buffers
    for buf in ring_buf.iter_slot_mut() {
        prepare_block(replica_id, cur_layer, buf);
    }

    // Highest node that is ready from the producer
    let cur_producer = AtomicU64::new(0);
    // Next node to be filled
    let cur_awaiting = AtomicU64::new(1);

    // These UnsafeSlices are managed through the 3 Atomics above, to minimize any locking overhead.
    let layer_labels = UnsafeSlice::from_slice(
        layer_labels
            .as_mut_slice_of::<u32>()
            .expect("failed as mut slice of"),
    );
    let exp_labels = exp_labels.map(|m| {
        UnsafeSlice::from_slice(m.as_mut_slice_of::<u32>().expect("failed as mut slice of"))
    });
    let base_parent_missing = UnsafeSlice::from_slice(&mut base_parent_missing);

    crossbeam::thread::scope(|s| {
        let mut runners = Vec::with_capacity(num_producers);

        for i in 0..num_producers {
            let layer_labels = &layer_labels;
            let exp_labels = exp_labels.as_ref();
            let cur_producer = &cur_producer;
            let cur_awaiting = &cur_awaiting;
            let ring_buf = &ring_buf;
            let base_parent_missing = &base_parent_missing;

            let core_index = if let Some(cg) = &*core_group {
                cg.get(i + 1)
            } else {
                None
            };
            runners.push(s.spawn(move |_| {
                // This could fail, but we will ignore the error if so.
                // It will be logged as a warning by `bind_core`.
                debug!("binding core in producer thread {}", i);
                // When `_cleanup_handle` is dropped, the previous binding of thread will be restored.
                let _cleanup_handle = core_index.map(|c| bind_core(*c));

                create_label_runner(
                    parents_cache,
                    layer_labels,
                    exp_labels,
                    num_nodes,
                    cur_producer,
                    cur_awaiting,
                    producer_stride,
                    lookahead as u64,
                    ring_buf,
                    base_parent_missing,
                )
            }));
        }
        let mut cur_node_ptr = unsafe { layer_labels.as_mut_slice() };
        let mut cur_parent_ptr = unsafe { parents_cache.consumer_slice_at(DEGREE) };
        let mut cur_parent_ptr_offset = DEGREE;

        // Calculate node 0 (special case with no parents)
        // Which is replica_id || cur_layer || 0
        // TODO - Hash and save intermediate result: replica_id || cur_layer
        let mut buf = [0u8; (NODE_SIZE * DEGREE) + 64];
        prepare_block(replica_id, cur_layer, &mut buf);

        cur_node_ptr[..8].copy_from_slice(&SHA256_INITIAL_DIGEST);
        compress256!(cur_node_ptr, buf, 2);

        // Fix endianess
        cur_node_ptr[..8].iter_mut().for_each(|x| *x = x.to_be());

        cur_node_ptr[7] &= 0x3FFF_FFFF; // Strip last two bits to ensure in Fr

        // Keep track of which node slot in the ring_buffer to use
        let mut cur_slot = 0;
        let mut _count_not_ready = 0;
        // Calculate nodes 1 to n

        // Skip first node.
        parents_cache.store_consumer(1);
        let mut i = 1;
        while i < num_nodes {
            // Ensure next buffer is ready
            let mut printed = false;
            let mut producer_val = cur_producer.load(SeqCst);

            while producer_val < i {
                if !printed {
                    debug!("PRODUCER NOT READY! {}", i);
                    printed = true;
                    _count_not_ready += 1;
                }
                thread::sleep(Duration::from_micros(10));
                producer_val = cur_producer.load(SeqCst);
            }

            // Process as many nodes as are ready
            let ready_count = producer_val - i + 1;
            for _count in 0..ready_count {
                // If we have used up the last cache window's parent data, get some more.
                if cur_parent_ptr.is_empty() {
                    // Safety: values read from `cur_parent_ptr` before calling `increment_consumer`
                    // must not be read again after.
                    unsafe {
                        cur_parent_ptr = parents_cache.consumer_slice_at(cur_parent_ptr_offset);
                    }
                }

                cur_node_ptr = &mut cur_node_ptr[8..];
                // Grab the current slot of the ring_buf
                let buf = unsafe { ring_buf.slot_mut(cur_slot) };
                // Fill in the base parents
                for k in 0..BASE_DEGREE {
                    let bpm = unsafe { base_parent_missing.get(cur_slot) };
                    if bpm.get(k) {
                        let source = unsafe {
                            let start = cur_parent_ptr[0] as usize * NODE_WORDS;
                            let end = start + NODE_WORDS;
                            &layer_labels.as_slice()[start..end]
                        };

                        buf[64 + (NODE_SIZE * k)..64 + (NODE_SIZE * (k + 1))]
                            .copy_from_slice(source.as_byte_slice());
                    }
                    cur_parent_ptr = &cur_parent_ptr[1..];
                    cur_parent_ptr_offset += 1;
                }
                // Expanders are already all filled in (layer 1 doesn't use expanders)
                cur_parent_ptr = &cur_parent_ptr[EXP_DEGREE..];
                cur_parent_ptr_offset += EXP_DEGREE;

                if cur_layer == 1 {
                    // Six rounds of all base parents
                    for _j in 0..6 {
                        compress256!(cur_node_ptr, &buf[64..], 3);
                    }

                    // round 7 is only first parent
                    memset(&mut buf[96..128], 0); // Zero out upper half of last block
                    buf[96] = 0x80; // Padding
                    buf[126] = 0x27;
                    // Length (0x2700 = 9984 bits -> 1248 bytes)
                    compress256!(cur_node_ptr, &buf[64..], 1);
                } else {
                    // Two rounds of all parents
                    let blocks = [
                        *GenericArray::<u8, U64>::from_slice(&buf[64..128]),
                        *GenericArray::<u8, U64>::from_slice(&buf[128..192]),
                        *GenericArray::<u8, U64>::from_slice(&buf[192..256]),
                        *GenericArray::<u8, U64>::from_slice(&buf[256..320]),
                        *GenericArray::<u8, U64>::from_slice(&buf[320..384]),
                        *GenericArray::<u8, U64>::from_slice(&buf[384..448]),
                        *GenericArray::<u8, U64>::from_slice(&buf[448..512]),
                    ];
                    sha2::compress256(
                        (&mut cur_node_ptr[..8])
                            .try_into()
                            .expect("compress failed"),
                        &blocks,
                    );
                    sha2::compress256(
                        (&mut cur_node_ptr[..8])
                            .try_into()
                            .expect("compress failed"),
                        &blocks,
                    );

                    // Final round is only nine parents
                    memset(&mut buf[352..384], 0); // Zero out upper half of last block
                    buf[352] = 0x80; // Padding
                    buf[382] = 0x27;
                    // Length (0x2700 = 9984 bits -> 1248 bytes)
                    compress256!(cur_node_ptr, &buf[64..], 5);
                }

                // Fix endianess
                cur_node_ptr[..8].iter_mut().for_each(|x| *x = x.to_be());

                cur_node_ptr[7] &= 0x3FFF_FFFF; // Strip last two bits to fit in Fr

                // Safety:
                // It's possible that this increment will trigger moving the cache window.
                // In that case, we must not access `parents_cache` again but instead replace it.
                // This will happen above because `parents_cache` will now be empty, if we have
                // correctly advanced it so far.
                unsafe {
                    parents_cache.increment_consumer();
                }
                i += 1;
                cur_slot = (cur_slot + 1) % lookahead;
            }
        }

        for runner in runners {
            runner.join().expect("join failed");
        }
    })
    .expect("crossbeam scope failure");
}

#[allow(clippy::type_complexity)]
pub fn create_labels_for_encoding<Tree: 'static + MerkleTreeTrait, T: AsRef<[u8]>>(
    graph: &StackedBucketGraph<Tree::Hasher>,
    parents_cache: &ParentCache,
    layers: usize,
    replica_id: T,
    config: StoreConfig,
) -> Result<(Labels<Tree>, Vec<LayerState>)> {
    info!("create labels");

    let layer_states = prepare_layers::<Tree>(graph, &config, layers);

    let sector_size = graph.size() * NODE_SIZE;
    let node_count = graph.size() as u64;
    let cache_window_nodes = SETTINGS.sdr_parents_cache_size as usize;

    let default_cache_size = DEGREE * 4 * cache_window_nodes;

<<<<<<< HEAD
    info!("core groups");
    let core_group = Arc::new(checkout_core_group());
=======
    let (_core_guard, core_group) = get_p1_core_group();
    let core_group = Arc::new(core_group);
    info!("{:?}", core_group);
>>>>>>> 9315d9ae

    // When `_cleanup_handle` is dropped, the previous binding of thread will be restored.
    let _cleanup_handle = (*core_group).as_ref().map(|group| {
        // This could fail, but we will ignore the error if so.
        // It will be logged as a warning by `bind_core`.
        debug!("binding core in main thread");
        group.get(0).map(|core_index| bind_core(*core_index))
    });

    // NOTE: this means we currently keep 2x sector size around, to improve speed
    let (parents_cache, mut layer_labels, mut exp_labels) = setup_create_label_memory(
        sector_size,
        DEGREE,
        Some(default_cache_size as usize),
        &parents_cache.path,
    )?;

    for (layer, layer_state) in (1..=layers).zip(layer_states.iter()) {
        info!("Layer {}", layer);

        if layer_state.generated {
            info!("skipping layer {}, already generated", layer);

            // load the already generated layer into exp_labels
            read_layer(&layer_state.config, &mut exp_labels)?;
            continue;
        }

        // Cache reset happens in two parts.
        // The second part (the finish) happens before each layer but the first.
        if layers != 1 {
            parents_cache.finish_reset()?;
        }

        create_layer_labels(
            &parents_cache,
            &replica_id.as_ref(),
            &mut layer_labels,
            if layer == 1 {
                None
            } else {
                Some(&mut exp_labels)
            },
            node_count,
            layer as u32,
            core_group.clone(),
        );

        // Cache reset happens in two parts.
        // The first part (the start) happens after each layer but the last.
        if layer != layers {
            parents_cache.start_reset()?;
        }

        mem::swap(&mut layer_labels, &mut exp_labels);
        {
            let layer_config = &layer_state.config;

            info!("  storing labels on disk");
            write_layer(&exp_labels, layer_config).context("failed to store labels")?;

            info!(
                "  generated layer {} store with id {}",
                layer, layer_config.id
            );
        }
    }

    Ok((
        Labels::<Tree> {
            labels: layer_states.iter().map(|s| s.config.clone()).collect(),
            _h: PhantomData,
        },
        layer_states,
    ))
}

#[allow(clippy::type_complexity)]
pub fn create_labels_for_encoding_bench<Tree: 'static + MerkleTreeTrait, T: AsRef<[u8]>>(
    graph: &StackedBucketGraph<Tree::Hasher>,
    parents_cache: &ParentCache,
    layers: usize,
    replica_id: T,
    config: StoreConfig,
) -> Result<(Labels<Tree>, Vec<LayerState>)> {
    info!("create labels");

    let labels_start = Instant::now();

    let layer_states = prepare_layers::<Tree>(graph, &config, layers);

    let sector_size = graph.size() * NODE_SIZE;
    let node_count = graph.size() as u64;
    let cache_window_nodes = SETTINGS.sdr_parents_cache_size as usize;

    let default_cache_size = DEGREE * 4 * cache_window_nodes;

    let (_core_guard, core_group) = get_p1_core_group();
    let core_group = Arc::new(core_group);

    // When `_cleanup_handle` is dropped, the previous binding of thread will be restored.
    let _cleanup_handle = (*core_group).as_ref().map(|group| {
        // This could fail, but we will ignore the error if so.
        // It will be logged as a warning by `bind_core`.
        debug!("binding core in main thread");
        group.get(0).map(|core_index| bind_core(*core_index))
    });

    // NOTE: this means we currently keep 2x sector size around, to improve speed
    let (parents_cache, mut layer_labels, mut exp_labels) = setup_create_label_memory(
        sector_size,
        DEGREE,
        Some(default_cache_size as usize),
        &parents_cache.path,
    )?;

    for (layer, layer_state) in (1..=layers).zip(layer_states.iter()) {
        info!("Layer {}", layer);

        if layer_state.generated {
            info!("skipping layer {}, already generated", layer);

            // load the already generated layer into exp_labels
            read_layer(&layer_state.config, &mut exp_labels)?;
            continue;
        }

        // Cache reset happens in two parts.
        // The second part (the finish) happens before each layer but the first.
        if layers != 1 {
            parents_cache.finish_reset()?;
        }

        create_layer_labels(
            &parents_cache,
            &replica_id.as_ref(),
            &mut layer_labels,
            if layer == 1 {
                None
            } else {
                Some(&mut exp_labels)
            },
            node_count,
            layer as u32,
            core_group.clone(),
        );

        // Cache reset happens in two parts.
        // The first part (the start) happens after each layer but the last.
        if layer != layers {
            parents_cache.start_reset()?;
        }

        mem::swap(&mut layer_labels, &mut exp_labels);
        {
            let layer_config = &layer_state.config;

            info!("  storing labels on disk");
            write_layer(&exp_labels, layer_config).context("failed to store labels")?;

            info!(
                "  generated layer {} store with id {}",
                layer, layer_config.id
            );
        }
    }

    let labels_time = labels_start.elapsed();
    info!("encodint labels time: {:?}", labels_time);

    Ok((
        Labels::<Tree> {
            labels: layer_states.iter().map(|s| s.config.clone()).collect(),
            _h: PhantomData,
        },
        layer_states,
    ))
}

#[allow(clippy::type_complexity)]
pub fn create_labels_for_decoding<Tree: 'static + MerkleTreeTrait, T: AsRef<[u8]>>(
    graph: &StackedBucketGraph<Tree::Hasher>,
    parents_cache: &ParentCache,
    layers: usize,
    replica_id: T,
    config: StoreConfig,
) -> Result<LabelsCache<Tree>> {
    info!("create labels");

    // For now, we require it due to changes in encodings structure.
    let mut labels: Vec<DiskStore<<Tree::Hasher as Hasher>::Domain>> = Vec::with_capacity(layers);
    let mut label_configs: Vec<StoreConfig> = Vec::with_capacity(layers);

    let sector_size = graph.size() * NODE_SIZE;
    let node_count = graph.size() as u64;
    let cache_window_nodes = (&SETTINGS.sdr_parents_cache_size / 2) as usize;

    let default_cache_size = DEGREE * 4 * cache_window_nodes;

    let (_core_guard, core_group) = get_p1_core_group();
    let core_group = Arc::new(core_group);

    // When `_cleanup_handle` is dropped, the previous binding of thread will be restored.
    let _cleanup_handle = (*core_group).as_ref().map(|group| {
        // This could fail, but we will ignore the error if so.
        // It will be logged as a warning by `bind_core`.
        debug!("binding core in main thread");
        group.get(0).map(|core_index| bind_core(*core_index))
    });

    // NOTE: this means we currently keep 2x sector size around, to improve speed
    let (parents_cache, mut layer_labels, mut exp_labels) = setup_create_label_memory(
        sector_size,
        DEGREE,
        Some(default_cache_size as usize),
        &parents_cache.path,
    )?;

    for layer in 1..=layers {
        info!("Layer {}", layer);

        // Cache reset happens in two parts.
        // The second part (the finish) happens before each layer but the first.
        if layers != 1 {
            parents_cache.finish_reset()?;
        }

        create_layer_labels(
            &parents_cache,
            &replica_id.as_ref(),
            &mut layer_labels,
            if layer == 1 {
                None
            } else {
                Some(&mut exp_labels)
            },
            node_count,
            layer as u32,
            core_group.clone(),
        );

        // Cache reset happens in two parts.
        // The first part (the start) happens after each layer but the last.
        if layer != layers {
            parents_cache.start_reset()?;
        }

        {
            let layer_config =
                StoreConfig::from_config(&config, CacheKey::label_layer(layer), Some(graph.size()));

            info!("  storing labels on disk");
            // Construct and persist the layer data.
            let layer_store: DiskStore<<Tree::Hasher as Hasher>::Domain> =
                DiskStore::new_from_slice_with_config(
                    graph.size(),
                    Tree::Arity::to_usize(),
                    &layer_labels,
                    layer_config.clone(),
                )?;
            info!(
                "  generated layer {} store with id {}",
                layer, layer_config.id
            );

            mem::swap(&mut layer_labels, &mut exp_labels);

            // Track the layer specific store and StoreConfig for later retrieval.
            labels.push(layer_store);
            label_configs.push(layer_config);
        }
    }
    assert_eq!(
        labels.len(),
        layers,
        "Invalid amount of layers encoded expected"
    );

    Ok(LabelsCache::<Tree> { labels })
}

#[cfg(test)]
mod tests {
    use super::*;

    use bellperson::bls::{Fr, FrRepr};
    use ff::PrimeField;
    use filecoin_hashers::poseidon::PoseidonHasher;
    use generic_array::typenum::{U0, U2, U8};
    use storage_proofs_core::{api_version::ApiVersion, merkle::LCTree};
    use tempfile::tempdir;

    #[test]
    fn test_create_labels() {
        let layers = 11;
        let nodes_2k = 1 << 11;
        let nodes_4k = 1 << 12;
        let replica_id = [9u8; 32];

        // These PoRepIDs are only useful to distinguish legacy/new sectors.
        // They do not correspond to registered proofs of the sizes used here.
        let legacy_porep_id = [0; 32];
        let new_porep_id = [123; 32];
        test_create_labels_aux(
            nodes_2k,
            layers,
            replica_id,
            legacy_porep_id,
            ApiVersion::V1_0_0,
            Fr::from_repr(FrRepr([
                0xd3faa96b9a0fba04,
                0xea81a283d106485e,
                0xe3d51b9afa5ac2b3,
                0x0462f4f4f1a68d37,
            ]))
            .expect("create_labels_aux failed"),
        );
        test_create_labels_aux(
            nodes_4k,
            layers,
            replica_id,
            legacy_porep_id,
            ApiVersion::V1_0_0,
            Fr::from_repr(FrRepr([
                0x7e191e52c4a8da86,
                0x5ae8a1c9e6fac148,
                0xce239f3b88a894b8,
                0x234c00d1dc1d53be,
            ]))
            .expect("create_labels_aux failed"),
        );

        test_create_labels_aux(
            nodes_2k,
            layers,
            replica_id,
            new_porep_id,
            ApiVersion::V1_1_0,
            Fr::from_repr(FrRepr([
                0xabb3f38bb70defcf,
                0x777a2e4d7769119f,
                0x3448959d495490bc,
                0x06021188c7a71cb5,
            ]))
            .expect("create_labels_aux failed"),
        );

        test_create_labels_aux(
            nodes_4k,
            layers,
            replica_id,
            new_porep_id,
            ApiVersion::V1_1_0,
            Fr::from_repr(FrRepr([
                0x22ab81cf68c4676d,
                0x7a77a82fc7c9c189,
                0xc6c03d32c1e42d23,
                0x0f777c18cc2c55bd,
            ]))
            .expect("create_labels_aux failed"),
        );
    }

    fn test_create_labels_aux(
        sector_size: usize,
        layers: usize,
        replica_id: [u8; 32],
        porep_id: [u8; 32],
        api_version: ApiVersion,
        expected_last_label: Fr,
    ) {
        let nodes = sector_size / NODE_SIZE;

        let cache_dir = tempdir().expect("tempdir failure");
        let config = StoreConfig::new(
            cache_dir.path(),
            CacheKey::CommDTree.to_string(),
            nodes.trailing_zeros() as usize,
        );

        let graph = StackedBucketGraph::<PoseidonHasher>::new(
            None,
            nodes,
            BASE_DEGREE,
            EXP_DEGREE,
            porep_id,
            api_version,
        )
        .expect("stacked bucket graph new failed");
        let cache = graph.parent_cache().expect("parent_cache failed");

        let labels = create_labels_for_decoding::<LCTree<PoseidonHasher, U8, U0, U2>, _>(
            &graph, &cache, layers, replica_id, config,
        )
        .expect("create_labels_for_decoding failed");

        let final_labels = labels
            .labels_for_last_layer()
            .expect("labels_for_last_layer failed");
        let last_label = final_labels
            .read_at(final_labels.len() - 1)
            .expect("read_at");
        dbg!(&last_label);
        assert_eq!(expected_last_label.into_repr(), last_label.0);
    }
}<|MERGE_RESOLUTION|>--- conflicted
+++ resolved
@@ -450,14 +450,8 @@
 
     let default_cache_size = DEGREE * 4 * cache_window_nodes;
 
-<<<<<<< HEAD
-    info!("core groups");
-    let core_group = Arc::new(checkout_core_group());
-=======
     let (_core_guard, core_group) = get_p1_core_group();
     let core_group = Arc::new(core_group);
-    info!("{:?}", core_group);
->>>>>>> 9315d9ae
 
     // When `_cleanup_handle` is dropped, the previous binding of thread will be restored.
     let _cleanup_handle = (*core_group).as_ref().map(|group| {
