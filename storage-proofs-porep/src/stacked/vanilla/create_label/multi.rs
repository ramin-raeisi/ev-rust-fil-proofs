--- conflicted
+++ resolved
@@ -198,10 +198,6 @@
         // Mark our work as done
         cur_producer.fetch_add(count, SeqCst);
     }
-<<<<<<< HEAD
-    Ok(())
-=======
->>>>>>> d279e2bc
 }
 
 fn create_layer_labels(
@@ -433,13 +429,7 @@
             runner.join().expect("join failed");
         }
     })
-<<<<<<< HEAD
-        .unwrap();
-
-    Ok(())
-=======
     .expect("crossbeam scope failure");
->>>>>>> d279e2bc
 }
 
 #[allow(clippy::type_complexity)]
@@ -605,7 +595,7 @@
             node_count,
             layer as u32,
             core_group.clone(),
-        )?;
+        );
 
         // Cache reset happens in two parts.
         // The first part (the start) happens after each layer but the last.
@@ -774,11 +764,7 @@
                 0xe3d51b9afa5ac2b3,
                 0x0462f4f4f1a68d37,
             ]))
-<<<<<<< HEAD
-                .unwrap(),
-=======
             .expect("create_labels_aux failed"),
->>>>>>> d279e2bc
         );
         test_create_labels_aux(
             nodes_4k,
@@ -792,11 +778,7 @@
                 0xce239f3b88a894b8,
                 0x234c00d1dc1d53be,
             ]))
-<<<<<<< HEAD
-                .unwrap(),
-=======
             .expect("create_labels_aux failed"),
->>>>>>> d279e2bc
         );
 
         test_create_labels_aux(
@@ -811,11 +793,7 @@
                 0x3448959d495490bc,
                 0x06021188c7a71cb5,
             ]))
-<<<<<<< HEAD
-                .unwrap(),
-=======
             .expect("create_labels_aux failed"),
->>>>>>> d279e2bc
         );
 
         test_create_labels_aux(
@@ -830,11 +808,7 @@
                 0xc6c03d32c1e42d23,
                 0x0f777c18cc2c55bd,
             ]))
-<<<<<<< HEAD
-                .unwrap(),
-=======
             .expect("create_labels_aux failed"),
->>>>>>> d279e2bc
         );
     }
 
@@ -863,23 +837,12 @@
             porep_id,
             api_version,
         )
-<<<<<<< HEAD
-            .unwrap();
-        let cache = graph.parent_cache().unwrap();
-=======
         .expect("stacked bucket graph new failed");
         let cache = graph.parent_cache().expect("parent_cache failed");
->>>>>>> d279e2bc
 
         let labels = create_labels_for_decoding::<LCTree<PoseidonHasher, U8, U0, U2>, _>(
             &graph, &cache, layers, replica_id, config,
         )
-<<<<<<< HEAD
-            .unwrap();
-
-        let final_labels = labels.labels_for_last_layer().unwrap();
-        let last_label = final_labels.read_at(final_labels.len() - 1).unwrap();
-=======
         .expect("create_labels_for_decoding failed");
 
         let final_labels = labels
@@ -888,7 +851,6 @@
         let last_label = final_labels
             .read_at(final_labels.len() - 1)
             .expect("read_at");
->>>>>>> d279e2bc
         dbg!(&last_label);
         assert_eq!(expected_last_label.into_repr(), last_label.0);
     }
