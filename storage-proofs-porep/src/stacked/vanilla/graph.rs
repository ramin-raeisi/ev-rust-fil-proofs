use std::convert::{TryFrom, TryInto};
use std::fmt::{self, Debug, Formatter};
use std::marker::PhantomData;

use anyhow::ensure;
use filecoin_hashers::Hasher;
use log::info;
use sha2raw::Sha256;
use storage_proofs_core::{
    api_version::ApiVersion,
    crypto::{
        derive_porep_domain_seed,
        feistel::{self, FeistelPrecomputed},
        FEISTEL_DST,
    },
    drgraph::{BucketGraph, Graph, BASE_DEGREE},
    error::Result,
    parameter_cache::ParameterSetMetadata,
    settings::SETTINGS,
    util::NODE_SIZE,
    PoRepID,
};

use crate::stacked::vanilla::cache::ParentCache;

/// The expansion degree used for Stacked Graphs.
pub const EXP_DEGREE: usize = 8;

pub(crate) const DEGREE: usize = BASE_DEGREE + EXP_DEGREE;

#[derive(Clone)]
pub struct StackedGraph<H, G>
    where
        H: Hasher,
        G: Graph<H> + 'static,
{
    expansion_degree: usize,
    base_graph: G,
    pub(crate) feistel_keys: [feistel::Index; 4],
    feistel_precomputed: FeistelPrecomputed,
    api_version: ApiVersion,
    id: String,
    _h: PhantomData<H>,
}

impl<H, G> Debug for StackedGraph<H, G>
where
    H: Hasher,
    G: Graph<H> + 'static,
{
    fn fmt(&self, f: &mut Formatter<'_>) -> fmt::Result {
        f.debug_struct("StackedGraph")
            .field("expansion_degree", &self.expansion_degree)
            .field("base_graph", &self.base_graph)
            .field("feistel_precomputed", &self.feistel_precomputed)
            .field("id", &self.id)
            .finish()
    }
}

pub type StackedBucketGraph<H> = StackedGraph<H, BucketGraph<H>>;

#[inline]
fn prefetch(parents: &[u32], data: &[u8]) {
    for parent in parents {
        let start = *parent as usize * NODE_SIZE;
        let end = start + NODE_SIZE;

        prefetch!(data[start..end].as_ptr() as *const i8);
    }
}

#[inline]
fn read_node<'a>(i: usize, parents: &[u32], data: &'a [u8]) -> &'a [u8] {
    let start = parents[i] as usize * NODE_SIZE;
    let end = start + NODE_SIZE;
    &data[start..end]
}

pub fn derive_feistel_keys(porep_id: PoRepID) -> [u64; 4] {
    let mut feistel_keys = [0u64; 4];
    let raw_seed = derive_porep_domain_seed(FEISTEL_DST, porep_id);
    feistel_keys[0] = u64::from_le_bytes(raw_seed[0..8].try_into().expect("from_le_bytes failure"));
    feistel_keys[1] =
        u64::from_le_bytes(raw_seed[8..16].try_into().expect("from_le_bytes failure"));
    feistel_keys[2] =
        u64::from_le_bytes(raw_seed[16..24].try_into().expect("from_le_bytes failure"));
    feistel_keys[3] =
        u64::from_le_bytes(raw_seed[24..32].try_into().expect("from_le_bytes failure"));
    feistel_keys
}

impl<H, G> StackedGraph<H, G>
    where
        H: Hasher,
        G: Graph<H> + ParameterSetMetadata + Sync + Send,
{
    pub fn new(
        base_graph: Option<G>,
        nodes: usize,
        base_degree: usize,
        expansion_degree: usize,
        porep_id: PoRepID,
        api_version: ApiVersion,
    ) -> Result<Self> {
        assert_eq!(base_degree, BASE_DEGREE);
        assert_eq!(expansion_degree, EXP_DEGREE);
        ensure!(nodes <= u32::MAX as usize, "too many nodes");

        let base_graph = match base_graph {
            Some(graph) => graph,
            None => G::new(nodes, base_degree, 0, porep_id, api_version)?,
        };

        let bg_id = base_graph.identifier();

        let feistel_keys = derive_feistel_keys(porep_id);

        let res = StackedGraph {
            base_graph,
            id: format!(
                "stacked_graph::StackedGraph{{expansion_degree: {} base_graph: {} }}",
                expansion_degree, bg_id,
            ),
            expansion_degree,
            feistel_keys,
            feistel_precomputed: feistel::precompute((expansion_degree * nodes) as feistel::Index),
            api_version,
            _h: PhantomData,
        };

        Ok(res)
    }

    /// Returns a reference to the parent cache.
    pub fn parent_cache(&self) -> Result<ParentCache> {
        // Number of nodes to be cached in memory
        let default_cache_size = SETTINGS.sdr_parents_cache_size;
        let cache_entries = self.size() as u32;
        let cache_size = cache_entries.min(default_cache_size);

        info!("using parent_cache[{} / {}]", cache_size, cache_entries);

        ParentCache::new(cache_size, cache_entries, self)
    }
    pub fn copy_parents_data_exp(
        &self,
        node: u32,
        base_data: &[u8],
        exp_data: &[u8],
        hasher: Sha256,
        mut cache: Option<&mut ParentCache>,
    ) -> Result<[u8; 32]> {
        if let Some(ref mut cache) = cache {
            let cache_parents = cache.read(node as u32)?;
            Ok(self.copy_parents_data_inner_exp(&cache_parents, base_data, exp_data, hasher))
        } else {
            let mut cache_parents = [0u32; DEGREE];

            self.parents(node as usize, &mut cache_parents[..])
                .expect("parents failure");
            Ok(self.copy_parents_data_inner_exp(&cache_parents, base_data, exp_data, hasher))
        }
    }

    pub fn copy_parents_data(
        &self,
        node: u32,
        base_data: &[u8],
        hasher: Sha256,
        mut cache: Option<&mut ParentCache>,
    ) -> Result<[u8; 32]> {
        if let Some(ref mut cache) = cache {
            let cache_parents = cache.read(node as u32)?;
            Ok(self.copy_parents_data_inner(&cache_parents, base_data, hasher))
        } else {
            let mut cache_parents = [0u32; DEGREE];

            self.parents(node as usize, &mut cache_parents[..])
                .expect("parents failure");
            Ok(self.copy_parents_data_inner(&cache_parents, base_data, hasher))
        }
    }

    fn copy_parents_data_inner_exp(
        &self,
        cache_parents: &[u32],
        base_data: &[u8],
        exp_data: &[u8],
        mut hasher: Sha256,
    ) -> [u8; 32] {
        prefetch(&cache_parents[..BASE_DEGREE], base_data);
        prefetch(&cache_parents[BASE_DEGREE..], exp_data);

        // fill buffer
        let parents = [
            read_node(0, cache_parents, base_data),
            read_node(1, cache_parents, base_data),
            read_node(2, cache_parents, base_data),
            read_node(3, cache_parents, base_data),
            read_node(4, cache_parents, base_data),
            read_node(5, cache_parents, base_data),
            read_node(6, cache_parents, exp_data),
            read_node(7, cache_parents, exp_data),
            read_node(8, cache_parents, exp_data),
            read_node(9, cache_parents, exp_data),
            read_node(10, cache_parents, exp_data),
            read_node(11, cache_parents, exp_data),
            read_node(12, cache_parents, exp_data),
            read_node(13, cache_parents, exp_data),
        ];

        // round 1 (14)
        hasher.input(&parents);

        // round 2 (14)
        hasher.input(&parents);

        // round 3 (9)
        hasher.input(&parents[..8]);
        hasher.finish_with(&parents[8])
    }

    fn copy_parents_data_inner(
        &self,
        cache_parents: &[u32],
        base_data: &[u8],
        mut hasher: Sha256,
    ) -> [u8; 32] {
        prefetch(&cache_parents[..BASE_DEGREE], base_data);

        // fill buffer
        let parents = [
            read_node(0, cache_parents, base_data),
            read_node(1, cache_parents, base_data),
            read_node(2, cache_parents, base_data),
            read_node(3, cache_parents, base_data),
            read_node(4, cache_parents, base_data),
            read_node(5, cache_parents, base_data),
        ];

        // round 1 (0..6)
        hasher.input(&parents);

        // round 2 (6..12)
        hasher.input(&parents);

        // round 3 (12..18)
        hasher.input(&parents);

        // round 4 (18..24)
        hasher.input(&parents);

        // round 5 (24..30)
        hasher.input(&parents);

        // round 6 (30..36)
        hasher.input(&parents);

        // round 7 (37)
        hasher.finish_with(parents[0])
    }
}

impl<H, G> ParameterSetMetadata for StackedGraph<H, G>
    where
        H: Hasher,
        G: Graph<H> + ParameterSetMetadata,
{
    fn identifier(&self) -> String {
        self.id.clone()
    }

    fn sector_size(&self) -> u64 {
        self.base_graph.sector_size()
    }
}

impl<H, G> Graph<H> for StackedGraph<H, G>
    where
        H: Hasher,
        G: Graph<H> + ParameterSetMetadata + Sync + Send,
{
    type Key = Vec<u8>;

    fn size(&self) -> usize {
        self.base_graph().size()
    }

    fn degree(&self) -> usize {
        self.base_graph.degree() + self.expansion_degree
    }

    #[inline]
    fn parents(&self, node: usize, parents: &mut [u32]) -> Result<()> {
        self.base_parents(node, &mut parents[..self.base_graph().degree()])?;

        // expanded_parents takes raw_node
        self.expanded_parents(
            node,
            &mut parents
                [self.base_graph().degree()..self.base_graph().degree() + self.expansion_degree()],
        )?;

        Ok(())
    }

    fn seed(&self) -> [u8; 28] {
        self.base_graph().seed()
    }

    fn new(
        nodes: usize,
        base_degree: usize,
        expansion_degree: usize,
        porep_id: PoRepID,
        api_version: ApiVersion,
    ) -> Result<Self> {
        Self::new_stacked(nodes, base_degree, expansion_degree, porep_id, api_version)
    }

    fn create_key(
        &self,
        _id: &H::Domain,
        _node: usize,
        _parents: &[u32],
        _base_parents_data: &[u8],
        _exp_parents_data: Option<&[u8]>,
    ) -> Result<Self::Key> {
        unimplemented!("not used");
    }
}

impl<'a, H, G> StackedGraph<H, G>
    where
        H: Hasher,
        G: Graph<H> + ParameterSetMetadata + Sync + Send,
{
    /// Assign one parent to `node` using a Chung's construction with a reversible
    /// permutation function from a Feistel cipher (controlled by `invert_permutation`).
    fn correspondent(&self, node: usize, i: usize) -> u32 {
        // We can't just generate random values between `[0, size())`, we need to
        // expand the search space (domain) to accommodate every unique parent assignment
        // generated here. This can be visualized more clearly as a matrix where the each
        // new parent of each new node is assigned a unique `index`:
        //
        //
        //          | Parent 1 | Parent 2 | Parent 3 |
        //
        // | Node 1 |     0    |     1    |     2    |
        //
        // | Node 2 |     3    |     4    |     5    |
        //
        // | Node 3 |     6    |     7    |     8    |
        //
        // | Node 4 |     9    |     A    |     B    |
        //
        // This starting `index` will be shuffled to another position to generate a
        // parent-child relationship, e.g., if generating the parents for the second node,
        // `permute` would be called with values `[3; 4; 5]` that would be mapped to other
        // indexes in the search space of `[0, B]`, say, values `[A; 0; 4]`, that would
        // correspond to nodes numbered `[4; 1, 2]` which will become the parents of the
        // second node. In a later pass invalid parents like 2, self-referencing, and parents
        // with indexes bigger than 2 (if in the `forward` direction, smaller than 2 if the
        // inverse), will be removed.
        let a = (node * self.expansion_degree) as feistel::Index + i as feistel::Index;

        let transformed = feistel::permute(
            self.size() as feistel::Index * self.expansion_degree as feistel::Index,
            a,
            &self.feistel_keys,
            self.feistel_precomputed,
        );

        match self.api_version {
            ApiVersion::V1_0_0 => transformed as u32 / self.expansion_degree as u32,
            ApiVersion::V1_1_0 => u32::try_from(transformed as u64 / self.expansion_degree as u64)
                .expect("invalid transformation"),
        }

        // Collapse the output in the matrix search space to the row of the corresponding
        // node (losing the column information, that will be regenerated later when calling
        // back this function in the `reversed` direction).
    }

    pub fn generate_expanded_parents(&self, node: usize, expanded_parents: &mut [u32]) {
        debug_assert_eq!(expanded_parents.len(), self.expansion_degree);
        for (i, el) in expanded_parents.iter_mut().enumerate() {
            *el = self.correspondent(node, i);
        }
    }

    pub fn new_stacked(
        nodes: usize,
        base_degree: usize,
        expansion_degree: usize,
        porep_id: PoRepID,
        api_version: ApiVersion,
    ) -> Result<Self> {
        Self::new(
            None,
            nodes,
            base_degree,
            expansion_degree,
            porep_id,
            api_version,
        )
    }

    pub fn base_graph(&self) -> &G {
        &self.base_graph
    }

    pub fn expansion_degree(&self) -> usize {
        self.expansion_degree
    }

    pub fn base_parents(&self, node: usize, parents: &mut [u32]) -> Result<()> {
        // No cache usage, generate on demand.
        self.base_graph().parents(node, parents)
    }

    /// Assign `self.expansion_degree` parents to `node` using an invertible permutation
    /// that is applied one way for the forward layers and one way for the reversed
    /// ones.
    #[inline]
    pub fn expanded_parents(&self, node: usize, parents: &mut [u32]) -> Result<()> {
        // No cache usage, generate on demand.
        self.generate_expanded_parents(node, parents);
        Ok(())
    }
}

impl<H, G> PartialEq for StackedGraph<H, G>
    where
        H: Hasher,
        G: Graph<H>,
{
    fn eq(&self, other: &StackedGraph<H, G>) -> bool {
        self.base_graph == other.base_graph && self.expansion_degree == other.expansion_degree
    }
}

impl<H, G> Eq for StackedGraph<H, G>
    where
        H: Hasher,
        G: Graph<H>,
{}

#[cfg(test)]
mod tests {
    use super::*;

    use std::collections::HashSet;

    use filecoin_hashers::poseidon::PoseidonHasher;

    // Test that 3 (or more) rounds of the Feistel cipher can be used
    // as a pseudorandom permutation, that is, each input will be mapped
    // to a unique output (and though not test here, since the cipher
    // is symmetric, the decryption rounds also work as the inverse
    // permutation), for more details see:
    // https://en.wikipedia.org/wiki/Feistel_cipher#Theoretical_work.
    #[test]
    fn test_shuffle() {
        let n = 2_u64.pow(10);
        let d = EXP_DEGREE as u64;
        // Use a relatively small value of `n` as Feistel is expensive (but big
        // enough that `n >> d`).

        let mut shuffled: HashSet<u64> = HashSet::with_capacity((n * d) as usize);

        let feistel_keys = &[1, 2, 3, 4];
        let feistel_precomputed = feistel::precompute((n * d) as feistel::Index);

        for i in 0..n {
            for k in 0..d {
                let permuted =
                    feistel::permute(n * d, i * d + k, feistel_keys, feistel_precomputed);

                // Since the permutation implies a one-to-one correspondence,
                // traversing the entire input space should generate the entire
                // output space (in `shuffled`) without repetitions (since a duplicate
                // output would imply there is another output that wasn't generated
                // and the permutation would be incomplete).
                assert!(shuffled.insert(permuted));
            }
        }

        // Actually implied by the previous `assert!` this is left in place as an
        // extra safety check that indeed the permutation preserved all the output
        // space (of `n * d` nodes) without repetitions (which the `HashSet` would
        // have skipped as duplicates).
        assert_eq!(shuffled.len(), (n * d) as usize);
    }

    #[test]
    /// The initial implementation had a bug which prevented parents from ever falling in the later half of a sector.
    /// In fact, it is even worse than that, in the case of 64GiB sectors.
    /// This test demonstrates conclusively that non-legacy graphs do not suffer from this pathology.
    /// It also suggests, inconclusively, that legacy graphds do suffer from it (which we already know).
    fn test_graph_distribution_pathology() {
        let sector32_nodes: u32 = 1 << 30;
        let sector64_nodes: u32 = 1 << 31;

        let porep_id = |id: u8| {
            let mut porep_id = [0u8; 32];
            porep_id[0] = id;

            porep_id
        };

        test_pathology_aux(porep_id(3), sector32_nodes, ApiVersion::V1_0_0);
        test_pathology_aux(porep_id(4), sector64_nodes, ApiVersion::V1_0_0);

        test_pathology_aux(porep_id(8), sector32_nodes, ApiVersion::V1_1_0);
        test_pathology_aux(porep_id(9), sector64_nodes, ApiVersion::V1_1_0);
    }

    fn test_pathology_aux(porep_id: PoRepID, nodes: u32, api_version: ApiVersion) {
        // In point of fact, the concrete graphs expected to be non-pathological
        // appear to demonstrate this immediately (i.e. in the first node). We
        // test more than that just to make the tentative diagnosis of pathology
        // more convincing in the cases where we expect it. In the interest of
        // keeping the tests brief, we keep this fairly small, though, since we
        // already know the previous porep_ids exhibit the problem. The main
        // reason to test those cases at all is to convince ourselves the test
        // is sound.
        let test_n = 1_000;

        let expect_pathological = match api_version {
            ApiVersion::V1_0_0 => true,
            ApiVersion::V1_1_0 => false,
        };

        let graph = StackedBucketGraph::<PoseidonHasher>::new_stacked(
            nodes as usize,
            BASE_DEGREE,
            EXP_DEGREE,
            porep_id,
            api_version,
        )
<<<<<<< HEAD
            .unwrap();
=======
        .expect("stacked bucket graph new_stacked failed");
>>>>>>> d279e2bc

        // If a parent index is not less than half the total node count, then
        // the parent falls in the second half of the previous layer. By the
        // definition of 'pathology' used here, that means the graph producing
        // this parent is not pathological.
        let demonstrably_large_enough = |p: &u32| *p >= (nodes / 2);

        dbg!(&porep_id, &nodes, &expect_pathological);
        for i in 0..test_n {
            let mut expanded_parents = [0u32; EXP_DEGREE];
            graph
                .expanded_parents(i, &mut expanded_parents)
                .expect("expanded_parents");

            if expect_pathological {
                // If we ever see a large-enough parent, then this graph is not
                // pathological, so the test fails.
                assert!(
                    !expanded_parents.iter().any(demonstrably_large_enough),
                    "Expected pathological graph but found large-enough parent."
                );
            } else if expanded_parents.iter().any(demonstrably_large_enough) {
                // If we ever see a large-enough parent, then this graph is
                // not pathological, and the test succeeds. This is the only
                // way for a test expecting a non-pathological graph to
                // succeed, so there is no risk of false negatives (i.e.
                // failure to identify pathological graphs when unexpected).
                return;
            }
        }

        // If we get here, we did not observe a parent large enough to conclude
        // that the graph is not pathological. In that case, the test fails if we
        // expected a non-pathological graph and succeeds otherwise. NOTE: this
        // could lead us to conclude that an actually non-pathological graph is
        // pathological, if `test_n` is set too low. Since the primary purpose
        // of this test is to assure us that newer graphs are not pathological,
        // it suffices to set `test_n` high enough to detect that.
        assert!(expect_pathological, "Did not expect pathological graph, but did not see large-enough parent to prove otherwise.");
    }

    // Tests that the set of expander edges has not been truncated.
    #[test]
    fn test_high_parent_bits() {
        // 64GiB sectors have 2^31 nodes.
        const N_NODES: usize = 1 << 31;

        // `u32` truncation would reduce the expander edge bit-length from 34 bits to 32 bits, thus
        // the first parent truncated would be the node at index `2^32 / EXP_DEGREE = 2^29`.
        const FIRST_TRUNCATED_PARENT: u32 = 1 << 29;

        // The number of child nodes to test before failing. This value was chosen arbitrarily and
        // can be changed.
        const N_CHILDREN_SAMPLED: usize = 3;

        // Non-legacy porep-id.
        let mut porep_id = [0u8; 32];
        porep_id[..8].copy_from_slice(&5u64.to_le_bytes());

        let graph = StackedBucketGraph::<PoseidonHasher>::new_stacked(
            N_NODES,
            BASE_DEGREE,
            EXP_DEGREE,
            porep_id,
            ApiVersion::V1_1_0,
        )
<<<<<<< HEAD
            .unwrap();
=======
        .expect("stacked bucket graph new_stacked");
>>>>>>> d279e2bc

        let mut exp_parents = [0u32; EXP_DEGREE];
        for v in 0..N_CHILDREN_SAMPLED {
            graph
                .expanded_parents(v, &mut exp_parents[..])
                .expect("expanded_parents");
            if exp_parents.iter().any(|u| *u >= FIRST_TRUNCATED_PARENT) {
                return;
            }
        }
        panic!();
    }

    // Checks that the distribution of parent node indexes within a sector is within a set bound.
    #[test]
    fn test_exp_parent_histogram() {
        // 64GiB sectors have 2^31 nodes.
        const N_NODES: usize = 1 << 31;

        // The number of children used to construct the histogram. This value is chosen
        // arbitrarily and can be changed.
        const N_CHILDREN_SAMPLED: usize = 10000;

        // The number of bins used to partition the set of sector nodes. This value was chosen
        // arbitrarily and can be changed to any integer that is a multiple of `EXP_DEGREE` and
        // evenly divides `N_NODES`.
        const N_BINS: usize = 32;
        const N_NODES_PER_BIN: u32 = (N_NODES / N_BINS) as u32;
        const PARENT_COUNT_PER_BIN_UNIFORM: usize = N_CHILDREN_SAMPLED * EXP_DEGREE / N_BINS;

        // This test will pass if every bin's parent count is within the bounds:
        // `(1 +/- FAILURE_THRESHOLD) * PARENT_COUNT_PER_BIN_UNIFORM`.
        const FAILURE_THRESHOLD: f32 = 0.4;
        const MAX_PARENT_COUNT_ALLOWED: usize =
            ((1.0 + FAILURE_THRESHOLD) * PARENT_COUNT_PER_BIN_UNIFORM as f32) as usize - 1;
        const MIN_PARENT_COUNT_ALLOWED: usize =
            ((1.0 - FAILURE_THRESHOLD) * PARENT_COUNT_PER_BIN_UNIFORM as f32) as usize + 1;

        // Non-legacy porep-id.
        let mut porep_id = [0u8; 32];
        porep_id[..8].copy_from_slice(&5u64.to_le_bytes());

        let graph = StackedBucketGraph::<PoseidonHasher>::new_stacked(
            N_NODES,
            BASE_DEGREE,
            EXP_DEGREE,
            porep_id,
            ApiVersion::V1_1_0,
        )
<<<<<<< HEAD
            .unwrap();
=======
        .expect("stacked bucket graph new_stacked failed");
>>>>>>> d279e2bc

        // Count the number of parents in each bin.
        let mut hist = [0usize; N_BINS];
        let mut exp_parents = [0u32; EXP_DEGREE];
        for sample_index in 0..N_CHILDREN_SAMPLED {
            let v = sample_index * N_NODES / N_CHILDREN_SAMPLED;
            graph
                .expanded_parents(v, &mut exp_parents[..])
                .expect("expanded_parents failed");
            for u in exp_parents.iter() {
                let bin_index = (u / N_NODES_PER_BIN) as usize;
                hist[bin_index] += 1;
            }
        }

        let success = hist.iter().all(|&n_parents| {
            (MIN_PARENT_COUNT_ALLOWED..=MAX_PARENT_COUNT_ALLOWED).contains(&n_parents)
        });

        assert!(success);
    }
}<|MERGE_RESOLUTION|>--- conflicted
+++ resolved
@@ -540,11 +540,7 @@
             porep_id,
             api_version,
         )
-<<<<<<< HEAD
-            .unwrap();
-=======
         .expect("stacked bucket graph new_stacked failed");
->>>>>>> d279e2bc
 
         // If a parent index is not less than half the total node count, then
         // the parent falls in the second half of the previous layer. By the
@@ -611,11 +607,7 @@
             porep_id,
             ApiVersion::V1_1_0,
         )
-<<<<<<< HEAD
-            .unwrap();
-=======
         .expect("stacked bucket graph new_stacked");
->>>>>>> d279e2bc
 
         let mut exp_parents = [0u32; EXP_DEGREE];
         for v in 0..N_CHILDREN_SAMPLED {
@@ -665,11 +657,7 @@
             porep_id,
             ApiVersion::V1_1_0,
         )
-<<<<<<< HEAD
-            .unwrap();
-=======
         .expect("stacked bucket graph new_stacked failed");
->>>>>>> d279e2bc
 
         // Count the number of parents in each bin.
         let mut hist = [0usize; N_BINS];
